# Contributing

By participating in this project, you agree to abide our
[code of conduct](https://github.com/goreleaser/.github/blob/main/CODE_OF_CONDUCT.md).

## Set up your machine

`goreleaser` is written in [Go](https://go.dev/).

Prerequisites:

- [Task](https://taskfile.dev/installation)
<<<<<<< HEAD
- [Dagger](https://docs.dagger.io/install)
- [Go 1.22+](https://go.dev/doc/install)
=======
- [Go 1.23+](https://go.dev/doc/install)

Other things you might need to run the tests:

- [cosign](https://github.com/sigstore/cosign)
>>>>>>> 5a10792f
- [Docker](https://www.docker.com/)

Clone `goreleaser` anywhere:

```sh
git clone git@github.com:goreleaser/goreleaser.git
```

`cd` into the directory and install the dependencies:

```bash
go mod tidy
```

You should then be able to build the binary:

```bash
go build -o goreleaser .
./goreleaser --version
```

A good way to check if everything is alright is to run the test suite: 

```bash
dagger call --source=.:default test output
```

### A note about Docker multi-arch builds

If you want to properly run the Docker tests, or run `goreleaser release
--snapshot` locally, you might need to setup Docker for it.
You can do so by running:

```sh
task docker:setup
```

## Test your change

You can create a branch for your changes and try to build from the source as you go:

```sh
task build
```

When you are satisfied with the changes, we suggest you run:

```sh
task ci
```

Before you commit the changes, we also suggest you run:

```sh
task fmt
```

## Create a commit

Commit messages should be well formatted, and to make that "standardized", we
are using Conventional Commits.

You can follow the documentation on
[their website](https://www.conventionalcommits.org).

## Submit a pull request

Push your branch to your `goreleaser` fork and open a pull request against the main branch.

## Financial contributions

You can contribute in our OpenCollective or to any of the contributors directly.
See [this page](https://goreleaser.com/sponsors) for more details.<|MERGE_RESOLUTION|>--- conflicted
+++ resolved
@@ -10,16 +10,8 @@
 Prerequisites:
 
 - [Task](https://taskfile.dev/installation)
-<<<<<<< HEAD
 - [Dagger](https://docs.dagger.io/install)
-- [Go 1.22+](https://go.dev/doc/install)
-=======
 - [Go 1.23+](https://go.dev/doc/install)
-
-Other things you might need to run the tests:
-
-- [cosign](https://github.com/sigstore/cosign)
->>>>>>> 5a10792f
 - [Docker](https://www.docker.com/)
 
 Clone `goreleaser` anywhere:
@@ -41,7 +33,7 @@
 ./goreleaser --version
 ```
 
-A good way to check if everything is alright is to run the test suite: 
+A good way to check if everything is alright is to run the test suite:
 
 ```bash
 dagger call --source=.:default test output
