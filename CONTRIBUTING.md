--- conflicted
+++ resolved
@@ -28,14 +28,15 @@
 
 You should then be able to build the binary:
 
-<<<<<<< HEAD
-```sh
-dagger call --source=.:default test output
-=======
 ```bash
 go build -o goreleaser .
 ./goreleaser --version
->>>>>>> 1c3f3a1a
+```
+
+A good way to check if everything is alright is to run the test suite: 
+
+```bash
+dagger call --source=.:default test output
 ```
 
 ### A note about Docker multi-arch builds
