# yaml-language-server: $schema=https://goreleaser.com/static/schema.json
# vim: set ts=2 sw=2 tw=0 fo=jcroql
version: 2

env:
  - GO111MODULE=on

before:
  hooks:
    - go mod tidy
    - ./scripts/completions.sh
    - ./scripts/manpages.sh

snapshot:
  version_template: "{{ incpatch .Version }}-next"

gomod:
  proxy: true

report_sizes: true

git:
  ignore_tags:
    - "{{ if not .IsNightly }}nightly{{ end }}"

metadata:
  mod_timestamp: "{{ .CommitTimestamp }}"

builds:
  - env:
      - CGO_ENABLED=0
    goos:
      - linux
      - darwin
      - windows
    goarch:
      - "386"
      - amd64
      - arm
      - arm64
      - ppc64
      - riscv64
    goarm:
      - "7"
    ignore:
      - goos: windows
        goarch: arm
    mod_timestamp: "{{ .CommitTimestamp }}"
    flags:
      - -trimpath
    ldflags:
      - -s -w -X main.version={{.Version}} -X main.commit={{.Commit}} -X main.date={{ .CommitDate }} -X main.builtBy=goreleaser -X main.treeState={{ .IsGitDirty }}

universal_binaries:
  - replace: false

notarize:
  macos:
    - enabled: '{{ isEnvSet "MACOS_SIGN_P12" }}'
      sign:
        certificate: "{{.Env.MACOS_SIGN_P12}}"
        password: "{{.Env.MACOS_SIGN_PASSWORD}}"
      notarize:
        issuer_id: "{{.Env.MACOS_NOTARY_ISSUER_ID}}"
        key_id: "{{.Env.MACOS_NOTARY_KEY_ID}}"
        key: "{{.Env.MACOS_NOTARY_KEY}}"

# temporarely disables until we add better filters for platforms et al, and test more.
# upx:
#   - enabled: true

checksum:
  name_template: "checksums.txt"

changelog:
  sort: asc
  use: github
  format: "{{ .SHA }}: {{ .Message }}{{ with .AuthorUsername }} (@{{ . }}){{ end }}"
  filters:
    exclude:
      - "^test:"
      - "^test\\("
      - "^chore: update$"
      - "^chore: docs$"
      - "^docs: update$"
      - "^chore: schema$"
      - "^chore: typo$"
      - "^chore: auto-update generated files$"
      - "^chore: update schema$"
      - "^chore: schema update$"
      - "^chore\\(deps\\): "
      - "^(build|ci): "
      - "merge conflict"
      - "merge conflict"
      - Merge pull request
      - Merge remote-tracking branch
      - Merge branch
      - go mod tidy
  groups:
    - title: "New Features"
      regexp: '^.*?feat(\(.+\))??!?:.+$'
      order: 100
    - title: "Security updates"
      regexp: '^.*?sec(\(.+\))??!?:.+$'
      order: 150
    - title: "Bug fixes"
      regexp: '^.*?(fix|refactor)(\(.+\))??!?:.+$'
      order: 200
    - title: "Documentation updates"
      regexp: ^.*?docs?(\(.+\))??!?:.+$
      order: 400
    - title: Other work
      order: 9999

dockers_v2:
  - images:
      - "goreleaser/goreleaser"
      - "ghcr.io/goreleaser/goreleaser"
    tags:
      - "v{{ .Version }}"
      - "{{ if .IsNightly }}nightly{{ end }}"
      - "{{ if not .IsNightly }}latest{{ end }}"
    extra_files:
      - scripts/entrypoint.sh
    labels:
      "io.artifacthub.package.readme-url": "https://raw.githubusercontent.com/goreleaser/goreleaser/main/README.md"
      "io.artifacthub.package.logo-url": "https://goreleaser.com/static/avatar.png"
      "io.artifacthub.package.maintainers": '[{"name":"Carlos Alexandro Becker","email":"carlos@carlosbecker.dev"}]'
      "io.artifacthub.package.license": "MIT"
      "org.opencontainers.image.description": "Release engineering, simplified"
      "org.opencontainers.image.created": "{{.Date}}"
      "org.opencontainers.image.name": "{{.ProjectName}}"
      "org.opencontainers.image.revision": "{{.FullCommit}}"
      "org.opencontainers.image.version": "{{.Version}}"
      "org.opencontainers.image.source": "{{.GitURL}}"
    annotations:
      "org.opencontainers.image.description": "Release engineering, simplified"

archives:
  - name_template: >-
      {{- .ProjectName }}_
      {{- title .Os }}_
      {{- if eq .Arch "amd64" }}x86_64
      {{- else if eq .Arch "386" }}i386
      {{- else }}{{ .Arch }}{{ end }}
      {{- if .Arm }}v{{ .Arm }}{{ end -}}
    format_overrides:
      - goos: windows
        formats: [zip]
    builds_info:
      group: root
      owner: root
      mtime: "{{ .CommitDate }}"
    files:
      - src: README.md
        info:
          owner: root
          group: root
          mtime: "{{ .CommitDate }}"
      - src: LICENSE.md
        info:
          owner: root
          group: root
          mtime: "{{ .CommitDate }}"
      - src: completions/*
        info:
          owner: root
          group: root
          mtime: "{{ .CommitDate }}"
      - src: manpages/*
        info:
          owner: root
          group: root
          mtime: "{{ .CommitDate }}"

homebrew_casks:
  - repository:
      owner: goreleaser
      name: homebrew-tap
    homepage: https://goreleaser.com
    description: Release engineering, simplified
    license: MIT
<<<<<<< HEAD
    test: |
      system "#{bin}/goreleaser -v"
    dependencies:
      - name: go
        type: optional
      - name: node
        type: optional
      - name: rustup
        type: optional
      - name: zig
        type: optional
      - name: deno
        type: optional
      - name: git
=======
>>>>>>> 8d8a28af
    conflicts:
      - cask: goreleaser-pro
    manpages:
      - "manpages/goreleaser.1.gz"
    completions:
      bash: "completions/goreleaser.bash"
      zsh: "completions/goreleaser.zsh"
      fish: "completions/goreleaser.fish"
    url:
      verified: github.com/goreleaser/goreleaser/releases/download

nix:
  - name: goreleaser
    repository:
      owner: goreleaser
      name: nur
    homepage: https://goreleaser.com
    description: Release engineering, simplified
    path: pkgs/goreleaser/default.nix
    license: mit
    extra_install: |-
      installManPage ./manpages/goreleaser.1.gz
      installShellCompletion ./completions/*

winget:
  - name: goreleaser
    publisher: goreleaser
    license: MIT
    homepage: https://goreleaser.com
    short_description: Release engineering, simplified
    repository:
      owner: goreleaser
      name: winget-pkgs
      branch: "goreleaser-{{.Version}}"
      pull_request:
        enabled: true
        base:
          owner: microsoft
          name: winget-pkgs
          branch: master

aurs:
  - homepage: https://goreleaser.com
    description: Release engineering, simplified
    maintainers:
      - "Fernandez Ludovic <lfernandez dot dev at gmail dot com>"
      - "Carlos Alexandro Becker <carlos at becker dot software>"
    license: MIT
    private_key: "{{ .Env.AUR_KEY }}"
    git_url: "ssh://aur@aur.archlinux.org/goreleaser-bin.git"
    package: |-
      # bin
      install -Dm755 "./goreleaser" "${pkgdir}/usr/bin/goreleaser"

      # license
      install -Dm644 "./LICENSE.md" "${pkgdir}/usr/share/licenses/goreleaser/LICENSE"

      # completions
      mkdir -p "${pkgdir}/usr/share/bash-completion/completions/"
      mkdir -p "${pkgdir}/usr/share/zsh/site-functions/"
      mkdir -p "${pkgdir}/usr/share/fish/vendor_completions.d/"
      install -Dm644 "./completions/goreleaser.bash" "${pkgdir}/usr/share/bash-completion/completions/goreleaser"
      install -Dm644 "./completions/goreleaser.zsh" "${pkgdir}/usr/share/zsh/site-functions/_goreleaser"
      install -Dm644 "./completions/goreleaser.fish" "${pkgdir}/usr/share/fish/vendor_completions.d/goreleaser.fish"

      # man pages
      install -Dm644 "./manpages/goreleaser.1.gz" "${pkgdir}/usr/share/man/man1/goreleaser.1.gz"

scoops:
  - repository:
      owner: goreleaser
      name: scoop-bucket
    directory: bucket
    homepage: https://goreleaser.com
    description: Release engineering, simplified
    license: MIT

nfpms:
  - file_name_template: "{{ .ConventionalFileName }}"
    id: packages
    homepage: https://goreleaser.com
    description: |-
      Release engineering, simplified.
      GoReleaser allows you to release easily build, package, publish, and
      announce to several places.
    maintainer: Carlos Alexandro Becker <carlos@becker.software>
    license: MIT
    vendor: GoReleaser
    bindir: /usr/bin
    section: utils
    mtime: "{{ .CommitDate }}"
    contents:
      - src: ./completions/goreleaser.bash
        dst: /usr/share/bash-completion/completions/goreleaser
        file_info:
          mode: 0644
          mtime: "{{ .CommitDate }}"
      - src: ./completions/goreleaser.fish
        dst: /usr/share/fish/vendor_completions.d/goreleaser.fish
        file_info:
          mode: 0644
          mtime: "{{ .CommitDate }}"
      - src: ./completions/goreleaser.zsh
        dst: /usr/share/zsh/vendor-completions/_goreleaser
        file_info:
          mode: 0644
          mtime: "{{ .CommitDate }}"
      - src: ./manpages/goreleaser.1.gz
        dst: /usr/share/man/man1/goreleaser.1.gz
        file_info:
          mode: 0644
          mtime: "{{ .CommitDate }}"
      - src: ./LICENSE.md
        dst: /usr/share/doc/goreleaser/copyright
        file_info:
          mode: 0644
          mtime: "{{ .CommitDate }}"
    formats:
      - apk
      - deb
      - rpm
      - archlinux
    dependencies:
      - git
    overrides:
      deb:
        suggests:
          - golang
          - rustup
          - zig
          - deno
          - bun
    deb:
      lintian_overrides:
        - statically-linked-binary
        - changelog-file-missing-in-native-package

snapcrafts:
  - name_template: "{{ .ProjectName }}_{{ .Arch }}{{ if .Arm }}v{{ .Arm }}{{ end }}"
    summary: Release engineering, simplified
    description: |
      GoReleaser allows you to release easily build, package, publish, and
      announce to several places.
    grade: stable
    confinement: classic
    publish: true
    disable: "{{ if .IsNightly }}true{{ end }}"

sboms:
  - artifacts: archive

signs:
  - cmd: cosign
    certificate: "${artifact}.pem"
    output: true
    artifacts: checksum
    args:
      - sign-blob
      - "--output-certificate=${certificate}"
      - "--output-signature=${signature}"
      - "${artifact}"
      - --yes

docker_signs:
  - cmd: cosign
    artifacts: manifests
    output: true
    args:
      - "sign"
      - "${artifact}@${digest}"
      - --yes

milestones:
  - close: true

release:
  name_template: "v{{ .Version }}"
  header: |
    ## Announcement

    Read the official announcement: [Announcing GoReleaser v{{.Major}}.{{.Minor}}](https://goreleaser.com/blog/goreleaser-v{{.Major}}.{{.Minor}}/).

  footer: |
    **Full Changelog**: https://github.com/goreleaser/goreleaser/compare/{{ .PreviousTag }}...{{ if .IsNightly }}nightly{{ else }}{{ .Tag }}{{ end }}

    {{ if not .IsNightly }}
    ## Helping out

    This release is only possible thanks to **all** the support of some **awesome people**!

    Want to be one of them?
    You can [sponsor](https://goreleaser.com/sponsors/), get a [Pro License](https://goreleaser.com/pro) or [contribute with code](https://goreleaser.com/contributing).

    ## Where to go next?

    * Find examples and commented usage of all options in our [website](https://goreleaser.com/intro/).
    * Reach out on [Discord](https://discord.gg/RGEBtg8vQ6) and [Twitter](https://twitter.com/goreleaser)!

    <a href="https://goreleaser.com"><img src="https://raw.githubusercontent.com/goreleaser/artwork/master/opencollective-header.png" with="100%" alt="GoReleaser logo"></a>
    {{ end }}

announce:
  mastodon:
    enabled: true
    message_template: "#GoReleaser {{ .Tag }} is out! Check it out: https://github.com/goreleaser/goreleaser/releases/tag/{{ .Tag }}"
    server: https://fosstodon.org

  discord:
    enabled: true
    message_template: "GoReleaser {{ .Tag }} is out! Check it out: https://github.com/goreleaser/goreleaser/releases/tag/{{ .Tag }}"<|MERGE_RESOLUTION|>--- conflicted
+++ resolved
@@ -180,23 +180,6 @@
     homepage: https://goreleaser.com
     description: Release engineering, simplified
     license: MIT
-<<<<<<< HEAD
-    test: |
-      system "#{bin}/goreleaser -v"
-    dependencies:
-      - name: go
-        type: optional
-      - name: node
-        type: optional
-      - name: rustup
-        type: optional
-      - name: zig
-        type: optional
-      - name: deno
-        type: optional
-      - name: git
-=======
->>>>>>> 8d8a28af
     conflicts:
       - cask: goreleaser-pro
     manpages:
