name: "codeql"

on:
  pull_request:
  push:
    branches: [main]

jobs:
  analyze:
    name: analyze
    runs-on: ubuntu-latest

    permissions:
      security-events: write
      actions: read
      contents: read

    steps:
<<<<<<< HEAD
      - uses: actions/checkout@11bd71901bbe5b1630ceea73d27597364c9af683 # v4
      - uses: actions/setup-go@41dfa10bad2bb2ae585af6ee5bb4d7d973ad74ed # v4
        with:
          go-version: stable
      - uses: github/codeql-action/init@ea9e4e37992a54ee68a9622e985e60c8e8f12d9f # v3
        with:
          languages: go
          config: |
            paths-ignore:
              - ./dagger
              - testdata
      - uses: github/codeql-action/autobuild@ea9e4e37992a54ee68a9622e985e60c8e8f12d9f # v3
      - uses: github/codeql-action/analyze@ea9e4e37992a54ee68a9622e985e60c8e8f12d9f # v3
=======
    - uses: actions/checkout@11bd71901bbe5b1630ceea73d27597364c9af683 # v4
    - uses: actions/setup-go@3041bf56c941b39c61721a86cd11f3bb1338122a # v4
      with:
        go-version: stable
    - uses: github/codeql-action/init@48ab28a6f5dbc2a99bf1e0131198dd8f1df78169 # v3
    - uses: github/codeql-action/autobuild@48ab28a6f5dbc2a99bf1e0131198dd8f1df78169 # v3
    - uses: github/codeql-action/analyze@48ab28a6f5dbc2a99bf1e0131198dd8f1df78169 # v3
>>>>>>> 14927c8d
<|MERGE_RESOLUTION|>--- conflicted
+++ resolved
@@ -16,26 +16,16 @@
       contents: read
 
     steps:
-<<<<<<< HEAD
       - uses: actions/checkout@11bd71901bbe5b1630ceea73d27597364c9af683 # v4
-      - uses: actions/setup-go@41dfa10bad2bb2ae585af6ee5bb4d7d973ad74ed # v4
+      - uses: actions/setup-go@3041bf56c941b39c61721a86cd11f3bb1338122a # v4
         with:
           go-version: stable
-      - uses: github/codeql-action/init@ea9e4e37992a54ee68a9622e985e60c8e8f12d9f # v3
+      - uses: github/codeql-action/init@48ab28a6f5dbc2a99bf1e0131198dd8f1df78169 # v3
         with:
           languages: go
           config: |
             paths-ignore:
               - ./dagger
               - testdata
-      - uses: github/codeql-action/autobuild@ea9e4e37992a54ee68a9622e985e60c8e8f12d9f # v3
-      - uses: github/codeql-action/analyze@ea9e4e37992a54ee68a9622e985e60c8e8f12d9f # v3
-=======
-    - uses: actions/checkout@11bd71901bbe5b1630ceea73d27597364c9af683 # v4
-    - uses: actions/setup-go@3041bf56c941b39c61721a86cd11f3bb1338122a # v4
-      with:
-        go-version: stable
-    - uses: github/codeql-action/init@48ab28a6f5dbc2a99bf1e0131198dd8f1df78169 # v3
-    - uses: github/codeql-action/autobuild@48ab28a6f5dbc2a99bf1e0131198dd8f1df78169 # v3
-    - uses: github/codeql-action/analyze@48ab28a6f5dbc2a99bf1e0131198dd8f1df78169 # v3
->>>>>>> 14927c8d
+      - uses: github/codeql-action/autobuild@48ab28a6f5dbc2a99bf1e0131198dd8f1df78169 # v3
+      - uses: github/codeql-action/analyze@48ab28a6f5dbc2a99bf1e0131198dd8f1df78169 # v3