name: fig

on:
  workflow_dispatch:
  push:
    tags:
      - 'v*'

permissions:
  contents: read

jobs:
  fig:
    runs-on: ubuntu-latest
    steps:
<<<<<<< HEAD
      - uses: actions/checkout@ac593985615ec2ede58e132d2e21d2b1cbd6127c # v3
      - uses: actions/setup-go@4d34df0c2316fe8122ab82dc22947d607c0c91f9 # v4
=======
      - uses: actions/checkout@24cb9080177205b6e8c946b17badbe402adc938f # v3
      - uses: actions/setup-go@6edd4406fa81c3da01a34fa6f6343087c207a568 # v3
>>>>>>> 5773f1a2
        with:
          go-version: stable
          cache: true
      - run: go run . generate-fig-spec >goreleaser.ts
      - uses: withfig/push-to-fig-autocomplete-action@v1
        with:
          token: ${{ secrets.GH_PAT }}
          autocomplete-spec-name: goreleaser
          spec-path: goreleaser.ts
          integration: commander<|MERGE_RESOLUTION|>--- conflicted
+++ resolved
@@ -13,13 +13,8 @@
   fig:
     runs-on: ubuntu-latest
     steps:
-<<<<<<< HEAD
-      - uses: actions/checkout@ac593985615ec2ede58e132d2e21d2b1cbd6127c # v3
-      - uses: actions/setup-go@4d34df0c2316fe8122ab82dc22947d607c0c91f9 # v4
-=======
-      - uses: actions/checkout@24cb9080177205b6e8c946b17badbe402adc938f # v3
-      - uses: actions/setup-go@6edd4406fa81c3da01a34fa6f6343087c207a568 # v3
->>>>>>> 5773f1a2
+    - uses: actions/checkout@24cb9080177205b6e8c946b17badbe402adc938f # v3
+    - uses: actions/setup-go@4d34df0c2316fe8122ab82dc22947d607c0c91f9 # v4
         with:
           go-version: stable
           cache: true
