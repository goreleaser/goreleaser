name: build

concurrency:
  group: ${{ github.head_ref || github.ref_name }}
  cancel-in-progress: true

on:
  push:
    branches:
      - "main"
  pull_request:
    paths:
      - "go.*"
      - "**/*.go"
      - "Taskfile.yml"
      - "Dockerfile"
      - ".github/workflows/*.yml"

permissions:
  contents: read

jobs:
  govulncheck:
    uses: caarlos0/meta/.github/workflows/govulncheck.yml@main
  semgrep:
    uses: caarlos0/meta/.github/workflows/semgrep.yml@main
  ruleguard:
    uses: caarlos0/meta/.github/workflows/ruleguard.yml@main
    with:
      args: "-disable largeloopcopy"
  test:
    strategy:
      fail-fast: true
      matrix:
        os: [ubuntu-latest, windows-latest]
    runs-on: ${{ matrix.os }}
    env:
      DOCKER_CLI_EXPERIMENTAL: "enabled"
    steps:
      - uses: actions/checkout@11bd71901bbe5b1630ceea73d27597364c9af683 # v4
        with:
          fetch-depth: 0
      - uses: arduino/setup-task@b91d5d2c96a56797b48ac1e0e89220bf64044611 # v2
        with:
          version: 3.x
          repo-token: ${{ secrets.GITHUB_TOKEN }}
      - uses: docker/setup-qemu-action@29109295f81e9208d7d86ff1c6c12d2833863392 # v3
        if: matrix.os == 'ubuntu-latest'
      - uses: docker/setup-buildx-action@b5ca514318bd6ebac0fb2aedd5d36ec1b5c232a2 # v3
        if: matrix.os == 'ubuntu-latest'
      - name: setup-snapcraft
        if: matrix.os == 'ubuntu-latest'
        run: sudo snap install snapcraft --classic
      - uses: crazy-max/ghaction-upx@v3
        with:
          install-only: true
      - uses: cachix/install-nix-action@v31
        if: matrix.os == 'ubuntu-latest'
        with:
          github_access_token: ${{ secrets.GITHUB_TOKEN }}
      - uses: actions/setup-go@0aaccfd150d50ccaeb58ebd88d36e91967a5f35b # v5
        with:
          go-version: stable
      - uses: mlugg/setup-zig@v1
      - uses: oven-sh/setup-bun@v2
      - uses: denoland/setup-deno@v2
      - uses: cargo-bins/cargo-binstall@main
      - name: setup-cargo
        run: |
          rustup default stable
          cargo binstall cargo-zigbuild
<<<<<<< HEAD
      - uses: astral-sh/setup-uv@v5
      - uses: snok/install-poetry@v1
      - if: matrix.os == 'windows-latest'
        run: 'echo "C:\Users\runneradmin\.local\bin" | Out-File -FilePath $env:GITHUB_PATH -Encoding utf8 -Append'
=======
      - uses: astral-sh/setup-uv@v6
>>>>>>> 5b1247ef
      - uses: sigstore/cosign-installer@v3.8.2
      - uses: anchore/sbom-action/download-syft@v0.19.0
      - run: task setup
      - run: task build
      - run: task test
      - uses: codecov/codecov-action@ad3126e916f78f00edff4ed0317cf185271ccc2d # v5.4.2
        if: matrix.os == 'ubuntu-latest'
        with:
          file: ./coverage.txt
        env:
          CODECOV_TOKEN: ${{ secrets.CODECOV_TOKEN }}
      - run: git diff
  check:
    runs-on: ubuntu-latest
    steps:
      - uses: actions/checkout@11bd71901bbe5b1630ceea73d27597364c9af683 # v4
        with:
          fetch-depth: 0
      - run: go run . check
  dependabot:
    needs: [test]
    runs-on: ubuntu-latest
    permissions:
      pull-requests: write
      contents: write
    if: ${{ github.actor == 'dependabot[bot]' && github.event_name == 'pull_request'}}
    steps:
      - id: metadata
        uses: dependabot/fetch-metadata@d7267f607e9d3fb96fc2fbe83e0af444713e90b7 # v2
        with:
          github-token: "${{ secrets.GITHUB_TOKEN }}"
      - run: |
          gh pr review --approve "$PR_URL"
          gh pr merge --squash --auto "$PR_URL"
        env:
          PR_URL: ${{github.event.pull_request.html_url}}
          GITHUB_TOKEN: ${{secrets.GITHUB_TOKEN}}<|MERGE_RESOLUTION|>--- conflicted
+++ resolved
@@ -69,14 +69,10 @@
         run: |
           rustup default stable
           cargo binstall cargo-zigbuild
-<<<<<<< HEAD
-      - uses: astral-sh/setup-uv@v5
       - uses: snok/install-poetry@v1
       - if: matrix.os == 'windows-latest'
         run: 'echo "C:\Users\runneradmin\.local\bin" | Out-File -FilePath $env:GITHUB_PATH -Encoding utf8 -Append'
-=======
       - uses: astral-sh/setup-uv@v6
->>>>>>> 5b1247ef
       - uses: sigstore/cosign-installer@v3.8.2
       - uses: anchore/sbom-action/download-syft@v0.19.0
       - run: task setup
