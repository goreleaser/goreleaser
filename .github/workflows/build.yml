--- conflicted
+++ resolved
@@ -53,18 +53,8 @@
         with:
           version: 3.x
           repo-token: ${{ secrets.GITHUB_TOKEN }}
-<<<<<<< HEAD
-      - uses: docker/setup-qemu-action@v1
-      - uses: docker/setup-buildx-action@v1
-=======
       - uses: docker/setup-qemu-action@27d0a4f181a40b142cce983c5393082c365d1480 # v1
       - uses: docker/setup-buildx-action@94ab11c41e45d028884a99163086648e898eed25 # v1
-      - name: setup-buildpacks
-        run: |
-          sudo add-apt-repository ppa:cncf-buildpacks/pack-cli
-          sudo apt-get update
-          sudo apt-get --no-install-suggests --no-install-recommends install pack-cli
->>>>>>> 1be9ede7
       - name: setup-snapcraft
         # FIXME: the mkdirs are a hack for https://github.com/goreleaser/goreleaser/issues/1715
         run: |
