--- conflicted
+++ resolved
@@ -40,12 +40,8 @@
           version: 3.x
           repo-token: ${{ secrets.GITHUB_TOKEN }}
       - uses: docker/setup-qemu-action@e81a89b1732b9c48d79cd809d8d81d79c4647a18 # v2
-<<<<<<< HEAD
         if: matrix.os == 'ubuntu-latest'
-      - uses: docker/setup-buildx-action@f03ac48505955848960e80bbb68046aa35c7b9e7 # v2
-=======
       - uses: docker/setup-buildx-action@4b4e9c3e2d4531116a6f8ba8e71fc6e2cb6e6c8c # v2
->>>>>>> ffefd6c4
       - name: setup-snapcraft
         if: matrix.os == 'ubuntu-latest'
         # FIXME: the mkdirs are a hack for https://github.com/goreleaser/goreleaser/issues/1715
