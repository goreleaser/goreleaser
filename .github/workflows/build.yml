name: build
concurrency:
  group: ${{ github.head_ref || github.ref_name }}
  cancel-in-progress: true
on:
  push:
    branches:
      - "main"
  pull_request:
    paths:
      - "go.*"
      - "**/*.go"
      - "**/*.golden"
      - "Taskfile.yml"
      - "Dockerfile"
      - ".github/workflows/*.yml"
permissions:
  contents: read
jobs:
  license-check:
    runs-on: ubuntu-latest
    steps:
      - uses: actions/checkout@8e8c483db84b4bee98b60c0593521ed34d9990e8 # v6.0.1
      - uses: actions/setup-go@4dc6199c7b1a012772edbd06daecab0f50c9053c # v6.1.0
        with:
          go-version: stable
      - uses: go-task/setup-task@0ab1b2a65bc55236a3bc64cde78f80e20e8885c2 # v1.0.0
        with:
          version: 3.x
          repo-token: ${{ secrets.GITHUB_TOKEN }}
      - run: task licenses:check
  semgrep:
    uses: caarlos0/meta/.github/workflows/semgrep.yml@c7f17af352dac91fa6c785d06ebac8547f1abdd3 # v0.1.0
  ruleguard:
    uses: caarlos0/meta/.github/workflows/ruleguard.yml@c7f17af352dac91fa6c785d06ebac8547f1abdd3 # v0.1.0
    with:
      args: "-disable largeloopcopy"
  test:
    strategy:
      fail-fast: true
      matrix:
        os: [ubuntu-latest, windows-latest]
    runs-on: ${{ matrix.os }}
    env:
      DOCKER_CLI_EXPERIMENTAL: "enabled"
    steps:
      - uses: actions/checkout@8e8c483db84b4bee98b60c0593521ed34d9990e8 # v6.0.1
        with:
          fetch-depth: 0
      - uses: go-task/setup-task@0ab1b2a65bc55236a3bc64cde78f80e20e8885c2 # v1.0.0
        with:
          version: 3.x
          repo-token: ${{ secrets.GITHUB_TOKEN }}
      - uses: docker/setup-qemu-action@c7c53464625b32c7a7e944ae62b3e17d2b600130 # v3.7.0
        if: matrix.os == 'ubuntu-latest'
      - uses: docker/setup-buildx-action@e468171a9de216ec08956ac3ada2f0791b6bd435 # v3.11.1
        if: matrix.os == 'ubuntu-latest'
        with:
          driver-opts: network=host
      - name: setup-snapcraft
        if: matrix.os == 'ubuntu-latest'
        run: sudo snap install snapcraft --classic
      - uses: crazy-max/ghaction-upx@db8cc9515a4a7ea1b312cb82fbeae6d716daf777 # v3.2.0
        with:
          install-only: true
      - name: setup-makeself
        if: matrix.os == 'ubuntu-latest'
        run: sudo apt install -yq makeself
      - uses: cachix/install-nix-action@4e002c8ec80594ecd40e759629461e26c8abed15 # v31.9.0
        if: matrix.os == 'ubuntu-latest'
        with:
          github_access_token: ${{ secrets.GITHUB_TOKEN }}
      - uses: actions/setup-go@4dc6199c7b1a012772edbd06daecab0f50c9053c # v6.1.0
        with:
          go-version-file: go.mod
      - uses: mlugg/setup-zig@fa65c4058643678a4e4a9a60513944a7d8d35440 # v2.1.0
      - uses: oven-sh/setup-bun@735343b667d3e6f658f44d0eca948eb6282f2b76 # v2.0.2
      - uses: denoland/setup-deno@e95548e56dfa95d4e1a28d6f422fafe75c4c26fb # v2.0.3
      - uses: cargo-bins/cargo-binstall@ea60fcf749c6a52a729e0eaabb5eb33391d44823 # v1.16.4
      - name: setup-cargo
        run: |
          rustup default stable
          cargo binstall cargo-zigbuild
      - uses: snok/install-poetry@76e04a911780d5b312d89783f7b1cd627778900a # v1.4.1
      - if: matrix.os == 'windows-latest'
        run: 'echo "C:\Users\runneradmin\.local\bin" | Out-File -FilePath $env:GITHUB_PATH -Encoding utf8 -Append'
      - uses: astral-sh/setup-uv@681c641aba71e4a1c380be3ab5e12ad51f415867 # v7.1.6
      - uses: sigstore/cosign-installer@faadad0cce49287aee09b3a48701e75088a2c6ad # v4.0.0
<<<<<<< HEAD
      - uses: anchore/sbom-action/download-syft@fbfd9c6c189226748411491745178e0c2017392d # v0.20.10
=======
        with:
          cosign-release: "v2.6.1"
      - uses: anchore/sbom-action/download-syft@43a17d6e7add2b5535efe4dcae9952337c479a93 # v0.20.11
>>>>>>> 998b0555
      - run: task setup
      - run: task build
      - run: task test
      - uses: codecov/codecov-action@671740ac38dd9b0130fbe1cec585b89eea48d3de # v5.5.2
        if: matrix.os == 'ubuntu-latest'
        with:
          file: ./coverage.txt
        env:
          CODECOV_TOKEN: ${{ secrets.CODECOV_TOKEN }}
      - run: git diff
  check:
    runs-on: ubuntu-latest
    steps:
      - uses: actions/checkout@8e8c483db84b4bee98b60c0593521ed34d9990e8 # v6.0.1
        with:
          fetch-depth: 0
      - run: go run . check<|MERGE_RESOLUTION|>--- conflicted
+++ resolved
@@ -86,13 +86,7 @@
         run: 'echo "C:\Users\runneradmin\.local\bin" | Out-File -FilePath $env:GITHUB_PATH -Encoding utf8 -Append'
       - uses: astral-sh/setup-uv@681c641aba71e4a1c380be3ab5e12ad51f415867 # v7.1.6
       - uses: sigstore/cosign-installer@faadad0cce49287aee09b3a48701e75088a2c6ad # v4.0.0
-<<<<<<< HEAD
-      - uses: anchore/sbom-action/download-syft@fbfd9c6c189226748411491745178e0c2017392d # v0.20.10
-=======
-        with:
-          cosign-release: "v2.6.1"
       - uses: anchore/sbom-action/download-syft@43a17d6e7add2b5535efe4dcae9952337c479a93 # v0.20.11
->>>>>>> 998b0555
       - run: task setup
       - run: task build
       - run: task test
