module github.com/goreleaser/goreleaser

go 1.22

toolchain go1.22.1

require (
	code.gitea.io/sdk/gitea v0.18.0
	dario.cat/mergo v1.0.0
	github.com/Masterminds/semver/v3 v3.2.1
	github.com/anchore/quill v0.4.1
	github.com/atc0005/go-teams-notify/v2 v2.10.0
	github.com/awslabs/amazon-ecr-credential-helper/ecr-login v0.0.0-20231024185945-8841054dbdb8
	github.com/bluesky-social/indigo v0.0.0-20240411170459-440932307e0d
	github.com/caarlos0/ctrlc v1.2.0
	github.com/caarlos0/env/v11 v11.0.0
	github.com/caarlos0/go-reddit/v3 v3.0.1
	github.com/caarlos0/go-shellwords v1.0.12
	github.com/caarlos0/go-version v0.1.1
	github.com/caarlos0/log v0.4.4
	github.com/charmbracelet/keygen v0.5.0
	github.com/charmbracelet/lipgloss v0.10.0
	github.com/charmbracelet/x/exp/ordered v0.0.0-20231010190216-1cb11efc897d
	github.com/chrismellard/docker-credential-acr-env v0.0.0-20230304212654-82a0ddb27589
	github.com/dghubble/go-twitter v0.0.0-20211115160449-93a8679adecb
	github.com/dghubble/oauth1 v0.7.3
	github.com/distribution/distribution/v3 v3.0.0-alpha.1
	github.com/go-telegram-bot-api/telegram-bot-api v4.6.4+incompatible
	github.com/google/go-containerregistry v0.19.1
	github.com/google/go-github/v61 v61.0.0
	github.com/google/ko v0.15.2
	github.com/google/uuid v1.6.0
	github.com/goreleaser/fileglob v1.3.0
	github.com/goreleaser/nfpm/v2 v2.36.1
	github.com/hashicorp/go-multierror v1.1.1
	github.com/invopop/jsonschema v0.12.0
	github.com/jarcoal/httpmock v1.3.1
	github.com/klauspost/pgzip v1.2.6
	github.com/mattn/go-mastodon v0.0.6
	github.com/mitchellh/go-homedir v1.1.0
	github.com/muesli/mango-cobra v1.2.0
	github.com/muesli/roff v0.1.0
	github.com/muesli/termenv v0.15.2
	github.com/ory/dockertest/v3 v3.10.0
	github.com/slack-go/slack v0.12.5
	github.com/spf13/cobra v1.8.0
	github.com/stretchr/testify v1.9.0
	github.com/ulikunitz/xz v0.5.12
	github.com/xanzy/go-gitlab v0.103.0
	gocloud.dev v0.37.0
	golang.org/x/crypto v0.22.0
	golang.org/x/oauth2 v0.19.0
	golang.org/x/sync v0.7.0
	golang.org/x/text v0.14.0
	golang.org/x/tools v0.20.0
	gopkg.in/mail.v2 v2.3.1
	gopkg.in/yaml.v3 v3.0.1
)

require (
<<<<<<< HEAD
	github.com/carlmjohnson/versioninfo v0.22.5 // indirect
	github.com/cyphar/filepath-securejoin v0.2.4 // indirect
	github.com/distribution/reference v0.5.0 // indirect
	github.com/dustin/go-humanize v1.0.1 // indirect
	github.com/felixge/httpsnoop v1.0.4 // indirect
	github.com/go-logr/logr v1.4.1 // indirect
	github.com/go-logr/stdr v1.2.2 // indirect
	github.com/golang-jwt/jwt/v5 v5.2.1 // indirect
	github.com/hashicorp/golang-lru v1.0.2 // indirect
	github.com/ipfs/bbloom v0.0.4 // indirect
	github.com/ipfs/go-block-format v0.2.0 // indirect
	github.com/ipfs/go-cid v0.4.1 // indirect
	github.com/ipfs/go-datastore v0.6.0 // indirect
	github.com/ipfs/go-ipfs-blockstore v1.3.1 // indirect
	github.com/ipfs/go-ipfs-ds-help v1.1.1 // indirect
	github.com/ipfs/go-ipfs-util v0.0.3 // indirect
	github.com/ipfs/go-ipld-cbor v0.1.0 // indirect
	github.com/ipfs/go-ipld-format v0.6.0 // indirect
	github.com/ipfs/go-log v1.0.5 // indirect
	github.com/ipfs/go-log/v2 v2.5.1 // indirect
	github.com/ipfs/go-metrics-interface v0.0.1 // indirect
	github.com/jbenet/goprocess v0.1.4 // indirect
	github.com/klauspost/cpuid/v2 v2.2.7 // indirect
	github.com/matttproud/golang_protobuf_extensions/v2 v2.0.0 // indirect
	github.com/minio/sha256-simd v1.0.1 // indirect
	github.com/mr-tron/base58 v1.2.0 // indirect
	github.com/multiformats/go-base32 v0.1.0 // indirect
	github.com/multiformats/go-base36 v0.2.0 // indirect
	github.com/multiformats/go-multibase v0.2.0 // indirect
	github.com/multiformats/go-multihash v0.2.3 // indirect
	github.com/multiformats/go-varint v0.0.7 // indirect
	github.com/onsi/gomega v1.29.0 // indirect
	github.com/opentracing/opentracing-go v1.2.0 // indirect
	github.com/polydawn/refmt v0.89.1-0.20221221234430-40501e09de1f // indirect
	github.com/sagikazarmark/locafero v0.4.0 // indirect
	github.com/sagikazarmark/slog-shim v0.1.0 // indirect
	github.com/secure-systems-lab/go-securesystemslib v0.8.0 // indirect
	github.com/sourcegraph/conc v0.3.0 // indirect
	github.com/spaolacci/murmur3 v1.1.0 // indirect
	github.com/whyrusleeping/cbor-gen v0.1.1-0.20240311221002-68b9f235c302 // indirect
	go.opentelemetry.io/contrib/instrumentation/google.golang.org/grpc/otelgrpc v0.49.0 // indirect
	go.opentelemetry.io/contrib/instrumentation/net/http/otelhttp v0.49.0 // indirect
	go.opentelemetry.io/otel v1.24.0 // indirect
	go.opentelemetry.io/otel/metric v1.24.0 // indirect
	go.opentelemetry.io/otel/trace v1.24.0 // indirect
	go.uber.org/atomic v1.11.0 // indirect
	go.uber.org/multierr v1.11.0 // indirect
	go.uber.org/zap v1.27.0 // indirect
	gopkg.in/go-jose/go-jose.v2 v2.6.3 // indirect
	lukechampine.com/blake3 v1.2.1 // indirect
)

require (
=======
>>>>>>> e21a99a5
	cloud.google.com/go v0.112.1 // indirect
	cloud.google.com/go/compute v1.25.0 // indirect
	cloud.google.com/go/compute/metadata v0.2.3 // indirect
	cloud.google.com/go/iam v1.1.6 // indirect
	cloud.google.com/go/kms v1.15.8 // indirect
	cloud.google.com/go/storage v1.39.1 // indirect
	github.com/AlekSi/pointer v1.2.0 // indirect
	github.com/Azure/azure-sdk-for-go v68.0.0+incompatible // indirect
	github.com/Azure/azure-sdk-for-go/sdk/azcore v1.10.0 // indirect
	github.com/Azure/azure-sdk-for-go/sdk/azidentity v1.5.1 // indirect
	github.com/Azure/azure-sdk-for-go/sdk/internal v1.5.2 // indirect
	github.com/Azure/azure-sdk-for-go/sdk/keyvault/azkeys v0.10.0 // indirect
	github.com/Azure/azure-sdk-for-go/sdk/keyvault/internal v0.7.1 // indirect
	github.com/Azure/azure-sdk-for-go/sdk/storage/azblob v1.3.1 // indirect
	github.com/Azure/go-ansiterm v0.0.0-20230124172434-306776ec8161 // indirect
	github.com/Azure/go-autorest v14.2.0+incompatible // indirect
	github.com/Azure/go-autorest/autorest v0.11.29 // indirect
	github.com/Azure/go-autorest/autorest/adal v0.9.23 // indirect
	github.com/Azure/go-autorest/autorest/azure/auth v0.5.12 // indirect
	github.com/Azure/go-autorest/autorest/azure/cli v0.4.6 // indirect
	github.com/Azure/go-autorest/autorest/date v0.3.0 // indirect
	github.com/Azure/go-autorest/autorest/to v0.4.0 // indirect
	github.com/Azure/go-autorest/logger v0.2.1 // indirect
	github.com/Azure/go-autorest/tracing v0.6.0 // indirect
	github.com/AzureAD/microsoft-authentication-library-for-go v1.2.2 // indirect
	github.com/BurntSushi/toml v1.2.1 // indirect
	github.com/Masterminds/goutils v1.1.1 // indirect
	github.com/Masterminds/sprig/v3 v3.2.3 // indirect
	github.com/Microsoft/go-winio v0.6.1 // indirect
	github.com/Nvveen/Gotty v0.0.0-20120604004816-cd527374f1e5 // indirect
	github.com/ProtonMail/go-crypto v1.0.0 // indirect
	github.com/alessio/shellescape v1.4.1 // indirect
	github.com/anchore/bubbly v0.0.0-20230518153401-87b6af8ccf22 // indirect
	github.com/anchore/go-logger v0.0.0-20230725134548-c21dafa1ec5a // indirect
	github.com/anchore/go-macholibre v0.0.0-20220308212642-53e6d0aaf6fb // indirect
	github.com/asaskevich/govalidator v0.0.0-20230301143203-a9d515a09cc2 // indirect
	github.com/aws/aws-sdk-go v1.51.6
	github.com/aws/aws-sdk-go-v2 v1.26.0 // indirect
	github.com/aws/aws-sdk-go-v2/aws/protocol/eventstream v1.6.1 // indirect
	github.com/aws/aws-sdk-go-v2/config v1.27.9 // indirect
	github.com/aws/aws-sdk-go-v2/credentials v1.17.9 // indirect
	github.com/aws/aws-sdk-go-v2/feature/ec2/imds v1.16.0 // indirect
	github.com/aws/aws-sdk-go-v2/feature/s3/manager v1.16.9 // indirect
	github.com/aws/aws-sdk-go-v2/internal/configsources v1.3.4 // indirect
	github.com/aws/aws-sdk-go-v2/internal/endpoints/v2 v2.6.4 // indirect
	github.com/aws/aws-sdk-go-v2/internal/ini v1.8.0 // indirect
	github.com/aws/aws-sdk-go-v2/internal/v4a v1.3.3 // indirect
	github.com/aws/aws-sdk-go-v2/service/ecr v1.20.2 // indirect
	github.com/aws/aws-sdk-go-v2/service/ecrpublic v1.18.2 // indirect
	github.com/aws/aws-sdk-go-v2/service/internal/accept-encoding v1.11.1 // indirect
	github.com/aws/aws-sdk-go-v2/service/internal/checksum v1.3.5 // indirect
	github.com/aws/aws-sdk-go-v2/service/internal/presigned-url v1.11.6 // indirect
	github.com/aws/aws-sdk-go-v2/service/internal/s3shared v1.17.3 // indirect
	github.com/aws/aws-sdk-go-v2/service/kms v1.30.0 // indirect
	github.com/aws/aws-sdk-go-v2/service/s3 v1.51.4 // indirect
	github.com/aws/aws-sdk-go-v2/service/sso v1.20.3 // indirect
	github.com/aws/aws-sdk-go-v2/service/ssooidc v1.23.3 // indirect
	github.com/aws/aws-sdk-go-v2/service/sts v1.28.5 // indirect
	github.com/aws/smithy-go v1.20.1 // indirect
	github.com/aymanbagabas/go-osc52/v2 v2.0.1 // indirect
	github.com/bahlo/generic-list-go v0.2.0 // indirect
	github.com/beorn7/perks v1.0.1 // indirect
	github.com/blacktop/go-dwarf v1.0.9 // indirect
	github.com/blacktop/go-macho v1.1.162 // indirect
	github.com/blakesmith/ar v0.0.0-20190502131153-809d4375e1fb // indirect
	github.com/buger/jsonparser v1.1.1 // indirect
	github.com/cavaliergopher/cpio v1.0.1 // indirect
	github.com/cenkalti/backoff/v4 v4.2.1 // indirect
	github.com/cespare/xxhash/v2 v2.2.0 // indirect
	github.com/charmbracelet/bubbletea v0.22.1 // indirect
	github.com/cloudflare/circl v1.3.7 // indirect
	github.com/containerd/console v1.0.3 // indirect
	github.com/containerd/continuity v0.3.0 // indirect
	github.com/containerd/stargz-snapshotter/estargz v0.14.3 // indirect
	github.com/cpuguy83/go-md2man/v2 v2.0.3 // indirect
	github.com/cyphar/filepath-securejoin v0.2.4 // indirect
	github.com/davecgh/go-spew v1.1.2-0.20180830191138-d8f796af33cc // indirect
	github.com/davidmz/go-pageant v1.0.2 // indirect
	github.com/dghubble/sling v1.4.0 // indirect
	github.com/dimchansky/utfbom v1.1.1 // indirect
	github.com/distribution/reference v0.5.0 // indirect
	github.com/docker/cli v25.0.4+incompatible // indirect
	github.com/docker/distribution v2.8.3+incompatible // indirect
	github.com/docker/docker v25.0.5+incompatible // indirect
	github.com/docker/docker-credential-helpers v0.8.0 // indirect
	github.com/docker/go-connections v0.4.0 // indirect
	github.com/docker/go-metrics v0.0.1 // indirect
	github.com/docker/go-units v0.5.0
	github.com/dustin/go-humanize v1.0.1 // indirect
	github.com/elliotchance/orderedmap/v2 v2.2.0 // indirect
	github.com/emirpasic/gods v1.18.1 // indirect
	github.com/evanphx/json-patch/v5 v5.6.0 // indirect
	github.com/felixge/httpsnoop v1.0.4 // indirect
	github.com/fsnotify/fsnotify v1.7.0 // indirect
	github.com/gabriel-vasile/mimetype v1.4.2 // indirect
	github.com/github/smimesign v0.2.0 // indirect
	github.com/go-fed/httpsig v1.1.0 // indirect
	github.com/go-git/gcfg v1.5.1-0.20230307220236-3a3c6141e376 // indirect
	github.com/go-git/go-billy/v5 v5.5.0 // indirect
	github.com/go-git/go-git/v5 v5.11.0 // indirect
	github.com/go-logr/logr v1.4.1 // indirect
	github.com/go-logr/stdr v1.2.2 // indirect
	github.com/go-openapi/analysis v0.23.0 // indirect
	github.com/go-openapi/errors v0.22.0 // indirect
	github.com/go-openapi/jsonpointer v0.21.0 // indirect
	github.com/go-openapi/jsonreference v0.21.0 // indirect
	github.com/go-openapi/loads v0.22.0 // indirect
	github.com/go-openapi/runtime v0.28.0 // indirect
	github.com/go-openapi/spec v0.21.0 // indirect
	github.com/go-openapi/strfmt v0.23.0 // indirect
	github.com/go-openapi/swag v0.23.0 // indirect
	github.com/go-openapi/validate v0.24.0 // indirect
	github.com/go-restruct/restruct v1.2.0-alpha // indirect
	github.com/gobwas/glob v0.2.3 // indirect
	github.com/gogo/protobuf v1.3.2 // indirect
	github.com/golang-jwt/jwt/v4 v4.5.0 // indirect
	github.com/golang-jwt/jwt/v5 v5.2.1 // indirect
	github.com/golang/groupcache v0.0.0-20210331224755-41bb18bfe9da // indirect
	github.com/golang/protobuf v1.5.4 // indirect
	github.com/google/go-querystring v1.1.0 // indirect
	github.com/google/rpmpack v0.6.0 // indirect
	github.com/google/s2a-go v0.1.7 // indirect
	github.com/google/safetext v0.0.0-20220905092116-b49f7bc46da2 // indirect
	github.com/google/shlex v0.0.0-20191202100458-e7afc7fbc510 // indirect
	github.com/google/wire v0.6.0 // indirect
	github.com/googleapis/enterprise-certificate-proxy v0.3.2 // indirect
	github.com/googleapis/gax-go/v2 v2.12.3 // indirect
	github.com/goreleaser/chglog v0.5.0 // indirect
	github.com/gorilla/mux v1.8.1 // indirect
	github.com/gorilla/websocket v1.5.1 // indirect
	github.com/hashicorp/errwrap v1.1.0 // indirect
	github.com/hashicorp/go-cleanhttp v0.5.2 // indirect
	github.com/hashicorp/go-retryablehttp v0.7.5 // indirect
	github.com/hashicorp/go-version v1.6.0 // indirect
	github.com/hashicorp/hcl v1.0.1-vault-5 // indirect
	github.com/huandu/xstrings v1.3.3 // indirect
	github.com/imdario/mergo v0.3.16 // indirect
	github.com/inconshreveable/mousetrap v1.1.0 // indirect
	github.com/jbenet/go-context v0.0.0-20150711004518-d14ea06fba99 // indirect
	github.com/jmespath/go-jmespath v0.4.0 // indirect
	github.com/josharian/intern v1.0.0 // indirect
	github.com/kevinburke/ssh_config v1.2.0 // indirect
	github.com/klauspost/compress v1.17.7 // indirect
	github.com/kylelemons/godebug v1.1.0 // indirect
	github.com/letsencrypt/boulder v0.0.0-20231026200631-000cd05d5491 // indirect
	github.com/lucasb-eyer/go-colorful v1.2.0 // indirect
	github.com/magiconair/properties v1.8.7 // indirect
	github.com/mailru/easyjson v0.7.7 // indirect
	github.com/mattn/go-isatty v0.0.20 // indirect
	github.com/mattn/go-localereader v0.0.1 // indirect
	github.com/mattn/go-runewidth v0.0.15 // indirect
	github.com/mitchellh/copystructure v1.2.0 // indirect
	github.com/mitchellh/mapstructure v1.5.0 // indirect
	github.com/mitchellh/reflectwalk v1.0.2 // indirect
	github.com/moby/term v0.5.0 // indirect
	github.com/muesli/ansi v0.0.0-20211031195517-c9f0611b6c70 // indirect
	github.com/muesli/cancelreader v0.2.2 // indirect
	github.com/muesli/mango v0.1.0 // indirect
	github.com/muesli/mango-pflag v0.1.0 // indirect
	github.com/muesli/reflow v0.3.0 // indirect
	github.com/oklog/ulid v1.3.1 // indirect
	github.com/onsi/gomega v1.29.0 // indirect
	github.com/opencontainers/go-digest v1.0.0 // indirect
	github.com/opencontainers/image-spec v1.1.0 // indirect
	github.com/opencontainers/runc v1.1.12 // indirect
	github.com/pelletier/go-toml v1.9.5 // indirect
	github.com/pelletier/go-toml/v2 v2.1.0 // indirect
	github.com/pjbgf/sha1cd v0.3.0 // indirect
	github.com/pkg/browser v0.0.0-20240102092130-5ac0b6a4141c // indirect
	github.com/pkg/errors v0.9.1 // indirect
	github.com/pmezard/go-difflib v1.0.1-0.20181226105442-5d4384ee4fb2 // indirect
	github.com/prometheus/client_golang v1.19.0 // indirect
	github.com/prometheus/client_model v0.6.0 // indirect
	github.com/prometheus/common v0.51.1 // indirect
	github.com/prometheus/procfs v0.12.0 // indirect
	github.com/rivo/uniseg v0.4.7 // indirect
	github.com/russross/blackfriday/v2 v2.1.0 // indirect
	github.com/sagikazarmark/locafero v0.4.0 // indirect
	github.com/sagikazarmark/slog-shim v0.1.0 // indirect
	github.com/scylladb/go-set v1.0.2 // indirect
	github.com/secure-systems-lab/go-securesystemslib v0.8.0 // indirect
	github.com/sergi/go-diff v1.2.0 // indirect
	github.com/shopspring/decimal v1.2.0 // indirect
	github.com/sigstore/cosign/v2 v2.2.4 // indirect
	github.com/sigstore/rekor v1.3.6 // indirect
	github.com/sigstore/sigstore v1.8.3 // indirect
	github.com/sirupsen/logrus v1.9.3 // indirect
	github.com/skeema/knownhosts v1.2.1 // indirect
	github.com/sourcegraph/conc v0.3.0 // indirect
	github.com/spf13/afero v1.11.0 // indirect
	github.com/spf13/cast v1.6.0 // indirect
	github.com/spf13/pflag v1.0.5 // indirect
	github.com/spf13/viper v1.18.2 // indirect
	github.com/subosito/gotenv v1.6.0 // indirect
	github.com/technoweenie/multipartstreamer v1.0.1 // indirect
	github.com/titanous/rocacheck v0.0.0-20171023193734-afe73141d399 // indirect
	github.com/tomnomnom/linkheader v0.0.0-20180905144013-02ca5825eb80 // indirect
	github.com/vbatts/tar-split v0.11.5 // indirect
	github.com/wagoodman/go-partybus v0.0.0-20230516145632-8ccac152c651 // indirect
	github.com/wagoodman/go-progress v0.0.0-20220614130704-4b1c25a33c7c // indirect
	github.com/wk8/go-ordered-map/v2 v2.1.8 // indirect
	github.com/xanzy/ssh-agent v0.3.3 // indirect
	github.com/xeipuuv/gojsonpointer v0.0.0-20190905194746-02993c407bfb // indirect
	github.com/xeipuuv/gojsonreference v0.0.0-20180127040603-bd5ef7bd5415 // indirect
	github.com/xeipuuv/gojsonschema v1.2.0 // indirect
	gitlab.com/digitalxero/go-conventional-commit v1.0.7 // indirect
	go.mongodb.org/mongo-driver v1.14.0 // indirect
	go.opencensus.io v0.24.0 // indirect
	go.opentelemetry.io/contrib/instrumentation/google.golang.org/grpc/otelgrpc v0.49.0 // indirect
	go.opentelemetry.io/contrib/instrumentation/net/http/otelhttp v0.49.0 // indirect
	go.opentelemetry.io/otel v1.24.0 // indirect
	go.opentelemetry.io/otel/metric v1.24.0 // indirect
	go.opentelemetry.io/otel/trace v1.24.0 // indirect
	go.uber.org/automaxprocs v1.5.3
	go.uber.org/multierr v1.11.0 // indirect
	golang.org/x/exp v0.0.0-20231206192017-f3f8817b8deb
	golang.org/x/mod v0.17.0 // indirect
	golang.org/x/net v0.24.0 // indirect
	golang.org/x/sys v0.19.0 // indirect
	golang.org/x/term v0.19.0 // indirect
	golang.org/x/time v0.5.0 // indirect
	golang.org/x/xerrors v0.0.0-20231012003039-104605ab7028 // indirect
	google.golang.org/api v0.172.0 // indirect
	google.golang.org/genproto v0.0.0-20240311173647-c811ad7063a7 // indirect
	google.golang.org/genproto/googleapis/api v0.0.0-20240311173647-c811ad7063a7 // indirect
	google.golang.org/genproto/googleapis/rpc v0.0.0-20240318140521-94a12d6c2237 // indirect
	google.golang.org/grpc v1.62.1 // indirect
	google.golang.org/protobuf v1.33.0 // indirect
	gopkg.in/alexcesaro/quotedprintable.v3 v3.0.0-20150716171945-2caba252f4dc // indirect
	gopkg.in/go-jose/go-jose.v2 v2.6.3 // indirect
	gopkg.in/ini.v1 v1.67.0 // indirect
	gopkg.in/warnings.v0 v0.1.2 // indirect
	gopkg.in/yaml.v2 v2.4.0 // indirect
	sigs.k8s.io/kind v0.22.0 // indirect
	sigs.k8s.io/yaml v1.4.0 // indirect
	software.sslmate.com/src/go-pkcs12 v0.4.0 // indirect
)<|MERGE_RESOLUTION|>--- conflicted
+++ resolved
@@ -58,7 +58,6 @@
 )
 
 require (
-<<<<<<< HEAD
 	github.com/carlmjohnson/versioninfo v0.22.5 // indirect
 	github.com/cyphar/filepath-securejoin v0.2.4 // indirect
 	github.com/distribution/reference v0.5.0 // indirect
@@ -109,11 +108,6 @@
 	go.uber.org/zap v1.27.0 // indirect
 	gopkg.in/go-jose/go-jose.v2 v2.6.3 // indirect
 	lukechampine.com/blake3 v1.2.1 // indirect
-)
-
-require (
-=======
->>>>>>> e21a99a5
 	cloud.google.com/go v0.112.1 // indirect
 	cloud.google.com/go/compute v1.25.0 // indirect
 	cloud.google.com/go/compute/metadata v0.2.3 // indirect
