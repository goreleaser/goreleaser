--- conflicted
+++ resolved
@@ -1,10 +1,6 @@
 module github.com/goreleaser/goreleaser/v2
 
-<<<<<<< HEAD
 go 1.25.0
-=======
-go 1.24.6
->>>>>>> 285a55fa
 
 require (
 	code.gitea.io/sdk/gitea v0.21.0
