// Package fpm implements the Pipe interface providing FPM bindings.
package fpm

import (
	"fmt"
	"io/ioutil"
	"os"
	"os/exec"
	"path/filepath"
	"strings"

	"github.com/apex/log"
	"github.com/pkg/errors"
	"golang.org/x/sync/errgroup"

	"github.com/goreleaser/goreleaser/context"
	"github.com/goreleaser/goreleaser/internal/artifact"
	"github.com/goreleaser/goreleaser/internal/linux"
	"github.com/goreleaser/goreleaser/internal/template"
	"github.com/goreleaser/goreleaser/pipeline"
)

// ErrNoFPM is shown when fpm cannot be found in $PATH
var ErrNoFPM = errors.New("fpm not present in $PATH")

<<<<<<< HEAD
const defaultNameTemplate = "{{ .ProjectName }}_{{ .Version }}_{{ .Os }}_{{ .Arch }}{{ if .Arm }}v{{ .Arm }}{{ end }}"
=======
// path to gnu-tar on macOS when installed with homebrew
const gnuTarPath = "/usr/local/opt/gnu-tar/libexec/gnubin"
>>>>>>> 9068d941

// Pipe for fpm packaging
type Pipe struct{}

func (Pipe) String() string {
	return "creating Linux packages with fpm"
}

// Default sets the pipe defaults
func (Pipe) Default(ctx *context.Context) error {
	var fpm = &ctx.Config.FPM
	if fpm.Bindir == "" {
		fpm.Bindir = "/usr/local/bin"
	}
	if fpm.NameTemplate == "" {
		fpm.NameTemplate = defaultNameTemplate
	}
	return nil
}

// Run the pipe
func (Pipe) Run(ctx *context.Context) error {
	if len(ctx.Config.FPM.Formats) == 0 {
		return pipeline.Skip("no output formats configured")
	}
	_, err := exec.LookPath("fpm")
	if err != nil {
		return ErrNoFPM
	}
	return doRun(ctx)
}

func doRun(ctx *context.Context) error {
	var g errgroup.Group
	sem := make(chan bool, ctx.Parallelism)
	for _, format := range ctx.Config.FPM.Formats {
		for platform, artifacts := range ctx.Artifacts.Filter(
			artifact.And(
				artifact.ByType(artifact.Binary),
				artifact.ByGoos("linux"),
			),
		).GroupByPlatform() {
			sem <- true
			format := format
			arch := linux.Arch(platform) // TODO: could probably pass artifact.Goarch here
			artifacts := artifacts
			g.Go(func() error {
				defer func() {
					<-sem
				}()
				return create(ctx, format, arch, artifacts)
			})
		}
	}
	return g.Wait()
}

func create(ctx *context.Context, format, arch string, binaries []artifact.Artifact) error {
	name, err := template.Apply(
		ctx.Config.FPM.NameTemplate,
		template.NewFields(ctx, binaries[0], ctx.Config.FPM.Replacements),
	)
	if err != nil {
		return err
	}
	var path = filepath.Join(ctx.Config.Dist, name)
	var file = path + "." + format
	var log = log.WithField("format", format).WithField("arch", arch)
	dir, err := ioutil.TempDir("", "fpm")
	if err != nil {
		return err
	}
	log.WithField("file", file).WithField("workdir", dir).Info("creating fpm archive")
	var options = basicOptions(ctx, dir, format, arch, file)

	for _, binary := range binaries {
		// This basically tells fpm to put the binary in the bindir, e.g. /usr/local/bin
		// binary=/usr/local/bin/binary
		log.WithField("path", binary.Path).
			WithField("name", binary.Name).
			Debug("added binary to fpm package")
		options = append(options, fmt.Sprintf(
			"%s=%s",
			binary.Path,
			filepath.Join(ctx.Config.FPM.Bindir, binary.Name),
		))
	}

	for src, dest := range ctx.Config.FPM.Files {
		log.WithField("src", src).
			WithField("dest", dest).
			Debug("added an extra file to the fpm package")
		options = append(options, fmt.Sprintf(
			"%s=%s",
			src,
			dest,
		))
	}

	log.WithField("args", options).Debug("creating fpm package")
	if out, err := cmd(options).CombinedOutput(); err != nil {
		return errors.Wrap(err, string(out))
	}
	ctx.Artifacts.Add(artifact.Artifact{
		Type:   artifact.LinuxPackage,
		Name:   name + "." + format,
		Path:   file,
		Goos:   binaries[0].Goos,
		Goarch: binaries[0].Goarch,
		Goarm:  binaries[0].Goarm,
	})
	return nil
}

func cmd(options []string) *exec.Cmd {
	/* #nosec */
	var cmd = exec.Command("fpm", options...)
	cmd.Env = []string{fmt.Sprintf("PATH=%s:%s", gnuTarPath, os.Getenv("PATH"))}
	for _, env := range os.Environ() {
		if strings.HasPrefix(env, "PATH=") {
			continue
		}
		cmd.Env = append(cmd.Env, env)
	}
	return cmd
}

func basicOptions(ctx *context.Context, workdir, format, arch, file string) []string {
	var options = []string{
		"--input-type", "dir",
		"--output-type", format,
		"--name", ctx.Config.ProjectName,
		"--version", ctx.Version,
		"--architecture", arch,
		"--package", file,
		"--force",
		"--workdir", workdir,
	}

	if ctx.Debug {
		options = append(options, "--debug")
	}

	if ctx.Config.FPM.Vendor != "" {
		options = append(options, "--vendor", ctx.Config.FPM.Vendor)
	}
	if ctx.Config.FPM.Homepage != "" {
		options = append(options, "--url", ctx.Config.FPM.Homepage)
	}
	if ctx.Config.FPM.Maintainer != "" {
		options = append(options, "--maintainer", ctx.Config.FPM.Maintainer)
	}
	if ctx.Config.FPM.Description != "" {
		options = append(options, "--description", ctx.Config.FPM.Description)
	}
	if ctx.Config.FPM.License != "" {
		options = append(options, "--license", ctx.Config.FPM.License)
	}
	for _, dep := range ctx.Config.FPM.Dependencies {
		options = append(options, "--depends", dep)
	}
	for _, conflict := range ctx.Config.FPM.Conflicts {
		options = append(options, "--conflicts", conflict)
	}

	// FPM requires --rpm-os=linux if your rpm target is linux
	if format == "rpm" {
		options = append(options, "--rpm-os", "linux")
	}
	return options
}<|MERGE_RESOLUTION|>--- conflicted
+++ resolved
@@ -23,12 +23,11 @@
 // ErrNoFPM is shown when fpm cannot be found in $PATH
 var ErrNoFPM = errors.New("fpm not present in $PATH")
 
-<<<<<<< HEAD
-const defaultNameTemplate = "{{ .ProjectName }}_{{ .Version }}_{{ .Os }}_{{ .Arch }}{{ if .Arm }}v{{ .Arm }}{{ end }}"
-=======
-// path to gnu-tar on macOS when installed with homebrew
-const gnuTarPath = "/usr/local/opt/gnu-tar/libexec/gnubin"
->>>>>>> 9068d941
+const (
+	defaultNameTemplate = "{{ .ProjectName }}_{{ .Version }}_{{ .Os }}_{{ .Arch }}{{ if .Arm }}v{{ .Arm }}{{ end }}"
+	// path to gnu-tar on macOS when installed with homebrew
+	gnuTarPath = "/usr/local/opt/gnu-tar/libexec/gnubin"
+)
 
 // Pipe for fpm packaging
 type Pipe struct{}
