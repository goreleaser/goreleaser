package brew

import (
	"bytes"
	"errors"
	"log"
	"path/filepath"
	"strings"
	"text/template"

	"github.com/goreleaser/goreleaser/clients"
	"github.com/goreleaser/goreleaser/config"
	"github.com/goreleaser/goreleaser/context"
	"github.com/goreleaser/goreleaser/sha256sum"
)

// ErrNoDarwin64Build when there is no build for darwin_amd64 (goos doesn't
// contain darwin and/or goarch doesn't contain amd64)
var ErrNoDarwin64Build = errors.New("brew tap requires a darwin amd64 build")

const formula = `class {{ .Name }} < Formula
  desc "{{ .Desc }}"
  homepage "{{ .Homepage }}"
  url "https://github.com/{{ .Repo.Owner }}/{{ .Repo.Name }}/releases/download/{{ .Tag }}/{{ .File }}.{{ .Format }}"
  version "{{ .Version }}"
  sha256 "{{ .SHA256 }}"

  {{- if .Dependencies }}
  {{ range $index, $element := .Dependencies }}
  depends_on "{{ . }}"
  {{- end }}
  {{- end }}

  {{- if .Conflicts }}
  {{ range $index, $element := .Conflicts }}
  conflicts_with "{{ . }}"
  {{- end }}
  {{- end }}

  def install
    {{- range $index, $element := .Install }}
    {{ . -}}
    {{- end }}
  end

  {{- if .Caveats }}

  def caveats
    "{{ .Caveats }}"
  end
  {{- end }}

  {{- if .Plist }}

  def plist; <<-EOS.undent
    {{ .Plist }}
	EOS
  end
  {{- end }}
end
`

type templateData struct {
	Name         string
	Desc         string
	Homepage     string
	Repo         config.Repo // FIXME: will not work for anything but github right now.
	Tag          string
	Version      string
	Binary       string
	Caveats      string
	File         string
	Format       string
	SHA256       string
	Plist        string
	Install      []string
	Dependencies []string
	Conflicts    []string
}

// Pipe for brew deployment
type Pipe struct{}

// Description of the pipe
func (Pipe) Description() string {
	return "Creating homebrew formula"
}

// Run the pipe
func (Pipe) Run(ctx *context.Context) error {
<<<<<<< HEAD
=======
	client := clients.NewGitHubClient(ctx)
	return doRun(ctx, client)
}

func doRun(ctx *context.Context, client clients.Client) error {
	// TODO: remove this block in next release cycle
	if ctx.Config.Brew.Repo != "" {
		log.Println("The `brew.repo` syntax is deprecated and will soon be removed. Please check the README for more info.")
		var ss = strings.Split(ctx.Config.Brew.Repo, "/")
		ctx.Config.Brew.GitHub = config.Repo{
			Owner: ss[0],
			Name:  ss[1],
		}
	}
>>>>>>> e70f76fb
	if ctx.Config.Brew.GitHub.Name == "" {
		return nil
	}
	path := filepath.Join(ctx.Config.Brew.Folder, ctx.Config.Build.Binary+".rb")
	log.Println("Pushing", path, "to", ctx.Config.Brew.GitHub.String())
	content, err := buildFormula(ctx, client)
	if err != nil {
		return err
	}
	return client.CreateFile(ctx, content, path)
}

func buildFormula(ctx *context.Context, client clients.Client) (bytes.Buffer, error) {
	data, err := dataFor(ctx, client)
	if err != nil {
		return bytes.Buffer{}, err
	}
	return doBuildFormula(data)
}

func doBuildFormula(data templateData) (bytes.Buffer, error) {
	var out bytes.Buffer
	tmpl, err := template.New(data.Binary).Parse(formula)
	if err != nil {
		return out, err
	}
	err = tmpl.Execute(&out, data)
	return out, err
}

func dataFor(ctx *context.Context, client clients.Client) (result templateData, err error) {
	file := ctx.Archives["darwinamd64"]
	if file == "" {
		return result, ErrNoDarwin64Build
	}
	sum, err := sha256sum.For(
		filepath.Join(
			ctx.Config.Dist,
			file+"."+ctx.Config.Archive.Format,
		),
	)
	if err != nil {
		return
	}
	homepage, description, err := getInfo(ctx, client)
	if err != nil {
		return
	}
	return templateData{
		Name:         formulaNameFor(ctx.Config.Build.Binary),
		Desc:         description,
		Homepage:     homepage,
		Repo:         ctx.Config.Release.GitHub,
		Tag:          ctx.Git.CurrentTag,
		Version:      ctx.Version,
		Binary:       ctx.Config.Build.Binary,
		Caveats:      ctx.Config.Brew.Caveats,
		File:         file,
		Format:       ctx.Config.Archive.Format,
		SHA256:       sum,
		Dependencies: ctx.Config.Brew.Dependencies,
		Conflicts:    ctx.Config.Brew.Conflicts,
		Plist:        ctx.Config.Brew.Plist,
		Install:      strings.Split(ctx.Config.Brew.Install, "\n"),
	}, err
}

func getInfo(
	ctx *context.Context,
	client clients.Client,
) (homepage string, description string, err error) {
	info, err := client.GetInfo(ctx)
	if err != nil {
		return
	}
	if info.Homepage == "" {
		homepage = info.URL
	} else {
		homepage = info.Homepage
	}
	if info.Description == "" {
		description = "TODO"
	} else {
		description = info.Description
	}
	return
}

func formulaNameFor(name string) string {
	name = strings.Replace(name, "-", " ", -1)
	name = strings.Replace(name, "_", " ", -1)
	return strings.Replace(strings.Title(name), " ", "", -1)
}<|MERGE_RESOLUTION|>--- conflicted
+++ resolved
@@ -88,23 +88,11 @@
 
 // Run the pipe
 func (Pipe) Run(ctx *context.Context) error {
-<<<<<<< HEAD
-=======
 	client := clients.NewGitHubClient(ctx)
 	return doRun(ctx, client)
 }
 
 func doRun(ctx *context.Context, client clients.Client) error {
-	// TODO: remove this block in next release cycle
-	if ctx.Config.Brew.Repo != "" {
-		log.Println("The `brew.repo` syntax is deprecated and will soon be removed. Please check the README for more info.")
-		var ss = strings.Split(ctx.Config.Brew.Repo, "/")
-		ctx.Config.Brew.GitHub = config.Repo{
-			Owner: ss[0],
-			Name:  ss[1],
-		}
-	}
->>>>>>> e70f76fb
 	if ctx.Config.Brew.GitHub.Name == "" {
 		return nil
 	}
