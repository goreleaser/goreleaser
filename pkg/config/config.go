// Package config contains the model and loader of the goreleaser configuration
// file.
package config

import (
	"fmt"
	"io/fs"
	"os"
	"time"

	"github.com/goreleaser/nfpm/v2"
)

type Versioned struct {
	Version int
	Pro     bool
}

// Git configs.
type Git struct {
	TagSort          string   `yaml:"tag_sort,omitempty" json:"tag_sort,omitempty" jsonschema:"enum=-version:refname,enum=-version:creatordate,default=-version:refname"`
	PrereleaseSuffix string   `yaml:"prerelease_suffix,omitempty" json:"prerelease_suffix,omitempty"`
	IgnoreTags       []string `yaml:"ignore_tags,omitempty" json:"ignore_tags,omitempty"`
}

// GitHubURLs holds the URLs to be used when using github enterprise.
type GitHubURLs struct {
	API           string `yaml:"api,omitempty" json:"api,omitempty"`
	Upload        string `yaml:"upload,omitempty" json:"upload,omitempty"`
	Download      string `yaml:"download,omitempty" json:"download,omitempty"`
	SkipTLSVerify bool   `yaml:"skip_tls_verify,omitempty" json:"skip_tls_verify,omitempty"`
}

// GitLabURLs holds the URLs to be used when using gitlab ce/enterprise.
type GitLabURLs struct {
	API                string `yaml:"api,omitempty" json:"api,omitempty"`
	Download           string `yaml:"download,omitempty" json:"download,omitempty"`
	SkipTLSVerify      bool   `yaml:"skip_tls_verify,omitempty" json:"skip_tls_verify,omitempty"`
	UsePackageRegistry bool   `yaml:"use_package_registry,omitempty" json:"use_package_registry,omitempty"`
	UseJobToken        bool   `yaml:"use_job_token,omitempty" json:"use_job_token,omitempty"`
}

// GiteaURLs holds the URLs to be used when using gitea.
type GiteaURLs struct {
	API           string `yaml:"api,omitempty" json:"api,omitempty"`
	Download      string `yaml:"download,omitempty" json:"download,omitempty"`
	SkipTLSVerify bool   `yaml:"skip_tls_verify,omitempty" json:"skip_tls_verify,omitempty"`
}

// Repo represents any kind of repo (github, gitlab, etc).
// to upload releases into.
type Repo struct {
	Owner  string `yaml:"owner,omitempty" json:"owner,omitempty"`
	Name   string `yaml:"name,omitempty" json:"name,omitempty"`
	RawURL string `yaml:"-" json:"-"`
}

// String of the repo, e.g. owner/name.
func (r Repo) String() string {
	if r.isSCM() {
		return r.Owner + "/" + r.Name
	}
	return r.Owner
}

// CheckSCM returns an error if the given url is not a valid scm url.
func (r Repo) CheckSCM() error {
	if r.isSCM() {
		return nil
	}
	return fmt.Errorf("invalid scm url: %s", r.RawURL)
}

// isSCM returns true if the repo has both an owner and name.
func (r Repo) isSCM() bool {
	return r.Owner != "" && r.Name != ""
}

// RepoRef represents any kind of repo which may differ
// from the one we are building from and may therefore
// also require separate authentication
// e.g. Homebrew, Scoop bucket.
type RepoRef struct {
	Owner  string `yaml:"owner,omitempty" json:"owner,omitempty"`
	Name   string `yaml:"name,omitempty" json:"name,omitempty"`
	Token  string `yaml:"token,omitempty" json:"token,omitempty"`
	Branch string `yaml:"branch,omitempty" json:"branch,omitempty"`

	Git         GitRepoRef  `yaml:"git,omitempty" json:"git,omitempty"`
	PullRequest PullRequest `yaml:"pull_request,omitempty" json:"pull_request,omitempty"`
}

type GitRepoRef struct {
	URL        string `yaml:"url,omitempty" json:"url,omitempty"`
	SSHCommand string `yaml:"ssh_command,omitempty" json:"ssh_command,omitempty"`
	PrivateKey string `yaml:"private_key,omitempty" json:"private_key,omitempty"`
}

type PullRequestBase struct {
	Owner  string `yaml:"owner,omitempty" json:"owner,omitempty"`
	Name   string `yaml:"name,omitempty" json:"name,omitempty"`
	Branch string `yaml:"branch,omitempty" json:"branch,omitempty"`
}

// type alias to prevent stack overflowing in the custom unmarshaler.
type pullRequestBase PullRequestBase

type PullRequest struct {
	Enabled bool            `yaml:"enabled,omitempty" json:"enabled,omitempty"`
	Base    PullRequestBase `yaml:"base,omitempty" json:"base,omitempty"`
	Draft   bool            `yaml:"draft,omitempty" json:"draft,omitempty"`
}

// HomebrewDependency represents Homebrew dependency.
type HomebrewDependency struct {
	Name    string `yaml:"name,omitempty" json:"name,omitempty"`
	Type    string `yaml:"type,omitempty" json:"type,omitempty"`
	Version string `yaml:"version,omitempty" json:"version,omitempty"`
	OS      string `yaml:"os,omitempty" json:"os,omitempty" jsonschema:"enum=mac,enum=linux"`
}

type AUR struct {
	Name                  string       `yaml:"name,omitempty" json:"name,omitempty"`
	IDs                   []string     `yaml:"ids,omitempty" json:"ids,omitempty"`
	CommitAuthor          CommitAuthor `yaml:"commit_author,omitempty" json:"commit_author,omitempty"`
	CommitMessageTemplate string       `yaml:"commit_msg_template,omitempty" json:"commit_msg_template,omitempty"`
	Description           string       `yaml:"description,omitempty" json:"description,omitempty"`
	Homepage              string       `yaml:"homepage,omitempty" json:"homepage,omitempty"`
	License               string       `yaml:"license,omitempty" json:"license,omitempty"`
	SkipUpload            string       `yaml:"skip_upload,omitempty" json:"skip_upload,omitempty" jsonschema:"oneof_type=string;boolean"`
	URLTemplate           string       `yaml:"url_template,omitempty" json:"url_template,omitempty"`
	Maintainers           []string     `yaml:"maintainers,omitempty" json:"maintainers,omitempty"`
	Contributors          []string     `yaml:"contributors,omitempty" json:"contributors,omitempty"`
	Provides              []string     `yaml:"provides,omitempty" json:"provides,omitempty"`
	Conflicts             []string     `yaml:"conflicts,omitempty" json:"conflicts,omitempty"`
	Depends               []string     `yaml:"depends,omitempty" json:"depends,omitempty"`
	OptDepends            []string     `yaml:"optdepends,omitempty" json:"optdepends,omitempty"`
	Backup                []string     `yaml:"backup,omitempty" json:"backup,omitempty"`
	Rel                   string       `yaml:"rel,omitempty" json:"rel,omitempty"`
	Package               string       `yaml:"package,omitempty" json:"package,omitempty"`
	GitURL                string       `yaml:"git_url,omitempty" json:"git_url,omitempty"`
	GitSSHCommand         string       `yaml:"git_ssh_command,omitempty" json:"git_ssh_command,omitempty"`
	PrivateKey            string       `yaml:"private_key,omitempty" json:"private_key,omitempty"`
	Goamd64               string       `yaml:"goamd64,omitempty" json:"goamd64,omitempty"`
	Directory             string       `yaml:"directory,omitempty" json:"directory,omitempty"`

	// v2.8+
	Disable string `yaml:"disable,omitempty" json:"disable,omitempty" jsonschema:"oneof_type=string;boolean"`
	Install string `yaml:"install,omitempty" json:"install,omitempty"`
}

type AURSource struct {
	Name                  string       `yaml:"name,omitempty" json:"name,omitempty"`
	IDs                   []string     `yaml:"ids,omitempty" json:"ids,omitempty"`
	CommitAuthor          CommitAuthor `yaml:"commit_author,omitempty" json:"commit_author,omitempty"`
	CommitMessageTemplate string       `yaml:"commit_msg_template,omitempty" json:"commit_msg_template,omitempty"`
	Description           string       `yaml:"description,omitempty" json:"description,omitempty"`
	Homepage              string       `yaml:"homepage,omitempty" json:"homepage,omitempty"`
	License               string       `yaml:"license,omitempty" json:"license,omitempty"`
	SkipUpload            string       `yaml:"skip_upload,omitempty" json:"skip_upload,omitempty" jsonschema:"oneof_type=string;boolean"`
	URLTemplate           string       `yaml:"url_template,omitempty" json:"url_template,omitempty"`
	Maintainers           []string     `yaml:"maintainers,omitempty" json:"maintainers,omitempty"`
	Contributors          []string     `yaml:"contributors,omitempty" json:"contributors,omitempty"`
	Arches                []string     `yaml:"arches,omitempty" json:"arches,omitempty"`
	Provides              []string     `yaml:"provides,omitempty" json:"provides,omitempty"`
	Conflicts             []string     `yaml:"conflicts,omitempty" json:"conflicts,omitempty"`
	Depends               []string     `yaml:"depends,omitempty" json:"depends,omitempty"`
	OptDepends            []string     `yaml:"optdepends,omitempty" json:"optdepends,omitempty"`
	MakeDepends           []string     `yaml:"makedepends,omitempty" json:"makedepends,omitempty"`
	Backup                []string     `yaml:"backup,omitempty" json:"backup,omitempty"`
	Rel                   string       `yaml:"rel,omitempty" json:"rel,omitempty"`
	Prepare               string       `yaml:"prepare,omitempty" json:"prepare,omitempty"`
	Build                 string       `yaml:"build,omitempty" json:"build,omitempty"`
	Package               string       `yaml:"package,omitempty" json:"package,omitempty"`
	GitURL                string       `yaml:"git_url,omitempty" json:"git_url,omitempty"`
	GitSSHCommand         string       `yaml:"git_ssh_command,omitempty" json:"git_ssh_command,omitempty"`
	PrivateKey            string       `yaml:"private_key,omitempty" json:"private_key,omitempty"`
	Goamd64               string       `yaml:"goamd64,omitempty" json:"goamd64,omitempty"`
	Directory             string       `yaml:"directory,omitempty" json:"directory,omitempty"`

	// v2.8+
	Disable string `yaml:"disable,omitempty" json:"disable,omitempty" jsonschema:"oneof_type=string;boolean"`
	Install string `yaml:"install,omitempty" json:"install,omitempty"`
}

// Homebrew contains the brew section.
//
// Deprecated: in favor of [HomebrewCask].
type Homebrew struct {
	Name                  string               `yaml:"name,omitempty" json:"name,omitempty"`
	Repository            RepoRef              `yaml:"repository,omitempty" json:"repository,omitempty"`
	CommitAuthor          CommitAuthor         `yaml:"commit_author,omitempty" json:"commit_author,omitempty"`
	CommitMessageTemplate string               `yaml:"commit_msg_template,omitempty" json:"commit_msg_template,omitempty"`
	Directory             string               `yaml:"directory,omitempty" json:"directory,omitempty"`
	Caveats               string               `yaml:"caveats,omitempty" json:"caveats,omitempty"`
	Install               string               `yaml:"install,omitempty" json:"install,omitempty"`
	ExtraInstall          string               `yaml:"extra_install,omitempty" json:"extra_install,omitempty"`
	PostInstall           string               `yaml:"post_install,omitempty" json:"post_install,omitempty"`
	Dependencies          []HomebrewDependency `yaml:"dependencies,omitempty" json:"dependencies,omitempty"`
	Test                  string               `yaml:"test,omitempty" json:"test,omitempty"`
	Conflicts             []string             `yaml:"conflicts,omitempty" json:"conflicts,omitempty"`
	Description           string               `yaml:"description,omitempty" json:"description,omitempty"`
	Homepage              string               `yaml:"homepage,omitempty" json:"homepage,omitempty"`
	License               string               `yaml:"license,omitempty" json:"license,omitempty"`
	SkipUpload            string               `yaml:"skip_upload,omitempty" json:"skip_upload,omitempty" jsonschema:"oneof_type=string;boolean"`
	DownloadStrategy      string               `yaml:"download_strategy,omitempty" json:"download_strategy,omitempty"`
	URLTemplate           string               `yaml:"url_template,omitempty" json:"url_template,omitempty"`
	URLHeaders            []string             `yaml:"url_headers,omitempty" json:"url_headers,omitempty"`
	CustomRequire         string               `yaml:"custom_require,omitempty" json:"custom_require,omitempty"`
	CustomBlock           string               `yaml:"custom_block,omitempty" json:"custom_block,omitempty"`
	IDs                   []string             `yaml:"ids,omitempty" json:"ids,omitempty"`
	Goarm                 string               `yaml:"goarm,omitempty" json:"goarm,omitempty" jsonschema:"oneof_type=string;integer"`
	Goamd64               string               `yaml:"goamd64,omitempty" json:"goamd64,omitempty"`
	Service               string               `yaml:"service,omitempty" json:"service,omitempty"`
}

// HomebrewCask contains the homebrew_casks section.
type HomebrewCask struct {
	Name                  string       `yaml:"name,omitempty" json:"name,omitempty"`
	Repository            RepoRef      `yaml:"repository,omitempty" json:"repository,omitempty"`
	CommitAuthor          CommitAuthor `yaml:"commit_author,omitempty" json:"commit_author,omitempty"`
	CommitMessageTemplate string       `yaml:"commit_msg_template,omitempty" json:"commit_msg_template,omitempty"`
	Directory             string       `yaml:"directory,omitempty" json:"directory,omitempty"`
	Caveats               string       `yaml:"caveats,omitempty" json:"caveats,omitempty"`
	Description           string       `yaml:"description,omitempty" json:"description,omitempty"`
	Homepage              string       `yaml:"homepage,omitempty" json:"homepage,omitempty"`
	License               string       `yaml:"license,omitempty" json:"license,omitempty"` // XXX: seems like casks don't support it?
	SkipUpload            string       `yaml:"skip_upload,omitempty" json:"skip_upload,omitempty" jsonschema:"oneof_type=string;boolean"`
	CustomBlock           string       `yaml:"custom_block,omitempty" json:"custom_block,omitempty"`
	IDs                   []string     `yaml:"ids,omitempty" json:"ids,omitempty"`
	Service               string       `yaml:"service,omitempty" json:"service,omitempty"`

	// Cask only:
	Binary       string                   `yaml:"binary,omitempty" json:"binary,omitempty"`
	Manpages     []string                 `yaml:"manpages,omitempty" json:"manpages,omitempty"`
	URL          HomebrewCaskURL          `yaml:"url,omitempty" json:"url,omitempty"`
	Completions  HomebrewCaskCompletions  `yaml:"completions,omitempty" json:"completions,omitempty"`
	Dependencies []HomebrewCaskDependency `yaml:"dependencies,omitempty" json:"dependencies,omitempty"`
	Conflicts    []HomebrewCaskConflict   `yaml:"conflicts,omitempty" json:"conflicts,omitempty"`
	Hooks        HomebrewCaskHooks        `yaml:"hooks,omitempty" json:"hooks,omitempty"`
	Uninstall    HomebrewCaskUninstall    `yaml:"uninstall,omitempty" json:"uninstall,omitempty"`
	Zap          HomebrewCaskUninstall    `yaml:"zap,omitempty" json:"zap,omitempty"`

	// Deprecated: use [HomebrewCask.Manpages] instead.
	Manpage string `yaml:"manpage,omitempty" json:"manpage,omitempty"`
}

type HomebrewCaskURL struct {
	Template string `yaml:"template,omitempty" json:"template,omitempty"`

	// additional url parameters (https://docs.brew.sh/Cask-Cookbook#additional-url-parameters):
	Verified  string            `yaml:"verified,omitempty" json:"verified,omitempty"`
	Using     string            `yaml:"using,omitempty" json:"using,omitempty"`
	Cookies   map[string]string `yaml:"cookies,omitempty" json:"cookies,omitempty"`
	Referer   string            `yaml:"referer,omitempty" json:"referer,omitempty"`
	Headers   []string          `yaml:"headers,omitempty" json:"headers,omitempty"` // Homebrew Cask DSL actually requires `header` key, but we use `headers` for consistency with Homebrew Formula config.
	UserAgent string            `yaml:"user_agent,omitempty" json:"user_agent,omitempty"`
	Data      map[string]string `yaml:"data,omitempty" json:"data,omitempty"`
}

type HomebrewCaskUninstall struct {
	Launchctl []string `yaml:"launchctl,omitempty" json:"launchctl,omitempty"`
	Quit      []string `yaml:"quit,omitempty" json:"quit,omitempty"`
	LoginItem []string `yaml:"login_item,omitempty" json:"login_item,omitempty"`
	Delete    []string `yaml:"delete,omitempty" json:"delete,omitempty"`
	Trash     []string `yaml:"trash,omitempty" json:"trash,omitempty"`
}

type HomebrewCaskHooks struct {
	Pre  HomebrewCaskHook `yaml:"pre,omitempty" json:"pre,omitempty"`
	Post HomebrewCaskHook `yaml:"post,omitempty" json:"post,omitempty"`
}

type HomebrewCaskHook struct {
	Install   string `yaml:"install,omitempty" json:"install,omitempty"`
	Uninstall string `yaml:"uninstall,omitempty" json:"uninstall,omitempty"`
}

type HomebrewCaskConflict struct {
	Cask string `yaml:"cask,omitempty" json:"cask,omitempty"`

	// Deprecated: by homebrew.
	Formula string `yaml:"formula,omitempty" json:"formula,omitempty"`
}

type HomebrewCaskDependency struct {
	Cask    string `yaml:"cask,omitempty" json:"cask,omitempty"`
	Formula string `yaml:"formula,omitempty" json:"formula,omitempty"`
	// TODO: support macos, arch
	// https://github.com/Homebrew/brew/blob/master/docs/Cask-Cookbook.md#stanza-depends_on
}

type HomebrewCaskCompletions struct {
	Bash string `yaml:"bash,omitempty" json:"bash,omitempty"`
	Zsh  string `yaml:"zsh,omitempty" json:"zsh,omitempty"`
	Fish string `yaml:"fish,omitempty" json:"fish,omitempty"`
}

type Nix struct {
	Name                  string       `yaml:"name,omitempty" json:"name,omitempty"`
	Path                  string       `yaml:"path,omitempty" json:"path,omitempty"`
	Repository            RepoRef      `yaml:"repository,omitempty" json:"repository,omitempty"`
	CommitAuthor          CommitAuthor `yaml:"commit_author,omitempty" json:"commit_author,omitempty"`
	CommitMessageTemplate string       `yaml:"commit_msg_template,omitempty" json:"commit_msg_template,omitempty"`
	IDs                   []string     `yaml:"ids,omitempty" json:"ids,omitempty"`
	Goamd64               string       `yaml:"goamd64,omitempty" json:"goamd64,omitempty"`
	SkipUpload            string       `yaml:"skip_upload,omitempty" json:"skip_upload,omitempty" jsonschema:"oneof_type=string;boolean"`
	URLTemplate           string       `yaml:"url_template,omitempty" json:"url_template,omitempty"`
	Install               string       `yaml:"install,omitempty" json:"install,omitempty"`
	ExtraInstall          string       `yaml:"extra_install,omitempty" json:"extra_install,omitempty"`
	PostInstall           string       `yaml:"post_install,omitempty" json:"post_install,omitempty"`
	Description           string       `yaml:"description,omitempty" json:"description,omitempty"`
	Homepage              string       `yaml:"homepage,omitempty" json:"homepage,omitempty"`
	License               string       `yaml:"license,omitempty" json:"license,omitempty"`

	Dependencies []NixDependency `yaml:"dependencies,omitempty" json:"dependencies,omitempty"`
}

type NixDependency struct {
	Name string `yaml:"name" json:"name"`
	OS   string `yaml:"os,omitempty" json:"os,omitempty" jsonschema:"enum=linux,enum=darwin"`
}

type Winget struct {
	Name                  string             `yaml:"name,omitempty" json:"name,omitempty"`
	PackageIdentifier     string             `yaml:"package_identifier,omitempty" json:"package_identifier,omitempty"`
	Publisher             string             `yaml:"publisher" json:"publisher"`
	PublisherURL          string             `yaml:"publisher_url,omitempty" json:"publisher_url,omitempty"`
	PublisherSupportURL   string             `yaml:"publisher_support_url,omitempty" json:"publisher_support_url,omitempty"`
	PrivacyURL            string             `yaml:"privacy_url,omitempty" json:"privacy_url,omitempty"`
	Copyright             string             `yaml:"copyright,omitempty" json:"copyright,omitempty"`
	CopyrightURL          string             `yaml:"copyright_url,omitempty" json:"copyright_url,omitempty"`
	Author                string             `yaml:"author,omitempty" json:"author,omitempty"`
	Path                  string             `yaml:"path,omitempty" json:"path,omitempty"`
	Repository            RepoRef            `yaml:"repository" json:"repository"`
	CommitAuthor          CommitAuthor       `yaml:"commit_author,omitempty" json:"commit_author,omitempty"`
	CommitMessageTemplate string             `yaml:"commit_msg_template,omitempty" json:"commit_msg_template,omitempty"`
	IDs                   []string           `yaml:"ids,omitempty" json:"ids,omitempty"`
	Goamd64               string             `yaml:"goamd64,omitempty" json:"goamd64,omitempty"`
	SkipUpload            string             `yaml:"skip_upload,omitempty" json:"skip_upload,omitempty" jsonschema:"oneof_type=string;boolean"`
	URLTemplate           string             `yaml:"url_template,omitempty" json:"url_template,omitempty"`
	ShortDescription      string             `yaml:"short_description" json:"short_description"`
	Description           string             `yaml:"description,omitempty" json:"description,omitempty"`
	Homepage              string             `yaml:"homepage,omitempty" json:"homepage,omitempty"`
	License               string             `yaml:"license" json:"license"`
	LicenseURL            string             `yaml:"license_url,omitempty" json:"license_url,omitempty"`
	ReleaseNotes          string             `yaml:"release_notes,omitempty" json:"release_notes,omitempty"`
	ReleaseNotesURL       string             `yaml:"release_notes_url,omitempty" json:"release_notes_url,omitempty"`
	InstallationNotes     string             `yaml:"installation_notes,omitempty" json:"installation_notes,omitempty"`
	Tags                  []string           `yaml:"tags,omitempty" json:"tags,omitempty"`
	Dependencies          []WingetDependency `yaml:"dependencies,omitempty" json:"dependencies,omitempty"`
}

type WingetDependency struct {
	PackageIdentifier string `yaml:"package_identifier" json:"package_identifier"`
	MinimumVersion    string `yaml:"minimum_version,omitempty" json:"minimum_version,omitempty"`
}

// Krew contains the krew section.
type Krew struct {
	IDs                   []string     `yaml:"ids,omitempty" json:"ids,omitempty"`
	Name                  string       `yaml:"name,omitempty" json:"name,omitempty"`
	Repository            RepoRef      `yaml:"repository,omitempty" json:"repository,omitempty"`
	CommitAuthor          CommitAuthor `yaml:"commit_author,omitempty" json:"commit_author,omitempty"`
	CommitMessageTemplate string       `yaml:"commit_msg_template,omitempty" json:"commit_msg_template,omitempty"`
	Caveats               string       `yaml:"caveats,omitempty" json:"caveats,omitempty"`
	ShortDescription      string       `yaml:"short_description,omitempty" json:"short_description,omitempty"`
	Description           string       `yaml:"description,omitempty" json:"description,omitempty"`
	Homepage              string       `yaml:"homepage,omitempty" json:"homepage,omitempty"`
	URLTemplate           string       `yaml:"url_template,omitempty" json:"url_template,omitempty"`
	Goarm                 string       `yaml:"goarm,omitempty" json:"goarm,omitempty" jsonschema:"oneof_type=string;integer"`
	Goamd64               string       `yaml:"goamd64,omitempty" json:"goamd64,omitempty"`
	SkipUpload            string       `yaml:"skip_upload,omitempty" json:"skip_upload,omitempty" jsonschema:"oneof_type=string;boolean"`
}

// Ko contains the ko section
type Ko struct {
	ID                  string            `yaml:"id,omitempty" json:"id,omitempty"`
	Build               string            `yaml:"build,omitempty" json:"build,omitempty"`
	Main                string            `yaml:"main,omitempty" json:"main,omitempty"`
	WorkingDir          string            `yaml:"working_dir,omitempty" json:"working_dir,omitempty"`
	BaseImage           string            `yaml:"base_image,omitempty" json:"base_image,omitempty"`
	Labels              map[string]string `yaml:"labels,omitempty" json:"labels,omitempty"`
	Annotations         map[string]string `yaml:"annotations,omitempty" json:"annotations,omitempty"`
	User                string            `yaml:"user,omitempty" json:"user,omitempty"`
	Repository          string            `yaml:"repository,omitempty" json:"repository,omitempty" jsonschema:"deprecated=true"` // Deprecated: use [Repositories].
	Repositories        []string          `yaml:"repositories,omitempty" json:"repositories,omitempty"`
	Platforms           []string          `yaml:"platforms,omitempty" json:"platforms,omitempty"`
	Tags                []string          `yaml:"tags,omitempty" json:"tags,omitempty"`
	CreationTime        string            `yaml:"creation_time,omitempty" json:"creation_time,omitempty"`
	KoDataCreationTime  string            `yaml:"ko_data_creation_time,omitempty" json:"ko_data_creation_time,omitempty"`
	SBOM                string            `yaml:"sbom,omitempty" json:"sbom,omitempty" jsonschema:"enum=spdx,enum=none,default=spdx"`
	SBOMDirectory       string            `yaml:"sbom_directory,omitempty" json:"sbom_directory,omitempty"`
	Ldflags             []string          `yaml:"ldflags,omitempty" json:"ldflags,omitempty"`
	Flags               []string          `yaml:"flags,omitempty" json:"flags,omitempty"`
	Env                 []string          `yaml:"env,omitempty" json:"env,omitempty"`
	Bare                bool              `yaml:"bare,omitempty" json:"bare,omitempty"`
	PreserveImportPaths bool              `yaml:"preserve_import_paths,omitempty" json:"preserve_import_paths,omitempty"`
	BaseImportPaths     bool              `yaml:"base_import_paths,omitempty" json:"base_import_paths,omitempty"`
	LocalDomain         string            `yaml:"local_domain,omitempty" json:"local_domain,omitempty"`

	// v2.7+
	Disable string `yaml:"disable,omitempty" json:"disable,omitempty" jsonschema:"oneof_type=string;boolean"`
}

// Scoop contains the scoop.sh section.
type Scoop struct {
	Name                  string       `yaml:"name,omitempty" json:"name,omitempty"`
	IDs                   []string     `yaml:"ids,omitempty" json:"ids,omitempty"`
	Repository            RepoRef      `yaml:"repository,omitempty" json:"repository,omitempty"`
	Directory             string       `yaml:"directory,omitempty" json:"directory,omitempty"`
	CommitAuthor          CommitAuthor `yaml:"commit_author,omitempty" json:"commit_author,omitempty"`
	CommitMessageTemplate string       `yaml:"commit_msg_template,omitempty" json:"commit_msg_template,omitempty"`
	Homepage              string       `yaml:"homepage,omitempty" json:"homepage,omitempty"`
	Description           string       `yaml:"description,omitempty" json:"description,omitempty"`
	License               string       `yaml:"license,omitempty" json:"license,omitempty"`
	URLTemplate           string       `yaml:"url_template,omitempty" json:"url_template,omitempty"`
	Persist               []string     `yaml:"persist,omitempty" json:"persist,omitempty"`
	SkipUpload            string       `yaml:"skip_upload,omitempty" json:"skip_upload,omitempty" jsonschema:"oneof_type=string;boolean"`
	PreInstall            []string     `yaml:"pre_install,omitempty" json:"pre_install,omitempty"`
	PostInstall           []string     `yaml:"post_install,omitempty" json:"post_install,omitempty"`
	Depends               []string     `yaml:"depends,omitempty" json:"depends,omitempty"`
	Shortcuts             [][]string   `yaml:"shortcuts,omitempty" json:"shortcuts,omitempty"`
	Goamd64               string       `yaml:"goamd64,omitempty" json:"goamd64,omitempty"`
}

// CommitAuthor is the author of a Git commit.
type CommitAuthor struct {
	Name    string        `yaml:"name,omitempty" json:"name,omitempty"`
	Email   string        `yaml:"email,omitempty" json:"email,omitempty"`
	Signing CommitSigning `yaml:"signing,omitempty" json:"signing,omitempty"`
}

type CommitSigning struct {
	Enabled bool   `yaml:"enabled,omitempty" json:"enabled,omitempty"`
	Key     string `yaml:"key,omitempty" json:"key,omitempty"`
	Program string `yaml:"program,omitempty" json:"program,omitempty"`
	Format  string `yaml:"format,omitempty" json:"format,omitempty" jsonschema:"enum=openpgp,enum=x509,enum=ssh,default=openpgp"`
}

// BuildHooks define actions to run before and/or after something.
type BuildHooks struct { // renamed on pro
	Pre  string `yaml:"pre,omitempty" json:"pre,omitempty"`
	Post string `yaml:"post,omitempty" json:"post,omitempty"`
}

// IgnoredBuild represents a build ignored by the user.
type IgnoredBuild struct {
	Goos      string `yaml:"goos,omitempty" json:"goos,omitempty"`
	Goarch    string `yaml:"goarch,omitempty" json:"goarch,omitempty"`
	Goamd64   string `yaml:"goamd64,omitempty" json:"goamd64,omitempty"`
	Go386     string `yaml:"go386,omitempty" json:"go386,omitempty"`
	Goarm     string `yaml:"goarm,omitempty" json:"goarm,omitempty" jsonschema:"oneof_type=string;integer"`
	Goarm64   string `yaml:"goarm64,omitempty" json:"goarm64,omitempty"`
	Gomips    string `yaml:"gomips,omitempty" json:"gomips,omitempty"`
	Goppc64   string `yaml:"goppc64,omitempty" json:"goppc64,omitempty"`
	Goriscv64 string `yaml:"goriscv64,omitempty" json:"goriscv64,omitempty"`
}

// StringArray is a wrapper for an array of strings.
type StringArray []string

// FlagArray is a wrapper for an array of strings.
type FlagArray []string

// Build contains the build configuration section.
type Build struct {
	ID              string          `yaml:"id,omitempty" json:"id,omitempty"`
	Goos            []string        `yaml:"goos,omitempty" json:"goos,omitempty"`
	Goarch          []string        `yaml:"goarch,omitempty" json:"goarch,omitempty"`
	Goamd64         []string        `yaml:"goamd64,omitempty" json:"goamd64,omitempty"`
	Go386           []string        `yaml:"go386,omitempty" json:"go386,omitempty"`
	Goarm           []string        `yaml:"goarm,omitempty" json:"goarm,omitempty"`
	Goarm64         []string        `yaml:"goarm64,omitempty" json:"goarm64,omitempty"`
	Gomips          []string        `yaml:"gomips,omitempty" json:"gomips,omitempty"`
	Goppc64         []string        `yaml:"goppc64,omitempty" json:"goppc64,omitempty"`
	Goriscv64       []string        `yaml:"goriscv64,omitempty" json:"goriscv64,omitempty"`
	Targets         []string        `yaml:"targets,omitempty" json:"targets,omitempty"`
	Ignore          []IgnoredBuild  `yaml:"ignore,omitempty" json:"ignore,omitempty"`
	Dir             string          `yaml:"dir,omitempty" json:"dir,omitempty"`
	Main            string          `yaml:"main,omitempty" json:"main,omitempty"`
	Binary          string          `yaml:"binary,omitempty" json:"binary,omitempty"`
	Hooks           BuildHookConfig `yaml:"hooks,omitempty" json:"hooks,omitempty"`
	Builder         string          `yaml:"builder,omitempty" json:"builder,omitempty" jsonschema:"enum=,enum=go,enum=rust,enum=zig,enum=bun,enum=deno"`
	ModTimestamp    string          `yaml:"mod_timestamp,omitempty" json:"mod_timestamp,omitempty"`
	Skip            string          `yaml:"skip,omitempty" json:"skip,omitempty" jsonschema:"oneof_type=string;boolean"`
	GoBinary        string          `yaml:"gobinary,omitempty" json:"gobinary,omitempty"` // Deprecated: use [Build.Tool] instead.
	Tool            string          `yaml:"tool,omitempty" json:"tool,omitempty"`
	Command         string          `yaml:"command,omitempty" json:"command,omitempty"`
	NoUniqueDistDir string          `yaml:"no_unique_dist_dir,omitempty" json:"no_unique_dist_dir,omitempty" jsonschema:"oneof_type=string;boolean"`
	NoMainCheck     bool            `yaml:"no_main_check,omitempty" json:"no_main_check,omitempty"`
	UnproxiedMain   string          `yaml:"-" json:"-"` // used by gomod.proxy
	UnproxiedDir    string          `yaml:"-" json:"-"` // used by gomod.proxy

	BuildDetails          `yaml:",inline" json:",inline"`
	BuildDetailsOverrides []BuildDetailsOverride `yaml:"overrides,omitempty" json:"overrides,omitempty"`

	// This is used internally only.
	InternalDefaults BuildInternalDefaults `yaml:"-" json:"-"`
}

type BuildInternalDefaults struct {
	// whether the pipe set the current binary.
	// this is true when the user didn't set a binary name.
	Binary bool
}

type BuildDetailsOverride struct {
	Goos         string `yaml:"goos" json:"goos"`
	Goarch       string `yaml:"goarch" json:"goarch"`
	Goamd64      string `yaml:"goamd64,omitempty" json:"goamd64,omitempty"`
	Go386        string `yaml:"go386,omitempty" json:"go386,omitempty"`
	Goarm64      string `yaml:"goarm64,omitempty" json:"goarm64,omitempty"`
	Goarm        string `yaml:"goarm,omitempty" json:"goarm,omitempty" jsonschema:"oneof_type=string;integer"`
	Gomips       string `yaml:"gomips,omitempty" json:"gomips,omitempty"`
	Goppc64      string `yaml:"goppc64,omitempty" json:"goppc64,omitempty"`
	Goriscv64    string `yaml:"goriscv64,omitempty" json:"goriscv64,omitempty"`
	BuildDetails `yaml:",inline" json:",inline"`
}

type BuildDetails struct {
	Buildmode string      `yaml:"buildmode,omitempty" json:"buildmode,omitempty" jsonschema:"enum=c-archive,enum=c-shared,enum=pie,enum=wheel,enum=sdist,enum=,default="`
	Ldflags   StringArray `yaml:"ldflags,omitempty" json:"ldflags,omitempty"`
	Tags      FlagArray   `yaml:"tags,omitempty" json:"tags,omitempty"`
	Flags     FlagArray   `yaml:"flags,omitempty" json:"flags,omitempty"`
	Asmflags  StringArray `yaml:"asmflags,omitempty" json:"asmflags,omitempty"`
	Gcflags   StringArray `yaml:"gcflags,omitempty" json:"gcflags,omitempty"`
	Env       []string    `yaml:"env,omitempty" json:"env,omitempty"`
}

type BuildHookConfig struct {
	Pre  Hooks `yaml:"pre,omitempty" json:"pre,omitempty"`
	Post Hooks `yaml:"post,omitempty" json:"post,omitempty"`
}

type Hooks []Hook

type Hook struct {
	Dir    string   `yaml:"dir,omitempty" json:"dir,omitempty"`
	Cmd    string   `yaml:"cmd,omitempty" json:"cmd,omitempty"`
	Env    []string `yaml:"env,omitempty" json:"env,omitempty"`
	Output bool     `yaml:"output,omitempty" json:"output,omitempty"`
}

// FormatOverride is used to specify a custom format for a specific GOOS.
type FormatOverride struct {
	Goos    string      `yaml:"goos,omitempty" json:"goos,omitempty"`
	Formats StringArray `yaml:"formats,omitempty" json:"formats,omitempty" jsonschema:"enum=tar,enum=tgz,enum=tar.gz,enum=zip,enum=gz,enum=tar.xz,enum=txz,enum=binary,enum=none,default=tar.gz"`

	// Deprecated: use [Formats] instead.
	Format string `yaml:"format,omitempty" json:"format,omitempty" jsonschema:"enum=tar,enum=tgz,enum=tar.gz,enum=zip,enum=gz,enum=tar.xz,enum=txz,enum=binary,enum=none,default=tar.gz"`
}

// File is a file inside an archive.
type File struct {
	Source      string   `yaml:"src,omitempty" json:"src,omitempty"`
	Destination string   `yaml:"dst,omitempty" json:"dst,omitempty"`
	StripParent bool     `yaml:"strip_parent,omitempty" json:"strip_parent,omitempty"`
	Info        FileInfo `yaml:"info,omitempty" json:"info,omitempty"`
	Default     bool     `yaml:"-" json:"-"`
}

// FileInfo is the file info of a file.
type FileInfo struct {
	Owner       string      `yaml:"owner,omitempty" json:"owner,omitempty"`
	Group       string      `yaml:"group,omitempty" json:"group,omitempty"`
	Mode        os.FileMode `yaml:"mode,omitempty" json:"mode,omitempty"`
	MTime       string      `yaml:"mtime,omitempty" json:"mtime,omitempty"`
	ParsedMTime time.Time   `yaml:"-" json:"-"`
}

// UniversalBinary setups macos universal binaries.
type UniversalBinary struct {
	ID           string          `yaml:"id,omitempty" json:"id,omitempty"`
	IDs          []string        `yaml:"ids,omitempty" json:"ids,omitempty"`
	NameTemplate string          `yaml:"name_template,omitempty" json:"name_template,omitempty"`
	Replace      bool            `yaml:"replace,omitempty" json:"replace,omitempty"`
	Hooks        BuildHookConfig `yaml:"hooks,omitempty" json:"hooks,omitempty"`
	ModTimestamp string          `yaml:"mod_timestamp,omitempty" json:"mod_timestamp,omitempty"`
}

// UPX allows to compress binaries with `upx`.
type UPX struct {
	Enabled  string   `yaml:"enabled,omitempty" json:"enabled,omitempty" jsonschema:"oneof_type=string;boolean"`
	IDs      []string `yaml:"ids,omitempty" json:"ids,omitempty"`
	Goos     []string `yaml:"goos,omitempty" json:"goos,omitempty"`
	Goarch   []string `yaml:"goarch,omitempty" json:"goarch,omitempty"`
	Goarm    []string `yaml:"goarm,omitempty" json:"goarm,omitempty"`
	Goamd64  []string `yaml:"goamd64,omitempty" json:"goamd64,omitempty"`
	Binary   string   `yaml:"binary,omitempty" json:"binary,omitempty"`
	Compress string   `yaml:"compress,omitempty" json:"compress,omitempty" jsonschema:"enum=1,enum=2,enum=3,enum=4,enum=5,enum=6,enum=7,enum=8,enum=9,enum=best,enum=,default="`
	LZMA     bool     `yaml:"lzma,omitempty" json:"lzma,omitempty"`
	Brute    bool     `yaml:"brute,omitempty" json:"brute,omitempty"`
}

// Archive config used for the archive.
type Archive struct {
	ID                        string           `yaml:"id,omitempty" json:"id,omitempty"`
	IDs                       []string         `yaml:"ids,omitempty" json:"ids,omitempty"`
	BuildsInfo                FileInfo         `yaml:"builds_info,omitempty" json:"builds_info,omitempty"`
	NameTemplate              string           `yaml:"name_template,omitempty" json:"name_template,omitempty"`
	Formats                   StringArray      `yaml:"formats,omitempty" json:"formats,omitempty" jsonschema:"enum=tar,enum=tgz,enum=tar.gz,enum=zip,enum=gz,enum=tar.xz,enum=txz,enum=binary,default=tar.gz"`
	FormatOverrides           []FormatOverride `yaml:"format_overrides,omitempty" json:"format_overrides,omitempty"`
	WrapInDirectory           string           `yaml:"wrap_in_directory,omitempty" json:"wrap_in_directory,omitempty" jsonschema:"oneof_type=string;boolean"`
	StripBinaryDirectory      bool             `yaml:"strip_binary_directory,omitempty" json:"strip_binary_directory,omitempty"`
	Files                     []File           `yaml:"files,omitempty" json:"files,omitempty"`
	Meta                      bool             `yaml:"meta,omitempty" json:"meta,omitempty"`
	AllowDifferentBinaryCount bool             `yaml:"allow_different_binary_count,omitempty" json:"allow_different_binary_count,omitempty"`

	// Deprecated: use [Formats] instead.
	Format string `yaml:"format,omitempty" json:"format,omitempty" jsonschema:"enum=tar,enum=tgz,enum=tar.gz,enum=zip,enum=gz,enum=tar.xz,enum=txz,enum=binary,default=tar.gz"`

	// Deprecated: use [IDs] instead.
	Builds []string `yaml:"builds,omitempty" json:"builds,omitempty"`
}

type ReleaseNotesMode string

const (
	ReleaseNotesModeKeepExisting ReleaseNotesMode = "keep-existing"
	ReleaseNotesModeAppend       ReleaseNotesMode = "append"
	ReleaseNotesModeReplace      ReleaseNotesMode = "replace"
	ReleaseNotesModePrepend      ReleaseNotesMode = "prepend"
)

// Release config used for the GitHub/GitLab release.
type Release struct {
	GitHub                 Repo        `yaml:"github,omitempty" json:"github,omitempty"`
	GitLab                 Repo        `yaml:"gitlab,omitempty" json:"gitlab,omitempty"`
	Gitea                  Repo        `yaml:"gitea,omitempty" json:"gitea,omitempty"`
	Draft                  bool        `yaml:"draft,omitempty" json:"draft,omitempty"`
	ReplaceExistingDraft   bool        `yaml:"replace_existing_draft,omitempty" json:"replace_existing_draft,omitempty"`
	UseExistingDraft       bool        `yaml:"use_existing_draft,omitempty" json:"use_existing_draft,omitempty"`
	TargetCommitish        string      `yaml:"target_commitish,omitempty" json:"target_commitish,omitempty"`
	Disable                string      `yaml:"disable,omitempty" json:"disable,omitempty" jsonschema:"oneof_type=string;boolean"`
	SkipUpload             string      `yaml:"skip_upload,omitempty" json:"skip_upload,omitempty" jsonschema:"oneof_type=string;boolean"`
	Prerelease             string      `yaml:"prerelease,omitempty" json:"prerelease,omitempty"`
	MakeLatest             string      `yaml:"make_latest,omitempty" json:"make_latest,omitempty" jsonschema:"oneof_type=string;boolean"`
	NameTemplate           string      `yaml:"name_template,omitempty" json:"name_template,omitempty"`
	IDs                    []string    `yaml:"ids,omitempty" json:"ids,omitempty"`
	ExtraFiles             []ExtraFile `yaml:"extra_files,omitempty" json:"extra_files,omitempty"`
	DiscussionCategoryName string      `yaml:"discussion_category_name,omitempty" json:"discussion_category_name,omitempty"`
	Header                 string      `yaml:"header,omitempty" json:"header,omitempty"`
	Footer                 string      `yaml:"footer,omitempty" json:"footer,omitempty"`

	ReleaseNotesMode         ReleaseNotesMode `yaml:"mode,omitempty" json:"mode,omitempty" jsonschema:"enum=keep-existing,enum=append,enum=prepend,enum=replace,default=keep-existing"`
	ReplaceExistingArtifacts bool             `yaml:"replace_existing_artifacts,omitempty" json:"replace_existing_artifacts,omitempty"`
	IncludeMeta              bool             `yaml:"include_meta,omitempty" json:"include_meta,omitempty"`
}

// Milestone config used for VCS milestone.
type Milestone struct {
	Repo         Repo   `yaml:"repo,omitempty" json:"repo,omitempty"`
	Close        bool   `yaml:"close,omitempty" json:"close,omitempty"`
	FailOnError  bool   `yaml:"fail_on_error,omitempty" json:"fail_on_error,omitempty"`
	NameTemplate string `yaml:"name_template,omitempty" json:"name_template,omitempty"`
}

// ExtraFile on a release.
type ExtraFile struct {
	Glob         string `yaml:"glob,omitempty" json:"glob,omitempty"`
	NameTemplate string `yaml:"name_template,omitempty" json:"name_template,omitempty"`
}

// NFPM config.
type NFPM struct {
	NFPMOverridables `yaml:",inline" json:",inline"`
	Overrides        map[string]NFPMOverridables `yaml:"overrides,omitempty" json:"overrides,omitempty"`

	ID          string   `yaml:"id,omitempty" json:"id,omitempty"`
	IDs         []string `yaml:"ids,omitempty" json:"ids,omitempty"`
	Formats     []string `yaml:"formats,omitempty" json:"formats,omitempty" jsonschema:"enum=apk,enum=deb,enum=rpm,enum=termux.deb,enum=archlinux,enum=ipk"`
	Section     string   `yaml:"section,omitempty" json:"section,omitempty"`
	Priority    string   `yaml:"priority,omitempty" json:"priority,omitempty"`
	Vendor      string   `yaml:"vendor,omitempty" json:"vendor,omitempty"`
	Homepage    string   `yaml:"homepage,omitempty" json:"homepage,omitempty"`
	Maintainer  string   `yaml:"maintainer,omitempty" json:"maintainer,omitempty"`
	Description string   `yaml:"description,omitempty" json:"description,omitempty"`
	License     string   `yaml:"license,omitempty" json:"license,omitempty"`
	Bindir      string   `yaml:"bindir,omitempty" json:"bindir,omitempty"`
	Libdirs     Libdirs  `yaml:"libdirs,omitempty" json:"libdirs,omitempty"`
	Changelog   string   `yaml:"changelog,omitempty" json:"changelog,omitempty"`
	MTime       string   `yaml:"mtime,omitempty" json:"mtime,omitempty" `
	Meta        bool     `yaml:"meta,omitempty" json:"meta,omitempty"` // make package without binaries - only deps

	ParsedMTime time.Time `yaml:"-" json:"-"`

	// Deprecated: use [IDs] instead.
	Builds []string `yaml:"builds,omitempty" json:"builds,omitempty"`
}

type Libdirs struct {
	Header   string `yaml:"header,omitempty" json:"header,omitempty"`
	CArchive string `yaml:"carchive,omitempty" json:"carchive,omitempty"`
	CShared  string `yaml:"cshared,omitempty" json:"cshared,omitempty"`
}

// NFPMScripts is used to specify maintainer scripts.
type NFPMScripts struct {
	PreInstall  string `yaml:"preinstall,omitempty" json:"preinstall,omitempty"`
	PostInstall string `yaml:"postinstall,omitempty" json:"postinstall,omitempty"`
	PreRemove   string `yaml:"preremove,omitempty" json:"preremove,omitempty"`
	PostRemove  string `yaml:"postremove,omitempty" json:"postremove,omitempty"`
}

type NFPMRPMSignature struct {
	// PGP secret key, can be ASCII-armored
	KeyFile       string `yaml:"key_file,omitempty" json:"key_file,omitempty"`
	KeyPassphrase string `yaml:"-" json:"-"` // populated from environment variable
}

// NFPMRPMScripts represents scripts only available on RPM packages.
type NFPMRPMScripts struct {
	PreTrans  string `yaml:"pretrans,omitempty" json:"pretrans,omitempty"`
	PostTrans string `yaml:"posttrans,omitempty" json:"posttrans,omitempty"`
}

// NFPMRPM is custom configs that are only available on RPM packages.
type NFPMRPM struct {
	Summary     string           `yaml:"summary,omitempty" json:"summary,omitempty"`
	Group       string           `yaml:"group,omitempty" json:"group,omitempty"`
	Compression string           `yaml:"compression,omitempty" json:"compression,omitempty"`
	Signature   NFPMRPMSignature `yaml:"signature,omitempty" json:"signature,omitempty"`
	Scripts     NFPMRPMScripts   `yaml:"scripts,omitempty" json:"scripts,omitempty"`
	Prefixes    []string         `yaml:"prefixes,omitempty" json:"prefixes,omitempty"`
	Packager    string           `yaml:"packager,omitempty" json:"packager,omitempty"`
	BuildHost   string           `yaml:"buildhost,omitempty" json:"buildhost,omitempty"`
}

// NFPMDebScripts is scripts only available on deb packages.
type NFPMDebScripts struct {
	Rules     string `yaml:"rules,omitempty" json:"rules,omitempty"`
	Templates string `yaml:"templates,omitempty" json:"templates,omitempty"`
	Config    string `yaml:"config,omitempty" json:"config,omitempty"`
}

// NFPMDebTriggers contains triggers only available for deb packages.
// https://wiki.debian.org/DpkgTriggers
// https://man7.org/linux/man-pages/man5/deb-triggers.5.html
type NFPMDebTriggers struct {
	Interest        []string `yaml:"interest,omitempty" json:"interest,omitempty"`
	InterestAwait   []string `yaml:"interest_await,omitempty" json:"interest_await,omitempty"`
	InterestNoAwait []string `yaml:"interest_noawait,omitempty" json:"interest_noawait,omitempty"`
	Activate        []string `yaml:"activate,omitempty" json:"activate,omitempty"`
	ActivateAwait   []string `yaml:"activate_await,omitempty" json:"activate_await,omitempty"`
	ActivateNoAwait []string `yaml:"activate_noawait,omitempty" json:"activate_noawait,omitempty"`
}

// NFPMDebSignature contains config for signing deb packages created by nfpm.
type NFPMDebSignature struct {
	// PGP secret key, can be ASCII-armored
	KeyFile       string `yaml:"key_file,omitempty" json:"key_file,omitempty"`
	KeyPassphrase string `yaml:"-" json:"-"` // populated from environment variable
	// origin, maint or archive (defaults to origin)
	Type string `yaml:"type,omitempty" json:"type,omitempty"`
}

// NFPMDeb is custom configs that are only available on deb packages.
type NFPMDeb struct {
	Scripts     NFPMDebScripts    `yaml:"scripts,omitempty" json:"scripts,omitempty"`
	Triggers    NFPMDebTriggers   `yaml:"triggers,omitempty" json:"triggers,omitempty"`
	Breaks      []string          `yaml:"breaks,omitempty" json:"breaks,omitempty"`
	Signature   NFPMDebSignature  `yaml:"signature,omitempty" json:"signature,omitempty"`
	Lintian     []string          `yaml:"lintian_overrides,omitempty" json:"lintian_overrides,omitempty"`
	Compression string            `yaml:"compression,omitempty" json:"compression,omitempty" jsonschema:"enum=gzip,enum=xz,enum=none,default=gzip"`
	Fields      map[string]string `yaml:"fields,omitempty" json:"fields,omitempty"`
	Predepends  []string          `yaml:"predepends,omitempty" json:"predepends,omitempty"`
}

type NFPMAPKScripts struct {
	PreUpgrade  string `yaml:"preupgrade,omitempty" json:"preupgrade,omitempty"`
	PostUpgrade string `yaml:"postupgrade,omitempty" json:"postupgrade,omitempty"`
}

// NFPMAPKSignature contains config for signing apk packages created by nfpm.
type NFPMAPKSignature struct {
	// RSA private key in PEM format
	KeyFile       string `yaml:"key_file,omitempty" json:"key_file,omitempty"`
	KeyPassphrase string `yaml:"-" json:"-"` // populated from environment variable
	// defaults to <maintainer email>.rsa.pub
	KeyName string `yaml:"key_name,omitempty" json:"key_name,omitempty"`
}

// NFPMAPK is custom config only available on apk packages.
type NFPMAPK struct {
	Scripts   NFPMAPKScripts   `yaml:"scripts,omitempty" json:"scripts,omitempty"`
	Signature NFPMAPKSignature `yaml:"signature,omitempty" json:"signature,omitempty"`
}

type NFPMArchLinuxScripts struct {
	PreUpgrade  string `yaml:"preupgrade,omitempty" json:"preupgrade,omitempty"`
	PostUpgrade string `yaml:"postupgrade,omitempty" json:"postupgrade,omitempty"`
}

type NFPMArchLinux struct {
	Pkgbase  string               `yaml:"pkgbase,omitempty" json:"pkgbase,omitempty"`
	Packager string               `yaml:"packager,omitempty" json:"packager,omitempty"`
	Scripts  NFPMArchLinuxScripts `yaml:"scripts,omitempty" json:"scripts,omitempty"`
}

// NFPMIPKAlternative is used to specify alternatives for ipk packages.
type NFPMIPKAlternative struct {
	Priority int    `yaml:"priority,omitempty" json:"priority,omitempty"`
	Target   string `yaml:"target,omitempty" json:"target,omitempty"`
	LinkName string `yaml:"link_name,omitempty" json:"link_name,omitempty"`
}

func (alt NFPMIPKAlternative) ToNFP() nfpm.IPKAlternative {
	return nfpm.IPKAlternative{
		Priority: alt.Priority,
		Target:   alt.Target,
		LinkName: alt.LinkName,
	}
}

type NFPMIPK struct {
	ABIVersion    string               `yaml:"abi_version,omitempty" json:"abi_version,omitempty"`
	Alternatives  []NFPMIPKAlternative `yaml:"alternatives,omitempty" json:"alternatives,omitempty"`
	AutoInstalled bool                 `yaml:"auto_installed,omitempty" json:"auto_installed,omitempty"`
	Essential     bool                 `yaml:"essential,omitempty" json:"essential,omitempty"`
	Predepends    []string             `yaml:"predepends,omitempty" json:"predepends,omitempty"`
	Tags          []string             `yaml:"tags,omitempty" json:"tags,omitempty"`
	Fields        map[string]string    `yaml:"fields,omitempty" json:"fields,omitempty"`
}

func (ipk NFPMIPK) ToNFPAlts() []nfpm.IPKAlternative {
	alts := make([]nfpm.IPKAlternative, len(ipk.Alternatives))
	for i, alt := range ipk.Alternatives {
		alts[i] = alt.ToNFP()
	}
	return alts
}

// NFPMOverridables is used to specify per package format settings.
type NFPMOverridables struct {
	FileNameTemplate string        `yaml:"file_name_template,omitempty" json:"file_name_template,omitempty"`
	PackageName      string        `yaml:"package_name,omitempty" json:"package_name,omitempty"`
	Epoch            string        `yaml:"epoch,omitempty" json:"epoch,omitempty"`
	Release          string        `yaml:"release,omitempty" json:"release,omitempty"`
	Prerelease       string        `yaml:"prerelease,omitempty" json:"prerelease,omitempty"`
	VersionMetadata  string        `yaml:"version_metadata,omitempty" json:"version_metadata,omitempty"`
	Dependencies     []string      `yaml:"dependencies,omitempty" json:"dependencies,omitempty"`
	Recommends       []string      `yaml:"recommends,omitempty" json:"recommends,omitempty"`
	Suggests         []string      `yaml:"suggests,omitempty" json:"suggests,omitempty"`
	Conflicts        []string      `yaml:"conflicts,omitempty" json:"conflicts,omitempty"`
	Umask            fs.FileMode   `yaml:"umask,omitempty" json:"umask,omitempty" jsonschema:"oneof_type=string;integer"`
	Replaces         []string      `yaml:"replaces,omitempty" json:"replaces,omitempty"`
	Provides         []string      `yaml:"provides,omitempty" json:"provides,omitempty"`
	Contents         []NFPMContent `yaml:"contents,omitempty" json:"contents,omitempty"`
	Scripts          NFPMScripts   `yaml:"scripts,omitempty" json:"scripts,omitempty"`
	RPM              NFPMRPM       `yaml:"rpm,omitempty" json:"rpm,omitempty"`
	Deb              NFPMDeb       `yaml:"deb,omitempty" json:"deb,omitempty"`
	APK              NFPMAPK       `yaml:"apk,omitempty" json:"apk,omitempty"`
	ArchLinux        NFPMArchLinux `yaml:"archlinux,omitempty" json:"archlinux,omitempty"`
	IPK              NFPMIPK       `yaml:"ipk,omitempty" json:"ipk,omitempty"`
}

type NFPMContent struct {
	Source      string   `yaml:"src,omitempty" json:"src,omitempty"`
	Destination string   `yaml:"dst" json:"dst"`
	Type        string   `yaml:"type,omitempty" json:"type,omitempty" jsonschema:"enum=symlink,enum=ghost,enum=config,enum=config|noreplace,enum=dir,enum=tree,enum=,default="`
	Packager    string   `yaml:"packager,omitempty" json:"packager,omitempty"`
	FileInfo    FileInfo `yaml:"file_info,omitempty" json:"file_info,omitempty"`
	Expand      bool     `yaml:"expand,omitempty" json:"expand,omitempty"`
}

// SBOM config.
type SBOM struct {
	ID        string   `yaml:"id,omitempty" json:"id,omitempty"`
	Cmd       string   `yaml:"cmd,omitempty" json:"cmd,omitempty"`
	Env       []string `yaml:"env,omitempty" json:"env,omitempty"`
	Args      []string `yaml:"args,omitempty" json:"args,omitempty"`
	Documents []string `yaml:"documents,omitempty" json:"documents,omitempty"`
	Artifacts string   `yaml:"artifacts,omitempty" json:"artifacts,omitempty" jsonschema:"enum=source,enum=package,enum=archive,enum=binary,enum=any,enum=none,default=archive"`
	IDs       []string `yaml:"ids,omitempty" json:"ids,omitempty"`

	// v2.10+
	Disable string `yaml:"disable,omitempty" json:"disable,omitempty" jsonschema:"oneof_type=string;boolean"`
}

// Sign config.
type Sign struct {
	ID          string   `yaml:"id,omitempty" json:"id,omitempty"`
	Cmd         string   `yaml:"cmd,omitempty" json:"cmd,omitempty"`
	Args        []string `yaml:"args,omitempty" json:"args,omitempty"`
	Signature   string   `yaml:"signature,omitempty" json:"signature,omitempty"`
	Artifacts   string   `yaml:"artifacts,omitempty" json:"artifacts,omitempty" jsonschema:"enum=all,enum=manifests,enum=images,enum=checksum,enum=source,enum=package,enum=archive,enum=binary,enum=sbom"`
	IDs         []string `yaml:"ids,omitempty" json:"ids,omitempty"`
	Stdin       *string  `yaml:"stdin,omitempty" json:"stdin,omitempty"`
	StdinFile   string   `yaml:"stdin_file,omitempty" json:"stdin_file,omitempty"`
	Env         []string `yaml:"env,omitempty" json:"env,omitempty"`
	Certificate string   `yaml:"certificate,omitempty" json:"certificate,omitempty"`
	Output      bool     `yaml:"output,omitempty" json:"output,omitempty"`
}

type Notarize struct {
	MacOS []MacOSSignNotarize `yaml:"macos" json:"macos"`
}

type MacOSSignNotarize struct {
	IDs      []string      `yaml:"ids,omitempty" json:"ids,omitempty"`
	Enabled  string        `yaml:"enabled,omitempty" json:"enabled,omitempty" jsonschema:"oneof_type=string;boolean"`
	Sign     MacOSSign     `yaml:"sign" json:"sign"`
	Notarize MacOSNotarize `yaml:"notarize" json:"notarize"`
}

type MacOSNotarize struct {
	IssuerID string        `yaml:"issuer_id" json:"issuer_id"`
	Key      string        `yaml:"key" json:"key"`
	KeyID    string        `yaml:"key_id" json:"key_id"`
	Timeout  time.Duration `yaml:"timeout,omitempty" json:"timeout,omitempty" jsonschema:"type=string"`
	Wait     bool          `yaml:"wait,omitempty" json:"wait,omitempty"`
}

type MacOSSign struct {
	Certificate string `yaml:"certificate" json:"certificate"`
	Password    string `yaml:"password" json:"password"`

	// v2.6+
	Entitlements string `yaml:"entitlements,omitempty" json:"entitlements,omitempty"`
}

// SnapcraftAppMetadata for the binaries that will be in the snap package.
type SnapcraftAppMetadata struct {
	Command string `yaml:"command" json:"command"`
	Args    string `yaml:"args,omitempty" json:"args,omitempty"`

	Adapter          string         `yaml:"adapter,omitempty" json:"adapter,omitempty"`
	After            []string       `yaml:"after,omitempty" json:"after,omitempty"`
	Aliases          []string       `yaml:"aliases,omitempty" json:"aliases,omitempty"`
	Autostart        string         `yaml:"autostart,omitempty" json:"autostart,omitempty"`
	Before           []string       `yaml:"before,omitempty" json:"before,omitempty"`
	BusName          string         `yaml:"bus_name,omitempty" json:"bus_name,omitempty"`
	CommandChain     []string       `yaml:"command_chain,omitempty" json:"command_chain,omitempty"`
	CommonID         string         `yaml:"common_id,omitempty" json:"common_id,omitempty"`
	Completer        string         `yaml:"completer,omitempty" json:"completer,omitempty"`
	Daemon           string         `yaml:"daemon,omitempty" json:"daemon,omitempty"`
	Desktop          string         `yaml:"desktop,omitempty" json:"desktop,omitempty"`
	Environment      map[string]any `yaml:"environment,omitempty" json:"environment,omitempty"`
	Extensions       []string       `yaml:"extensions,omitempty" json:"extensions,omitempty"`
	InstallMode      string         `yaml:"install_mode,omitempty" json:"install_mode,omitempty"`
	Passthrough      map[string]any `yaml:"passthrough,omitempty" json:"passthrough,omitempty"`
	Plugs            []string       `yaml:"plugs,omitempty" json:"plugs,omitempty"`
	PostStopCommand  string         `yaml:"post_stop_command,omitempty" json:"post_stop_command,omitempty"`
	RefreshMode      string         `yaml:"refresh_mode,omitempty" json:"refresh_mode,omitempty"`
	ReloadCommand    string         `yaml:"reload_command,omitempty" json:"reload_command,omitempty"`
	RestartCondition string         `yaml:"restart_condition,omitempty" json:"restart_condition,omitempty"`
	RestartDelay     string         `yaml:"restart_delay,omitempty" json:"restart_delay,omitempty"`
	Slots            []string       `yaml:"slots,omitempty" json:"slots,omitempty"`
	Sockets          map[string]any `yaml:"sockets,omitempty" json:"sockets,omitempty"`
	StartTimeout     string         `yaml:"start_timeout,omitempty" json:"start_timeout,omitempty"`
	StopCommand      string         `yaml:"stop_command,omitempty" json:"stop_command,omitempty"`
	StopMode         string         `yaml:"stop_mode,omitempty" json:"stop_mode,omitempty"`
	StopTimeout      string         `yaml:"stop_timeout,omitempty" json:"stop_timeout,omitempty"`
	Timer            string         `yaml:"timer,omitempty" json:"timer,omitempty"`
	WatchdogTimeout  string         `yaml:"watchdog_timeout,omitempty" json:"watchdog_timeout,omitempty"`
}

type SnapcraftLayoutMetadata struct {
	Symlink  string `yaml:"symlink,omitempty" json:"symlink,omitempty"`
	Bind     string `yaml:"bind,omitempty" json:"bind,omitempty"`
	BindFile string `yaml:"bind_file,omitempty" json:"bind_file,omitempty"`
	Type     string `yaml:"type,omitempty" json:"type,omitempty"`
}

// Snapcraft config.
type Snapcraft struct {
	NameTemplate     string                             `yaml:"name_template,omitempty" json:"name_template,omitempty"`
	Publish          bool                               `yaml:"publish,omitempty" json:"publish,omitempty"`
	ID               string                             `yaml:"id,omitempty" json:"id,omitempty"`
	IDs              []string                           `yaml:"ids,omitempty" json:"ids,omitempty"`
	Name             string                             `yaml:"name,omitempty" json:"name,omitempty"`
	Title            string                             `yaml:"title,omitempty" json:"title,omitempty"`
	Summary          string                             `yaml:"summary" json:"summary"`
	Description      string                             `yaml:"description" json:"description"`
	Icon             string                             `yaml:"icon,omitempty" json:"icon,omitempty"`
	Base             string                             `yaml:"base,omitempty" json:"base,omitempty"`
	License          string                             `yaml:"license,omitempty" json:"license,omitempty"`
	Grade            string                             `yaml:"grade,omitempty" json:"grade,omitempty" jsonschema:"enum=stable,enum=devel,default=stable"`
	ChannelTemplates []string                           `yaml:"channel_templates,omitempty" json:"channel_templates,omitempty"`
	Confinement      string                             `yaml:"confinement,omitempty" json:"confinement,omitempty" jsonschema:"enum=strict,enum=classic,enum=devmode,default=strict"`
	Assumes          []string                           `yaml:"assumes,omitempty" json:"assumes,omitempty"`
	Layout           map[string]SnapcraftLayoutMetadata `yaml:"layout,omitempty" json:"layout,omitempty"`
	Apps             map[string]SnapcraftAppMetadata    `yaml:"apps,omitempty" json:"apps,omitempty"`
	Hooks            map[string]any                     `yaml:"hooks,omitempty" json:"hooks,omitempty"`
	Plugs            map[string]any                     `yaml:"plugs,omitempty" json:"plugs,omitempty"`
	Disable          string                             `yaml:"disable,omitempty" json:"disable,omitempty" jsonschema:"oneof_type=string;boolean"`

	Files []SnapcraftExtraFiles `yaml:"extra_files,omitempty" json:"extra_files,omitempty"`

	// Deprecated: use IDs.
	Builds []string `yaml:"builds,omitempty" json:"builds,omitempty"`
}

// SnapcraftExtraFiles config.
type SnapcraftExtraFiles struct {
	Source      string `yaml:"source" json:"source"`
	Destination string `yaml:"destination,omitempty" json:"destination,omitempty"`
	Mode        uint32 `yaml:"mode,omitempty" json:"mode,omitempty"`
}

// Snapshot config.
type Snapshot struct {
	// Deprecated: use VersionTemplate.
	NameTemplate    string `yaml:"name_template,omitempty" json:"name_template,omitempty"`
	VersionTemplate string `yaml:"version_template,omitempty" json:"version_template,omitempty"`
}

// Checksum config.
type Checksum struct {
	NameTemplate string      `yaml:"name_template,omitempty" json:"name_template,omitempty"`
	Algorithm    string      `yaml:"algorithm,omitempty" json:"algorithm,omitempty"`
	Split        bool        `yaml:"split,omitempty" json:"split,omitempty"`
	IDs          []string    `yaml:"ids,omitempty" json:"ids,omitempty"`
	Disable      bool        `yaml:"disable,omitempty" json:"disable,omitempty"`
	ExtraFiles   []ExtraFile `yaml:"extra_files,omitempty" json:"extra_files,omitempty"`
}

// Retry config for operations that support retries.
// Added in v2.12.
type Retry struct {
	Attempts uint          `yaml:"attempts,omitempty" json:"attempts,omitempty"`
	Delay    time.Duration `yaml:"delay,omitempty" json:"delay,omitempty"`
	MaxDelay time.Duration `yaml:"max_delay,omitempty" json:"max_delay,omitempty"`
}

// Docker image config.
// Deprecated: use [DockerV2] instead.
type Docker struct {
	ID                 string   `yaml:"id,omitempty" json:"id,omitempty"`
	IDs                []string `yaml:"ids,omitempty" json:"ids,omitempty"`
	Goos               string   `yaml:"goos,omitempty" json:"goos,omitempty"`
	Goarch             string   `yaml:"goarch,omitempty" json:"goarch,omitempty"`
	Goarm              string   `yaml:"goarm,omitempty" json:"goarm,omitempty" jsonschema:"oneof_type=string;integer"`
	Goamd64            string   `yaml:"goamd64,omitempty" json:"goamd64,omitempty"`
	Dockerfile         string   `yaml:"dockerfile,omitempty" json:"dockerfile,omitempty"`
	ImageTemplates     []string `yaml:"image_templates,omitempty" json:"image_templates,omitempty"`
	SkipPush           string   `yaml:"skip_push,omitempty" json:"skip_push,omitempty" jsonschema:"oneof_type=string;boolean"`
	Files              []string `yaml:"extra_files,omitempty" json:"extra_files,omitempty"`
	BuildFlagTemplates []string `yaml:"build_flag_templates,omitempty" json:"build_flag_templates,omitempty"`
	PushFlags          []string `yaml:"push_flags,omitempty" json:"push_flags,omitempty"`
	Use                string   `yaml:"use,omitempty" json:"use,omitempty" jsonschema:"enum=docker,enum=buildx,default=docker"`
	Retry              Retry    `yaml:"retry,omitempty" json:"retry,omitempty"`
}

// DockerManifest config.
// Deprecated: use [DockerV2] instead.
type DockerManifest struct {
	ID             string   `yaml:"id,omitempty" json:"id,omitempty"`
	NameTemplate   string   `yaml:"name_template,omitempty" json:"name_template,omitempty"`
	SkipPush       string   `yaml:"skip_push,omitempty" json:"skip_push,omitempty" jsonschema:"oneof_type=string;boolean"`
	ImageTemplates []string `yaml:"image_templates,omitempty" json:"image_templates,omitempty"`
	CreateFlags    []string `yaml:"create_flags,omitempty" json:"create_flags,omitempty"`
	PushFlags      []string `yaml:"push_flags,omitempty" json:"push_flags,omitempty"`
	Use            string   `yaml:"use,omitempty" json:"use,omitempty"`
	Retry          Retry    `yaml:"retry,omitempty" json:"retry,omitempty"`
}

// DockerV2 is the new Docker build pipe options.
type DockerV2 struct {
<<<<<<< HEAD
	ID          string            `yaml:"id,omitempty" json:"id,omitempty"`
	IDs         []string          `yaml:"ids,omitempty" json:"ids,omitempty"`
	Dockerfile  string            `yaml:"dockerfile,omitempty" json:"dockerfile,omitempty"`
	Images      []string          `yaml:"images,omitempty" json:"images,omitempty"`
	Tags        []string          `yaml:"tags,omitempty" json:"tags,omitempty"`
	Labels      map[string]string `yaml:"labels,omitempty" json:"labels,omitempty"`
	Annotations map[string]string `yaml:"annotations,omitempty" json:"annotations,omitempty"`
	ExtraFiles  []string          `yaml:"extra_files,omitempty" json:"extra_files,omitempty"`
	Platforms   []string          `yaml:"platforms,omitempty" json:"platforms,omitempty"`
	BuildArgs   map[string]string `yaml:"build_args,omitempty" json:"build_args,omitempty"`
	Retry       Retry             `yaml:"retry,omitempty" json:"retry,omitempty"`
=======
	ID         string            `yaml:"id,omitempty" json:"id,omitempty"`
	IDs        []string          `yaml:"ids,omitempty" json:"ids,omitempty"`
	Dockerfile string            `yaml:"dockerfile,omitempty" json:"dockerfile,omitempty"`
	Images     []string          `yaml:"images,omitempty" json:"images,omitempty"`
	Tags       []string          `yaml:"tags,omitempty" json:"tags,omitempty"`
	Labels     map[string]string `yaml:"labels,omitempty" json:"labels,omitempty"`
	ExtraFiles []string          `yaml:"extra_files,omitempty" json:"extra_files,omitempty"`
	Platforms  []string          `yaml:"platforms,omitempty" json:"platforms,omitempty"`
	BuildArgs  map[string]string `yaml:"build_args,omitempty" json:"build_args,omitempty"`
	Retry      Retry             `yaml:"retry,omitempty" json:"retry,omitempty"`
	Flags      []string          `yaml:"flags,omitempty" json:"flags,omitempty"`
>>>>>>> 72a00ef6
}

// DockerDigest config.
type DockerDigest struct {
	Disable      string `yaml:"disable,omitempty" json:"disable,omitempty" jsonschema:"oneof_type=string;boolean"`
	NameTemplate string `yaml:"name_template,omitempty" json:"name_template,omitempty"`
}

// Filters config.
type Filters struct {
	Include []string `yaml:"include,omitempty" json:"include,omitempty"`
	Exclude []string `yaml:"exclude,omitempty" json:"exclude,omitempty"`
}

// Changelog Config.
type Changelog struct {
	Filters Filters          `yaml:"filters,omitempty" json:"filters,omitempty"`
	Sort    string           `yaml:"sort,omitempty" json:"sort,omitempty" jsonschema:"enum=asc,enum=desc,enum=,default="`
	Disable string           `yaml:"disable,omitempty" json:"disable,omitempty" jsonschema:"oneof_type=string;boolean"`
	Use     string           `yaml:"use,omitempty" json:"use,omitempty" jsonschema:"enum=git,enum=github,enum=github-native,enum=gitlab,default=git"`
	Format  string           `yaml:"format,omitempty" json:"format,omitempty"`
	Groups  []ChangelogGroup `yaml:"groups,omitempty" json:"groups,omitempty"`
	Abbrev  int              `yaml:"abbrev,omitempty" json:"abbrev,omitempty"`
}

// ChangelogGroup holds the grouping criteria for the changelog.
type ChangelogGroup struct {
	Title  string `yaml:"title" json:"title"`
	Regexp string `yaml:"regexp,omitempty" json:"regexp,omitempty"`
	Order  int    `yaml:"order,omitempty" json:"order,omitempty"`
}

// EnvFiles holds paths to files that contains environment variables
// values like the github token for example.
type EnvFiles struct {
	GitHubToken string `yaml:"github_token,omitempty" json:"github_token,omitempty"`
	GitLabToken string `yaml:"gitlab_token,omitempty" json:"gitlab_token,omitempty"`
	GiteaToken  string `yaml:"gitea_token,omitempty" json:"gitea_token,omitempty"`
}

// Before config.
type Before struct {
	Hooks []string `yaml:"hooks,omitempty" json:"hooks,omitempty"`
}

// Blob contains config for GO CDK blob.
type Blob struct {
	Bucket             string      `yaml:"bucket,omitempty" json:"bucket,omitempty"`
	Provider           string      `yaml:"provider,omitempty" json:"provider,omitempty"`
	Region             string      `yaml:"region,omitempty" json:"region,omitempty"`
	DisableSSL         bool        `yaml:"disable_ssl,omitempty" json:"disable_ssl,omitempty"`
	Directory          string      `yaml:"directory,omitempty" json:"directory,omitempty"`
	KMSKey             string      `yaml:"kms_key,omitempty" json:"kms_key,omitempty"`
	IDs                []string    `yaml:"ids,omitempty" json:"ids,omitempty"`
	Endpoint           string      `yaml:"endpoint,omitempty" json:"endpoint,omitempty"` // used for minio for example
	ExtraFiles         []ExtraFile `yaml:"extra_files,omitempty" json:"extra_files,omitempty"`
	Disable            string      `yaml:"disable,omitempty" json:"disable,omitempty" jsonschema:"oneof_type=string;boolean"`
	S3ForcePathStyle   *bool       `yaml:"s3_force_path_style,omitempty" json:"s3_force_path_style,omitempty"`
	ACL                string      `yaml:"acl,omitempty" json:"acl,omitempty"`
	CacheControl       []string    `yaml:"cache_control,omitempty" json:"cache_control,omitempty"`
	ContentDisposition string      `yaml:"content_disposition,omitempty" json:"content_disposition,omitempty"`
	IncludeMeta        bool        `yaml:"include_meta,omitempty" json:"include_meta,omitempty"`
	ExtraFilesOnly     bool        `yaml:"extra_files_only,omitempty" json:"extra_files_only,omitempty"`
}

// Upload configuration.
type Upload struct {
	Name               string            `yaml:"name,omitempty" json:"name,omitempty"`
	IDs                []string          `yaml:"ids,omitempty" json:"ids,omitempty"`
	Exts               []string          `yaml:"exts,omitempty" json:"exts,omitempty"`
	Target             string            `yaml:"target,omitempty" json:"target,omitempty"`
	Username           string            `yaml:"username,omitempty" json:"username,omitempty"`
	Mode               string            `yaml:"mode,omitempty" json:"mode,omitempty" jsonschema:"enum=binary,enum=archive,default=archive"`
	Method             string            `yaml:"method,omitempty" json:"method,omitempty"`
	ChecksumHeader     string            `yaml:"checksum_header,omitempty" json:"checksum_header,omitempty"`
	ClientX509Cert     string            `yaml:"client_x509_cert,omitempty" json:"client_x509_cert,omitempty"`
	ClientX509Key      string            `yaml:"client_x509_key,omitempty" json:"client_x509_key,omitempty"`
	TrustedCerts       string            `yaml:"trusted_certificates,omitempty" json:"trusted_certificates,omitempty"`
	Checksum           bool              `yaml:"checksum,omitempty" json:"checksum,omitempty"`
	Signature          bool              `yaml:"signature,omitempty" json:"signature,omitempty"`
	Meta               bool              `yaml:"meta,omitempty" json:"meta,omitempty"`
	CustomArtifactName bool              `yaml:"custom_artifact_name,omitempty" json:"custom_artifact_name,omitempty"`
	CustomHeaders      map[string]string `yaml:"custom_headers,omitempty" json:"custom_headers,omitempty"`
	ExtraFiles         []ExtraFile       `yaml:"extra_files,omitempty" json:"extra_files,omitempty"`
	ExtraFilesOnly     bool              `yaml:"extra_files_only,omitempty" json:"extra_files_only,omitempty"`
	Skip               string            `yaml:"skip,omitempty" json:"skip,omitempty" jsonschema:"oneof_type=string;boolean"`

	// Since v2.12
	Password string `yaml:"password,omitempty" json:"password,omitempty"`
}

// Publisher configuration.
type Publisher struct {
	Name       string      `yaml:"name,omitempty" json:"name,omitempty"`
	IDs        []string    `yaml:"ids,omitempty" json:"ids,omitempty"`
	Checksum   bool        `yaml:"checksum,omitempty" json:"checksum,omitempty"`
	Signature  bool        `yaml:"signature,omitempty" json:"signature,omitempty"`
	Meta       bool        `yaml:"meta,omitempty" json:"meta,omitempty"`
	Dir        string      `yaml:"dir,omitempty" json:"dir,omitempty"`
	Cmd        string      `yaml:"cmd,omitempty" json:"cmd,omitempty"`
	Env        []string    `yaml:"env,omitempty" json:"env,omitempty"`
	ExtraFiles []ExtraFile `yaml:"extra_files,omitempty" json:"extra_files,omitempty"`
	Disable    string      `yaml:"disable,omitempty" json:"disable,omitempty" jsonschema:"oneof_type=string;boolean"`
}

// Source configuration.
type Source struct {
	NameTemplate   string `yaml:"name_template,omitempty" json:"name_template,omitempty"`
	Format         string `yaml:"format,omitempty" json:"format,omitempty" jsonschema:"enum=tar,enum=tgz,enum=tar.gz,enum=zip,default=tar.gz"`
	Enabled        bool   `yaml:"enabled,omitempty" json:"enabled,omitempty"`
	PrefixTemplate string `yaml:"prefix_template,omitempty" json:"prefix_template,omitempty"`
	Files          []File `yaml:"files,omitempty" json:"files,omitempty"`
}

// Project includes all project configuration.
type Project struct {
	Version         int              `yaml:"version,omitempty" json:"version,omitempty" jsonschema:"enum=2,default=2"`
	Pro             bool             `yaml:"pro,omitempty" json:"pro,omitempty"`
	ProjectName     string           `yaml:"project_name,omitempty" json:"project_name,omitempty"`
	Env             []string         `yaml:"env,omitempty" json:"env,omitempty"`
	Release         Release          `yaml:"release,omitempty" json:"release,omitempty"`
	Milestones      []Milestone      `yaml:"milestones,omitempty" json:"milestones,omitempty"`
	Casks           []HomebrewCask   `yaml:"homebrew_casks,omitempty" json:"homebrew_casks,omitempty"`
	Nix             []Nix            `yaml:"nix,omitempty" json:"nix,omitempty"`
	Winget          []Winget         `yaml:"winget,omitempty" json:"winget,omitempty"`
	AURs            []AUR            `yaml:"aurs,omitempty" json:"aurs,omitempty"`
	AURSources      []AURSource      `yaml:"aur_sources,omitempty" json:"aur_sources,omitempty"`
	Krews           []Krew           `yaml:"krews,omitempty" json:"krews,omitempty"`
	Kos             []Ko             `yaml:"kos,omitempty" json:"kos,omitempty"`
	Scoops          []Scoop          `yaml:"scoops,omitempty" json:"scoops,omitempty"`
	Builds          []Build          `yaml:"builds,omitempty" json:"builds,omitempty"`
	Archives        []Archive        `yaml:"archives,omitempty" json:"archives,omitempty"`
	NFPMs           []NFPM           `yaml:"nfpms,omitempty" json:"nfpms,omitempty"`
	Snapcrafts      []Snapcraft      `yaml:"snapcrafts,omitempty" json:"snapcrafts,omitempty"`
	Snapshot        Snapshot         `yaml:"snapshot,omitempty" json:"snapshot,omitempty"`
	Checksum        Checksum         `yaml:"checksum,omitempty" json:"checksum,omitempty"`
	Dockers         []Docker         `yaml:"dockers,omitempty" json:"dockers,omitempty"`
	DockersV2       []DockerV2       `yaml:"dockers_v2,omitempty" json:"dockers_v2,omitempty"`
	DockerDigest    DockerDigest     `yaml:"docker_digest,omitempty" json:"docker_digest,omitempty"`
	DockerManifests []DockerManifest `yaml:"docker_manifests,omitempty" json:"docker_manifests,omitempty"`
	Artifactories   []Upload         `yaml:"artifactories,omitempty" json:"artifactories,omitempty"`
	Uploads         []Upload         `yaml:"uploads,omitempty" json:"uploads,omitempty"`
	Blobs           []Blob           `yaml:"blobs,omitempty" json:"blobs,omitempty"`
	Publishers      []Publisher      `yaml:"publishers,omitempty" json:"publishers,omitempty"`
	Changelog       Changelog        `yaml:"changelog,omitempty" json:"changelog,omitempty"`
	Dist            string           `yaml:"dist,omitempty" json:"dist,omitempty"`
	Signs           []Sign           `yaml:"signs,omitempty" json:"signs,omitempty"`
	Notarize        Notarize         `yaml:"notarize,omitempty" json:"notarize,omitempty"`
	DockerSigns     []Sign           `yaml:"docker_signs,omitempty" json:"docker_signs,omitempty"`
	BinarySigns     []Sign           `yaml:"binary_signs,omitempty" json:"binary_signs,omitempty"`
	EnvFiles        EnvFiles         `yaml:"env_files,omitempty" json:"env_files,omitempty"`
	Before          Before           `yaml:"before,omitempty" json:"before,omitempty"`
	Source          Source           `yaml:"source,omitempty" json:"source,omitempty"`
	GoMod           GoMod            `yaml:"gomod,omitempty" json:"gomod,omitempty"`
	Announce        Announce         `yaml:"announce,omitempty" json:"announce,omitempty"`
	SBOMs           []SBOM           `yaml:"sboms,omitempty" json:"sboms,omitempty"`
	Chocolateys     []Chocolatey     `yaml:"chocolateys,omitempty" json:"chocolateys,omitempty"`
	Git             Git              `yaml:"git,omitempty" json:"git,omitempty"`
	ReportSizes     bool             `yaml:"report_sizes,omitempty" json:"report_sizes,omitempty"`
	Metadata        ProjectMetadata  `yaml:"metadata,omitempty" json:"metadata,omitempty"`

	UniversalBinaries []UniversalBinary `yaml:"universal_binaries,omitempty" json:"universal_binaries,omitempty"`
	UPXs              []UPX             `yaml:"upx,omitempty" json:"upx,omitempty"`

	// force the SCM token to use when multiple are set
	ForceToken string `yaml:"force_token,omitempty" json:"force_token,omitempty" jsonschema:"enum=github,enum=gitlab,enum=gitea,enum=,default="`

	// should be set if using github enterprise
	GitHubURLs GitHubURLs `yaml:"github_urls,omitempty" json:"github_urls,omitempty"`

	// should be set if using a private gitlab
	GitLabURLs GitLabURLs `yaml:"gitlab_urls,omitempty" json:"gitlab_urls,omitempty"`

	// should be set if using Gitea
	GiteaURLs GiteaURLs `yaml:"gitea_urls,omitempty" json:"gitea_urls,omitempty"`

	// Deprecated: use [Project.Casks] instead.
	Brews []Homebrew `yaml:"brews,omitempty" json:"brews,omitempty"`
}

type ProjectMetadata struct {
	ModTimestamp string `yaml:"mod_timestamp,omitempty" json:"mod_timestamp,omitempty"`
}

type GoMod struct {
	Proxy    bool     `yaml:"proxy,omitempty" json:"proxy,omitempty"`
	Env      []string `yaml:"env,omitempty" json:"env,omitempty"`
	GoBinary string   `yaml:"gobinary,omitempty" json:"gobinary,omitempty"`
	Mod      string   `yaml:"mod,omitempty" json:"mod,omitempty"`
	Dir      string   `yaml:"dir,omitempty" json:"dir,omitempty"`
}

type Announce struct {
	Skip           string         `yaml:"skip,omitempty" json:"skip,omitempty" jsonschema:"oneof_type=string;boolean"`
	Twitter        Twitter        `yaml:"twitter,omitempty" json:"twitter,omitempty"`
	Mastodon       Mastodon       `yaml:"mastodon,omitempty" json:"mastodon,omitempty"`
	Reddit         Reddit         `yaml:"reddit,omitempty" json:"reddit,omitempty"`
	Slack          Slack          `yaml:"slack,omitempty" json:"slack,omitempty"`
	Discord        Discord        `yaml:"discord,omitempty" json:"discord,omitempty"`
	Teams          Teams          `yaml:"teams,omitempty" json:"teams,omitempty"`
	SMTP           SMTP           `yaml:"smtp,omitempty" json:"smtp,omitempty"`
	Mattermost     Mattermost     `yaml:"mattermost,omitempty" json:"mattermost,omitempty"`
	LinkedIn       LinkedIn       `yaml:"linkedin,omitempty" json:"linkedin,omitempty"`
	Telegram       Telegram       `yaml:"telegram,omitempty" json:"telegram,omitempty"`
	Webhook        Webhook        `yaml:"webhook,omitempty" json:"webhook,omitempty"`
	OpenCollective OpenCollective `yaml:"opencollective,omitempty" json:"opencollective,omitempty"`
	Bluesky        Bluesky        `yaml:"bluesky,omitempty" json:"bluesky,omitempty"`
}

type Webhook struct {
	Enabled             string            `yaml:"enabled,omitempty" json:"enabled,omitempty" jsonschema:"oneof_type=string;boolean"`
	SkipTLSVerify       bool              `yaml:"skip_tls_verify,omitempty" json:"skip_tls_verify,omitempty"`
	MessageTemplate     string            `yaml:"message_template,omitempty" json:"message_template,omitempty"`
	EndpointURL         string            `yaml:"endpoint_url,omitempty" json:"endpoint_url,omitempty"`
	Headers             map[string]string `yaml:"headers,omitempty" json:"headers,omitempty"`
	ContentType         string            `yaml:"content_type,omitempty" json:"content_type,omitempty"`
	ExpectedStatusCodes []int             `yaml:"expected_status_codes,omitempty" json:"expected_status_codes,omitempty"`
}

type Twitter struct {
	Enabled         string `yaml:"enabled,omitempty" json:"enabled,omitempty" jsonschema:"oneof_type=string;boolean"`
	MessageTemplate string `yaml:"message_template,omitempty" json:"message_template,omitempty"`
}

type Mastodon struct {
	Enabled         string `yaml:"enabled,omitempty" json:"enabled,omitempty" jsonschema:"oneof_type=string;boolean"`
	MessageTemplate string `yaml:"message_template,omitempty" json:"message_template,omitempty"`
	Server          string `yaml:"server" json:"server"`
}

type Reddit struct {
	Enabled       string `yaml:"enabled,omitempty" json:"enabled,omitempty" jsonschema:"oneof_type=string;boolean"`
	ApplicationID string `yaml:"application_id,omitempty" json:"application_id,omitempty"`
	Username      string `yaml:"username,omitempty" json:"username,omitempty"`
	TitleTemplate string `yaml:"title_template,omitempty" json:"title_template,omitempty"`
	URLTemplate   string `yaml:"url_template,omitempty" json:"url_template,omitempty"`
	Sub           string `yaml:"sub,omitempty" json:"sub,omitempty"`
}

type Slack struct {
	Enabled         string            `yaml:"enabled,omitempty" json:"enabled,omitempty" jsonschema:"oneof_type=string;boolean"`
	MessageTemplate string            `yaml:"message_template,omitempty" json:"message_template,omitempty"`
	Channel         string            `yaml:"channel,omitempty" json:"channel,omitempty"`
	Username        string            `yaml:"username,omitempty" json:"username,omitempty"`
	IconEmoji       string            `yaml:"icon_emoji,omitempty" json:"icon_emoji,omitempty"`
	IconURL         string            `yaml:"icon_url,omitempty" json:"icon_url,omitempty"`
	Blocks          []SlackBlock      `yaml:"blocks,omitempty" json:"blocks,omitempty"`
	Attachments     []SlackAttachment `yaml:"attachments,omitempty" json:"attachments,omitempty"`
}

type Discord struct {
	Enabled         string `yaml:"enabled,omitempty" json:"enabled,omitempty" jsonschema:"oneof_type=string;boolean"`
	MessageTemplate string `yaml:"message_template,omitempty" json:"message_template,omitempty"`
	Author          string `yaml:"author,omitempty" json:"author,omitempty"`
	Color           string `yaml:"color,omitempty" json:"color,omitempty"`
	IconURL         string `yaml:"icon_url,omitempty" json:"icon_url,omitempty"`
}

type Teams struct {
	Enabled         string `yaml:"enabled,omitempty" json:"enabled,omitempty" jsonschema:"oneof_type=string;boolean"`
	TitleTemplate   string `yaml:"title_template,omitempty" json:"title_template,omitempty"`
	MessageTemplate string `yaml:"message_template,omitempty" json:"message_template,omitempty"`
	Color           string `yaml:"color,omitempty" json:"color,omitempty"`
	IconURL         string `yaml:"icon_url,omitempty" json:"icon_url,omitempty"`
}

type Mattermost struct {
	Enabled         string `yaml:"enabled,omitempty" json:"enabled,omitempty" jsonschema:"oneof_type=string;boolean"`
	MessageTemplate string `yaml:"message_template,omitempty" json:"message_template,omitempty"`
	TitleTemplate   string `yaml:"title_template,omitempty" json:"title_template,omitempty"`
	Color           string `yaml:"color,omitempty" json:"color,omitempty"`
	Channel         string `yaml:"channel,omitempty" json:"channel,omitempty"`
	Username        string `yaml:"username,omitempty" json:"username,omitempty"`
	IconEmoji       string `yaml:"icon_emoji,omitempty" json:"icon_emoji,omitempty"`
	IconURL         string `yaml:"icon_url,omitempty" json:"icon_url,omitempty"`
}

type SMTP struct {
	Enabled            string   `yaml:"enabled,omitempty" json:"enabled,omitempty" jsonschema:"oneof_type=string;boolean"`
	Host               string   `yaml:"host,omitempty" json:"host,omitempty"`
	Port               int      `yaml:"port,omitempty" json:"port,omitempty"`
	Username           string   `yaml:"username,omitempty" json:"username,omitempty"`
	From               string   `yaml:"from,omitempty" json:"from,omitempty"`
	To                 []string `yaml:"to,omitempty" json:"to,omitempty"`
	SubjectTemplate    string   `yaml:"subject_template,omitempty" json:"subject_template,omitempty"`
	BodyTemplate       string   `yaml:"body_template,omitempty" json:"body_template,omitempty"`
	InsecureSkipVerify bool     `yaml:"insecure_skip_verify,omitempty" json:"insecure_skip_verify,omitempty"`
}

type LinkedIn struct {
	Enabled         string `yaml:"enabled,omitempty" json:"enabled,omitempty" jsonschema:"oneof_type=string;boolean"`
	MessageTemplate string `yaml:"message_template,omitempty" json:"message_template,omitempty"`
}

type Telegram struct {
	Enabled         string `yaml:"enabled,omitempty" json:"enabled,omitempty" jsonschema:"oneof_type=string;boolean"`
	MessageTemplate string `yaml:"message_template,omitempty" json:"message_template,omitempty"`
	ChatID          string `yaml:"chat_id,omitempty" json:"chat_id,omitempty" jsonschema:"oneof_type=string;integer"`
	ParseMode       string `yaml:"parse_mode,omitempty" json:"parse_mode,omitempty" jsonschema:"enum=MarkdownV2,enum=HTML,default=MarkdownV2"`
}

type OpenCollective struct {
	Enabled         string `yaml:"enabled,omitempty" json:"enabled,omitempty" jsonschema:"oneof_type=string;boolean"`
	Slug            string `yaml:"slug,omitempty" json:"slug,omitempty"`
	TitleTemplate   string `yaml:"title_template,omitempty" json:"title_template,omitempty"`
	MessageTemplate string `yaml:"message_template,omitempty" json:"message_template,omitempty"`
}

// Bluesky represents the data required to announce to the Bluesky social network
type Bluesky struct {
	Enabled         string `yaml:"enabled,omitempty" json:"enabled,omitempty" jsonschema:"oneof_type=string;boolean"`
	Username        string `yaml:"username,omitempty" json:"username,omitempty"`
	MessageTemplate string `yaml:"message_template,omitempty" json:"message_template,omitempty"`
}

// SlackBlock represents the untyped structure of a rich slack message layout.
type SlackBlock struct {
	Internal any
}

// SlackAttachment represents the untyped structure of a slack message attachment.
type SlackAttachment struct {
	Internal any
}

// Chocolatey contains the chocolatey section.
type Chocolatey struct {
	Name                     string                 `yaml:"name,omitempty" json:"name,omitempty"`
	IDs                      []string               `yaml:"ids,omitempty" json:"ids,omitempty"`
	PackageSourceURL         string                 `yaml:"package_source_url,omitempty" json:"package_source_url,omitempty"`
	Owners                   string                 `yaml:"owners,omitempty" json:"owners,omitempty"`
	Title                    string                 `yaml:"title,omitempty" json:"title,omitempty"`
	Authors                  string                 `yaml:"authors,omitempty" json:"authors,omitempty"`
	ProjectURL               string                 `yaml:"project_url,omitempty" json:"project_url,omitempty"`
	URLTemplate              string                 `yaml:"url_template,omitempty" json:"url_template,omitempty"`
	IconURL                  string                 `yaml:"icon_url,omitempty" json:"icon_url,omitempty"`
	Copyright                string                 `yaml:"copyright,omitempty" json:"copyright,omitempty"`
	LicenseURL               string                 `yaml:"license_url,omitempty" json:"license_url,omitempty"`
	RequireLicenseAcceptance bool                   `yaml:"require_license_acceptance,omitempty" json:"require_license_acceptance,omitempty"`
	ProjectSourceURL         string                 `yaml:"project_source_url,omitempty" json:"project_source_url,omitempty"`
	DocsURL                  string                 `yaml:"docs_url,omitempty" json:"docs_url,omitempty"`
	BugTrackerURL            string                 `yaml:"bug_tracker_url,omitempty" json:"bug_tracker_url,omitempty"`
	Tags                     string                 `yaml:"tags,omitempty" json:"tags,omitempty"`
	Summary                  string                 `yaml:"summary,omitempty" json:"summary,omitempty"`
	Description              string                 `yaml:"description,omitempty" json:"description,omitempty"`
	ReleaseNotes             string                 `yaml:"release_notes,omitempty" json:"release_notes,omitempty"`
	Dependencies             []ChocolateyDependency `yaml:"dependencies,omitempty" json:"dependencies,omitempty"`
	SkipPublish              bool                   `yaml:"skip_publish,omitempty" json:"skip_publish,omitempty"`
	APIKey                   string                 `yaml:"api_key,omitempty" json:"api_key,omitempty"`
	SourceRepo               string                 `yaml:"source_repo,omitempty" json:"source_repo,omitempty"`
	Goamd64                  string                 `yaml:"goamd64,omitempty" json:"goamd64,omitempty"`
}

// ChocolateyDependency represents Chocolatey dependency.
type ChocolateyDependency struct {
	ID      string `yaml:"id,omitempty" json:"id,omitempty"`
	Version string `yaml:"version,omitempty" json:"version,omitempty"`
}<|MERGE_RESOLUTION|>--- conflicted
+++ resolved
@@ -1058,7 +1058,6 @@
 
 // DockerV2 is the new Docker build pipe options.
 type DockerV2 struct {
-<<<<<<< HEAD
 	ID          string            `yaml:"id,omitempty" json:"id,omitempty"`
 	IDs         []string          `yaml:"ids,omitempty" json:"ids,omitempty"`
 	Dockerfile  string            `yaml:"dockerfile,omitempty" json:"dockerfile,omitempty"`
@@ -1070,19 +1069,7 @@
 	Platforms   []string          `yaml:"platforms,omitempty" json:"platforms,omitempty"`
 	BuildArgs   map[string]string `yaml:"build_args,omitempty" json:"build_args,omitempty"`
 	Retry       Retry             `yaml:"retry,omitempty" json:"retry,omitempty"`
-=======
-	ID         string            `yaml:"id,omitempty" json:"id,omitempty"`
-	IDs        []string          `yaml:"ids,omitempty" json:"ids,omitempty"`
-	Dockerfile string            `yaml:"dockerfile,omitempty" json:"dockerfile,omitempty"`
-	Images     []string          `yaml:"images,omitempty" json:"images,omitempty"`
-	Tags       []string          `yaml:"tags,omitempty" json:"tags,omitempty"`
-	Labels     map[string]string `yaml:"labels,omitempty" json:"labels,omitempty"`
-	ExtraFiles []string          `yaml:"extra_files,omitempty" json:"extra_files,omitempty"`
-	Platforms  []string          `yaml:"platforms,omitempty" json:"platforms,omitempty"`
-	BuildArgs  map[string]string `yaml:"build_args,omitempty" json:"build_args,omitempty"`
-	Retry      Retry             `yaml:"retry,omitempty" json:"retry,omitempty"`
-	Flags      []string          `yaml:"flags,omitempty" json:"flags,omitempty"`
->>>>>>> 72a00ef6
+	Flags       []string          `yaml:"flags,omitempty" json:"flags,omitempty"`
 }
 
 // DockerDigest config.
