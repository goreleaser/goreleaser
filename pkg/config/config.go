// Package config contains the model and loader of the goreleaser configuration
// file.
package config

import (
	"fmt"
	"io/fs"
	"os"
	"time"

	"github.com/goreleaser/nfpm/v2"
)

type Versioned struct {
	Version int
	Pro     bool
}

// Git configs.
type Git struct {
	TagSort          string   `yaml:"tag_sort,omitempty" json:"tag_sort,omitempty" jsonschema:"enum=-version:refname,enum=-version:creatordate,default=-version:refname"`
	PrereleaseSuffix string   `yaml:"prerelease_suffix,omitempty" json:"prerelease_suffix,omitempty"`
	IgnoreTags       []string `yaml:"ignore_tags,omitempty" json:"ignore_tags,omitempty"`
}

// GitHubURLs holds the URLs to be used when using github enterprise.
type GitHubURLs struct {
	API           string `yaml:"api,omitempty" json:"api,omitempty"`
	Upload        string `yaml:"upload,omitempty" json:"upload,omitempty"`
	Download      string `yaml:"download,omitempty" json:"download,omitempty"`
	SkipTLSVerify bool   `yaml:"skip_tls_verify,omitempty" json:"skip_tls_verify,omitempty"`
}

// GitLabURLs holds the URLs to be used when using gitlab ce/enterprise.
type GitLabURLs struct {
	API                string `yaml:"api,omitempty" json:"api,omitempty"`
	Download           string `yaml:"download,omitempty" json:"download,omitempty"`
	SkipTLSVerify      bool   `yaml:"skip_tls_verify,omitempty" json:"skip_tls_verify,omitempty"`
	UsePackageRegistry bool   `yaml:"use_package_registry,omitempty" json:"use_package_registry,omitempty"`
	UseJobToken        bool   `yaml:"use_job_token,omitempty" json:"use_job_token,omitempty"`
}

// GiteaURLs holds the URLs to be used when using gitea.
type GiteaURLs struct {
	API           string `yaml:"api,omitempty" json:"api,omitempty"`
	Download      string `yaml:"download,omitempty" json:"download,omitempty"`
	SkipTLSVerify bool   `yaml:"skip_tls_verify,omitempty" json:"skip_tls_verify,omitempty"`
}

// Repo represents any kind of repo (github, gitlab, etc).
// to upload releases into.
type Repo struct {
	Owner  string `yaml:"owner,omitempty" json:"owner,omitempty"`
	Name   string `yaml:"name,omitempty" json:"name,omitempty"`
	RawURL string `yaml:"-" json:"-"`
}

// String of the repo, e.g. owner/name.
func (r Repo) String() string {
	if r.isSCM() {
		return r.Owner + "/" + r.Name
	}
	return r.Owner
}

// CheckSCM returns an error if the given url is not a valid scm url.
func (r Repo) CheckSCM() error {
	if r.isSCM() {
		return nil
	}
	return fmt.Errorf("invalid scm url: %s", r.RawURL)
}

// isSCM returns true if the repo has both an owner and name.
func (r Repo) isSCM() bool {
	return r.Owner != "" && r.Name != ""
}

// RepoRef represents any kind of repo which may differ
// from the one we are building from and may therefore
// also require separate authentication
// e.g. Homebrew, Scoop bucket.
type RepoRef struct {
	Owner  string `yaml:"owner,omitempty" json:"owner,omitempty"`
	Name   string `yaml:"name,omitempty" json:"name,omitempty"`
	Token  string `yaml:"token,omitempty" json:"token,omitempty"`
	Branch string `yaml:"branch,omitempty" json:"branch,omitempty"`

	Git         GitRepoRef  `yaml:"git,omitempty" json:"git,omitempty"`
	PullRequest PullRequest `yaml:"pull_request,omitempty" json:"pull_request,omitempty"`
}

type GitRepoRef struct {
	URL        string `yaml:"url,omitempty" json:"url,omitempty"`
	SSHCommand string `yaml:"ssh_command,omitempty" json:"ssh_command,omitempty"`
	PrivateKey string `yaml:"private_key,omitempty" json:"private_key,omitempty"`
}

type PullRequestBase struct {
	Owner  string `yaml:"owner,omitempty" json:"owner,omitempty"`
	Name   string `yaml:"name,omitempty" json:"name,omitempty"`
	Branch string `yaml:"branch,omitempty" json:"branch,omitempty"`
}

// type alias to prevent stack overflowing in the custom unmarshaler.
type pullRequestBase PullRequestBase

type PullRequest struct {
	Enabled bool            `yaml:"enabled,omitempty" json:"enabled,omitempty"`
	Base    PullRequestBase `yaml:"base,omitempty" json:"base,omitempty"`
	Draft   bool            `yaml:"draft,omitempty" json:"draft,omitempty"`
}

// HomebrewDependency represents Homebrew dependency.
type HomebrewDependency struct {
	Name    string `yaml:"name,omitempty" json:"name,omitempty"`
	Type    string `yaml:"type,omitempty" json:"type,omitempty"`
	Version string `yaml:"version,omitempty" json:"version,omitempty"`
	OS      string `yaml:"os,omitempty" json:"os,omitempty" jsonschema:"enum=mac,enum=linux"`
}

type AUR struct {
	Name                  string       `yaml:"name,omitempty" json:"name,omitempty"`
	IDs                   []string     `yaml:"ids,omitempty" json:"ids,omitempty"`
	CommitAuthor          CommitAuthor `yaml:"commit_author,omitempty" json:"commit_author,omitempty"`
	CommitMessageTemplate string       `yaml:"commit_msg_template,omitempty" json:"commit_msg_template,omitempty"`
	Description           string       `yaml:"description,omitempty" json:"description,omitempty"`
	Homepage              string       `yaml:"homepage,omitempty" json:"homepage,omitempty"`
	License               string       `yaml:"license,omitempty" json:"license,omitempty"`
	SkipUpload            string       `yaml:"skip_upload,omitempty" json:"skip_upload,omitempty" jsonschema:"oneof_type=string;boolean"`
	URLTemplate           string       `yaml:"url_template,omitempty" json:"url_template,omitempty"`
	Maintainers           []string     `yaml:"maintainers,omitempty" json:"maintainers,omitempty"`
	Contributors          []string     `yaml:"contributors,omitempty" json:"contributors,omitempty"`
	Provides              []string     `yaml:"provides,omitempty" json:"provides,omitempty"`
	Conflicts             []string     `yaml:"conflicts,omitempty" json:"conflicts,omitempty"`
	Depends               []string     `yaml:"depends,omitempty" json:"depends,omitempty"`
	OptDepends            []string     `yaml:"optdepends,omitempty" json:"optdepends,omitempty"`
	Backup                []string     `yaml:"backup,omitempty" json:"backup,omitempty"`
	Rel                   string       `yaml:"rel,omitempty" json:"rel,omitempty"`
	Package               string       `yaml:"package,omitempty" json:"package,omitempty"`
	GitURL                string       `yaml:"git_url,omitempty" json:"git_url,omitempty"`
	GitSSHCommand         string       `yaml:"git_ssh_command,omitempty" json:"git_ssh_command,omitempty"`
	PrivateKey            string       `yaml:"private_key,omitempty" json:"private_key,omitempty"`
	Goamd64               string       `yaml:"goamd64,omitempty" json:"goamd64,omitempty"`
	Directory             string       `yaml:"directory,omitempty" json:"directory,omitempty"`

	// v2.8+
	Disable string `yaml:"disable,omitempty" json:"disable,omitempty" jsonschema:"oneof_type=string;boolean"`
	Install string `yaml:"install,omitempty" json:"install,omitempty"`
}

type AURSource struct {
	Name                  string       `yaml:"name,omitempty" json:"name,omitempty"`
	IDs                   []string     `yaml:"ids,omitempty" json:"ids,omitempty"`
	CommitAuthor          CommitAuthor `yaml:"commit_author,omitempty" json:"commit_author,omitempty"`
	CommitMessageTemplate string       `yaml:"commit_msg_template,omitempty" json:"commit_msg_template,omitempty"`
	Description           string       `yaml:"description,omitempty" json:"description,omitempty"`
	Homepage              string       `yaml:"homepage,omitempty" json:"homepage,omitempty"`
	License               string       `yaml:"license,omitempty" json:"license,omitempty"`
	SkipUpload            string       `yaml:"skip_upload,omitempty" json:"skip_upload,omitempty" jsonschema:"oneof_type=string;boolean"`
	URLTemplate           string       `yaml:"url_template,omitempty" json:"url_template,omitempty"`
	Maintainers           []string     `yaml:"maintainers,omitempty" json:"maintainers,omitempty"`
	Contributors          []string     `yaml:"contributors,omitempty" json:"contributors,omitempty"`
	Arches                []string     `yaml:"arches,omitempty" json:"arches,omitempty"`
	Provides              []string     `yaml:"provides,omitempty" json:"provides,omitempty"`
	Conflicts             []string     `yaml:"conflicts,omitempty" json:"conflicts,omitempty"`
	Depends               []string     `yaml:"depends,omitempty" json:"depends,omitempty"`
	OptDepends            []string     `yaml:"optdepends,omitempty" json:"optdepends,omitempty"`
	MakeDepends           []string     `yaml:"makedepends,omitempty" json:"makedepends,omitempty"`
	Backup                []string     `yaml:"backup,omitempty" json:"backup,omitempty"`
	Rel                   string       `yaml:"rel,omitempty" json:"rel,omitempty"`
	Prepare               string       `yaml:"prepare,omitempty" json:"prepare,omitempty"`
	Build                 string       `yaml:"build,omitempty" json:"build,omitempty"`
	Package               string       `yaml:"package,omitempty" json:"package,omitempty"`
	GitURL                string       `yaml:"git_url,omitempty" json:"git_url,omitempty"`
	GitSSHCommand         string       `yaml:"git_ssh_command,omitempty" json:"git_ssh_command,omitempty"`
	PrivateKey            string       `yaml:"private_key,omitempty" json:"private_key,omitempty"`
	Goamd64               string       `yaml:"goamd64,omitempty" json:"goamd64,omitempty"`
	Directory             string       `yaml:"directory,omitempty" json:"directory,omitempty"`

	// v2.8+
	Disable string `yaml:"disable,omitempty" json:"disable,omitempty" jsonschema:"oneof_type=string;boolean"`
	Install string `yaml:"install,omitempty" json:"install,omitempty"`
}

// Homebrew contains the brew section.
//
// Deprecated: in favor of [HomebrewCask].
type Homebrew struct {
	Name                  string               `yaml:"name,omitempty" json:"name,omitempty"`
	Repository            RepoRef              `yaml:"repository,omitempty" json:"repository,omitempty"`
	CommitAuthor          CommitAuthor         `yaml:"commit_author,omitempty" json:"commit_author,omitempty"`
	CommitMessageTemplate string               `yaml:"commit_msg_template,omitempty" json:"commit_msg_template,omitempty"`
	Directory             string               `yaml:"directory,omitempty" json:"directory,omitempty"`
	Caveats               string               `yaml:"caveats,omitempty" json:"caveats,omitempty"`
	Install               string               `yaml:"install,omitempty" json:"install,omitempty"`
	ExtraInstall          string               `yaml:"extra_install,omitempty" json:"extra_install,omitempty"`
	PostInstall           string               `yaml:"post_install,omitempty" json:"post_install,omitempty"`
	Dependencies          []HomebrewDependency `yaml:"dependencies,omitempty" json:"dependencies,omitempty"`
	Test                  string               `yaml:"test,omitempty" json:"test,omitempty"`
	Conflicts             []string             `yaml:"conflicts,omitempty" json:"conflicts,omitempty"`
	Description           string               `yaml:"description,omitempty" json:"description,omitempty"`
	Homepage              string               `yaml:"homepage,omitempty" json:"homepage,omitempty"`
	License               string               `yaml:"license,omitempty" json:"license,omitempty"`
	SkipUpload            string               `yaml:"skip_upload,omitempty" json:"skip_upload,omitempty" jsonschema:"oneof_type=string;boolean"`
	DownloadStrategy      string               `yaml:"download_strategy,omitempty" json:"download_strategy,omitempty"`
	URLTemplate           string               `yaml:"url_template,omitempty" json:"url_template,omitempty"`
	URLHeaders            []string             `yaml:"url_headers,omitempty" json:"url_headers,omitempty"`
	CustomRequire         string               `yaml:"custom_require,omitempty" json:"custom_require,omitempty"`
	CustomBlock           string               `yaml:"custom_block,omitempty" json:"custom_block,omitempty"`
	IDs                   []string             `yaml:"ids,omitempty" json:"ids,omitempty"`
	Goarm                 string               `yaml:"goarm,omitempty" json:"goarm,omitempty" jsonschema:"oneof_type=string;integer"`
	Goamd64               string               `yaml:"goamd64,omitempty" json:"goamd64,omitempty"`
	Service               string               `yaml:"service,omitempty" json:"service,omitempty"`
}

// HomebrewCask contains the homebrew_casks section.
type HomebrewCask struct {
	Name                  string       `yaml:"name,omitempty" json:"name,omitempty"`
	Repository            RepoRef      `yaml:"repository,omitempty" json:"repository,omitempty"`
	CommitAuthor          CommitAuthor `yaml:"commit_author,omitempty" json:"commit_author,omitempty"`
	CommitMessageTemplate string       `yaml:"commit_msg_template,omitempty" json:"commit_msg_template,omitempty"`
	Directory             string       `yaml:"directory,omitempty" json:"directory,omitempty"`
	Caveats               string       `yaml:"caveats,omitempty" json:"caveats,omitempty"`
	Description           string       `yaml:"description,omitempty" json:"description,omitempty"`
	Homepage              string       `yaml:"homepage,omitempty" json:"homepage,omitempty"`
	License               string       `yaml:"license,omitempty" json:"license,omitempty"` // XXX: seems like casks don't support it?
	SkipUpload            string       `yaml:"skip_upload,omitempty" json:"skip_upload,omitempty" jsonschema:"oneof_type=string;boolean"`
	CustomBlock           string       `yaml:"custom_block,omitempty" json:"custom_block,omitempty"`
	IDs                   []string     `yaml:"ids,omitempty" json:"ids,omitempty"`
	Service               string       `yaml:"service,omitempty" json:"service,omitempty"`

	// Cask only:
	Binary       string                   `yaml:"binary,omitempty" json:"binary,omitempty"`
	Manpages     []string                 `yaml:"manpages,omitempty" json:"manpages,omitempty"`
	URL          HomebrewCaskURL          `yaml:"url,omitempty" json:"url,omitempty"`
	Completions  HomebrewCaskCompletions  `yaml:"completions,omitempty" json:"completions,omitempty"`
	Dependencies []HomebrewCaskDependency `yaml:"dependencies,omitempty" json:"dependencies,omitempty"`
	Conflicts    []HomebrewCaskConflict   `yaml:"conflicts,omitempty" json:"conflicts,omitempty"`
	Hooks        HomebrewCaskHooks        `yaml:"hooks,omitempty" json:"hooks,omitempty"`
	Uninstall    HomebrewCaskUninstall    `yaml:"uninstall,omitempty" json:"uninstall,omitempty"`
	Zap          HomebrewCaskUninstall    `yaml:"zap,omitempty" json:"zap,omitempty"`

	// Deprecated: use [HomebrewCask.Manpages] instead.
	Manpage string `yaml:"manpage,omitempty" json:"manpage,omitempty"`
}

type HomebrewCaskURL struct {
	Template string `yaml:"template,omitempty" json:"template,omitempty"`

	// additional url parameters (https://docs.brew.sh/Cask-Cookbook#additional-url-parameters):
	Verified  string            `yaml:"verified,omitempty" json:"verified,omitempty"`
	Using     string            `yaml:"using,omitempty" json:"using,omitempty"`
	Cookies   map[string]string `yaml:"cookies,omitempty" json:"cookies,omitempty"`
	Referer   string            `yaml:"referer,omitempty" json:"referer,omitempty"`
	Headers   []string          `yaml:"headers,omitempty" json:"headers,omitempty"` // Homebrew Cask DSL actually requires `header` key, but we use `headers` for consistency with Homebrew Formula config.
	UserAgent string            `yaml:"user_agent,omitempty" json:"user_agent,omitempty"`
	Data      map[string]string `yaml:"data,omitempty" json:"data,omitempty"`
}

type HomebrewCaskUninstall struct {
	Launchctl []string `yaml:"launchctl,omitempty" json:"launchctl,omitempty"`
	Quit      []string `yaml:"quit,omitempty" json:"quit,omitempty"`
	LoginItem []string `yaml:"login_item,omitempty" json:"login_item,omitempty"`
	Delete    []string `yaml:"delete,omitempty" json:"delete,omitempty"`
	Trash     []string `yaml:"trash,omitempty" json:"trash,omitempty"`
}

type HomebrewCaskHooks struct {
	Pre  HomebrewCaskHook `yaml:"pre,omitempty" json:"pre,omitempty"`
	Post HomebrewCaskHook `yaml:"post,omitempty" json:"post,omitempty"`
}

type HomebrewCaskHook struct {
	Install   string `yaml:"install,omitempty" json:"install,omitempty"`
	Uninstall string `yaml:"uninstall,omitempty" json:"uninstall,omitempty"`
}

type HomebrewCaskConflict struct {
	Cask string `yaml:"cask,omitempty" json:"cask,omitempty"`

	// Deprecated: by homebrew.
	Formula string `yaml:"formula,omitempty" json:"formula,omitempty"`
}

type HomebrewCaskDependency struct {
	Cask    string `yaml:"cask,omitempty" json:"cask,omitempty"`
	Formula string `yaml:"formula,omitempty" json:"formula,omitempty"`
	// TODO: support macos, arch
	// https://github.com/Homebrew/brew/blob/master/docs/Cask-Cookbook.md#stanza-depends_on
}

type HomebrewCaskCompletions struct {
	Bash string `yaml:"bash,omitempty" json:"bash,omitempty"`
	Zsh  string `yaml:"zsh,omitempty" json:"zsh,omitempty"`
	Fish string `yaml:"fish,omitempty" json:"fish,omitempty"`
}

type Nix struct {
	Name                  string       `yaml:"name,omitempty" json:"name,omitempty"`
	Path                  string       `yaml:"path,omitempty" json:"path,omitempty"`
	Repository            RepoRef      `yaml:"repository,omitempty" json:"repository,omitempty"`
	CommitAuthor          CommitAuthor `yaml:"commit_author,omitempty" json:"commit_author,omitempty"`
	CommitMessageTemplate string       `yaml:"commit_msg_template,omitempty" json:"commit_msg_template,omitempty"`
	IDs                   []string     `yaml:"ids,omitempty" json:"ids,omitempty"`
	Goamd64               string       `yaml:"goamd64,omitempty" json:"goamd64,omitempty"`
	SkipUpload            string       `yaml:"skip_upload,omitempty" json:"skip_upload,omitempty" jsonschema:"oneof_type=string;boolean"`
	URLTemplate           string       `yaml:"url_template,omitempty" json:"url_template,omitempty"`
	Install               string       `yaml:"install,omitempty" json:"install,omitempty"`
	ExtraInstall          string       `yaml:"extra_install,omitempty" json:"extra_install,omitempty"`
	PostInstall           string       `yaml:"post_install,omitempty" json:"post_install,omitempty"`
	Description           string       `yaml:"description,omitempty" json:"description,omitempty"`
	Homepage              string       `yaml:"homepage,omitempty" json:"homepage,omitempty"`
	License               string       `yaml:"license,omitempty" json:"license,omitempty"`

	Dependencies []NixDependency `yaml:"dependencies,omitempty" json:"dependencies,omitempty"`
}

type NixDependency struct {
	Name string `yaml:"name" json:"name"`
	OS   string `yaml:"os,omitempty" json:"os,omitempty" jsonschema:"enum=linux,enum=darwin"`
}

type Winget struct {
	Name                  string             `yaml:"name,omitempty" json:"name,omitempty"`
	PackageIdentifier     string             `yaml:"package_identifier,omitempty" json:"package_identifier,omitempty"`
	Publisher             string             `yaml:"publisher" json:"publisher"`
	PublisherURL          string             `yaml:"publisher_url,omitempty" json:"publisher_url,omitempty"`
	PublisherSupportURL   string             `yaml:"publisher_support_url,omitempty" json:"publisher_support_url,omitempty"`
	PrivacyURL            string             `yaml:"privacy_url,omitempty" json:"privacy_url,omitempty"`
	Copyright             string             `yaml:"copyright,omitempty" json:"copyright,omitempty"`
	CopyrightURL          string             `yaml:"copyright_url,omitempty" json:"copyright_url,omitempty"`
	Author                string             `yaml:"author,omitempty" json:"author,omitempty"`
	Path                  string             `yaml:"path,omitempty" json:"path,omitempty"`
	Repository            RepoRef            `yaml:"repository" json:"repository"`
	CommitAuthor          CommitAuthor       `yaml:"commit_author,omitempty" json:"commit_author,omitempty"`
	CommitMessageTemplate string             `yaml:"commit_msg_template,omitempty" json:"commit_msg_template,omitempty"`
	IDs                   []string           `yaml:"ids,omitempty" json:"ids,omitempty"`
	Goamd64               string             `yaml:"goamd64,omitempty" json:"goamd64,omitempty"`
	SkipUpload            string             `yaml:"skip_upload,omitempty" json:"skip_upload,omitempty" jsonschema:"oneof_type=string;boolean"`
	URLTemplate           string             `yaml:"url_template,omitempty" json:"url_template,omitempty"`
	ShortDescription      string             `yaml:"short_description" json:"short_description"`
	Description           string             `yaml:"description,omitempty" json:"description,omitempty"`
	Homepage              string             `yaml:"homepage,omitempty" json:"homepage,omitempty"`
	License               string             `yaml:"license" json:"license"`
	LicenseURL            string             `yaml:"license_url,omitempty" json:"license_url,omitempty"`
	ReleaseNotes          string             `yaml:"release_notes,omitempty" json:"release_notes,omitempty"`
	ReleaseNotesURL       string             `yaml:"release_notes_url,omitempty" json:"release_notes_url,omitempty"`
	InstallationNotes     string             `yaml:"installation_notes,omitempty" json:"installation_notes,omitempty"`
	Tags                  []string           `yaml:"tags,omitempty" json:"tags,omitempty"`
	Dependencies          []WingetDependency `yaml:"dependencies,omitempty" json:"dependencies,omitempty"`
}

type WingetDependency struct {
	PackageIdentifier string `yaml:"package_identifier" json:"package_identifier"`
	MinimumVersion    string `yaml:"minimum_version,omitempty" json:"minimum_version,omitempty"`
}

// Krew contains the krew section.
type Krew struct {
	IDs                   []string     `yaml:"ids,omitempty" json:"ids,omitempty"`
	Name                  string       `yaml:"name,omitempty" json:"name,omitempty"`
	Repository            RepoRef      `yaml:"repository,omitempty" json:"repository,omitempty"`
	CommitAuthor          CommitAuthor `yaml:"commit_author,omitempty" json:"commit_author,omitempty"`
	CommitMessageTemplate string       `yaml:"commit_msg_template,omitempty" json:"commit_msg_template,omitempty"`
	Caveats               string       `yaml:"caveats,omitempty" json:"caveats,omitempty"`
	ShortDescription      string       `yaml:"short_description,omitempty" json:"short_description,omitempty"`
	Description           string       `yaml:"description,omitempty" json:"description,omitempty"`
	Homepage              string       `yaml:"homepage,omitempty" json:"homepage,omitempty"`
	URLTemplate           string       `yaml:"url_template,omitempty" json:"url_template,omitempty"`
	Goarm                 string       `yaml:"goarm,omitempty" json:"goarm,omitempty" jsonschema:"oneof_type=string;integer"`
	Goamd64               string       `yaml:"goamd64,omitempty" json:"goamd64,omitempty"`
	SkipUpload            string       `yaml:"skip_upload,omitempty" json:"skip_upload,omitempty" jsonschema:"oneof_type=string;boolean"`
}

// Ko contains the ko section
type Ko struct {
	ID                  string            `yaml:"id,omitempty" json:"id,omitempty"`
	Build               string            `yaml:"build,omitempty" json:"build,omitempty"`
	Main                string            `yaml:"main,omitempty" json:"main,omitempty"`
	WorkingDir          string            `yaml:"working_dir,omitempty" json:"working_dir,omitempty"`
	BaseImage           string            `yaml:"base_image,omitempty" json:"base_image,omitempty"`
	Labels              map[string]string `yaml:"labels,omitempty" json:"labels,omitempty"`
	Annotations         map[string]string `yaml:"annotations,omitempty" json:"annotations,omitempty"`
	User                string            `yaml:"user,omitempty" json:"user,omitempty"`
	Repository          string            `yaml:"repository,omitempty" json:"repository,omitempty" jsonschema:"deprecated=true"` // Deprecated: use [Repositories].
	Repositories        []string          `yaml:"repositories,omitempty" json:"repositories,omitempty"`
	Platforms           []string          `yaml:"platforms,omitempty" json:"platforms,omitempty"`
	Tags                []string          `yaml:"tags,omitempty" json:"tags,omitempty"`
	CreationTime        string            `yaml:"creation_time,omitempty" json:"creation_time,omitempty"`
	KoDataCreationTime  string            `yaml:"ko_data_creation_time,omitempty" json:"ko_data_creation_time,omitempty"`
	SBOM                string            `yaml:"sbom,omitempty" json:"sbom,omitempty" jsonschema:"enum=spdx,enum=none,default=spdx"`
	SBOMDirectory       string            `yaml:"sbom_directory,omitempty" json:"sbom_directory,omitempty"`
	Ldflags             []string          `yaml:"ldflags,omitempty" json:"ldflags,omitempty"`
	Flags               []string          `yaml:"flags,omitempty" json:"flags,omitempty"`
	Env                 []string          `yaml:"env,omitempty" json:"env,omitempty"`
	Bare                bool              `yaml:"bare,omitempty" json:"bare,omitempty"`
	PreserveImportPaths bool              `yaml:"preserve_import_paths,omitempty" json:"preserve_import_paths,omitempty"`
	BaseImportPaths     bool              `yaml:"base_import_paths,omitempty" json:"base_import_paths,omitempty"`
	LocalDomain         string            `yaml:"local_domain,omitempty" json:"local_domain,omitempty"`

	// v2.7+
	Disable string `yaml:"disable,omitempty" json:"disable,omitempty" jsonschema:"oneof_type=string;boolean"`
}

// Scoop contains the scoop.sh section.
type Scoop struct {
	Name                  string       `yaml:"name,omitempty" json:"name,omitempty"`
	IDs                   []string     `yaml:"ids,omitempty" json:"ids,omitempty"`
	Repository            RepoRef      `yaml:"repository,omitempty" json:"repository,omitempty"`
	Directory             string       `yaml:"directory,omitempty" json:"directory,omitempty"`
	CommitAuthor          CommitAuthor `yaml:"commit_author,omitempty" json:"commit_author,omitempty"`
	CommitMessageTemplate string       `yaml:"commit_msg_template,omitempty" json:"commit_msg_template,omitempty"`
	Homepage              string       `yaml:"homepage,omitempty" json:"homepage,omitempty"`
	Description           string       `yaml:"description,omitempty" json:"description,omitempty"`
	License               string       `yaml:"license,omitempty" json:"license,omitempty"`
	URLTemplate           string       `yaml:"url_template,omitempty" json:"url_template,omitempty"`
	Persist               []string     `yaml:"persist,omitempty" json:"persist,omitempty"`
	SkipUpload            string       `yaml:"skip_upload,omitempty" json:"skip_upload,omitempty" jsonschema:"oneof_type=string;boolean"`
	PreInstall            []string     `yaml:"pre_install,omitempty" json:"pre_install,omitempty"`
	PostInstall           []string     `yaml:"post_install,omitempty" json:"post_install,omitempty"`
	Depends               []string     `yaml:"depends,omitempty" json:"depends,omitempty"`
	Shortcuts             [][]string   `yaml:"shortcuts,omitempty" json:"shortcuts,omitempty"`
	Goamd64               string       `yaml:"goamd64,omitempty" json:"goamd64,omitempty"`
}

// CommitAuthor is the author of a Git commit.
type CommitAuthor struct {
	Name    string        `yaml:"name,omitempty" json:"name,omitempty"`
	Email   string        `yaml:"email,omitempty" json:"email,omitempty"`
	Signing CommitSigning `yaml:"signing,omitempty" json:"signing,omitempty"`
}

type CommitSigning struct {
	Enabled bool   `yaml:"enabled,omitempty" json:"enabled,omitempty"`
	Key     string `yaml:"key,omitempty" json:"key,omitempty"`
	Program string `yaml:"program,omitempty" json:"program,omitempty"`
	Format  string `yaml:"format,omitempty" json:"format,omitempty" jsonschema:"enum=openpgp,enum=x509,enum=ssh,default=openpgp"`
}

// BuildHooks define actions to run before and/or after something.
type BuildHooks struct { // renamed on pro
	Pre  string `yaml:"pre,omitempty" json:"pre,omitempty"`
	Post string `yaml:"post,omitempty" json:"post,omitempty"`
}

// IgnoredBuild represents a build ignored by the user.
type IgnoredBuild struct {
	Goos      string `yaml:"goos,omitempty" json:"goos,omitempty"`
	Goarch    string `yaml:"goarch,omitempty" json:"goarch,omitempty"`
	Goamd64   string `yaml:"goamd64,omitempty" json:"goamd64,omitempty"`
	Go386     string `yaml:"go386,omitempty" json:"go386,omitempty"`
	Goarm     string `yaml:"goarm,omitempty" json:"goarm,omitempty" jsonschema:"oneof_type=string;integer"`
	Goarm64   string `yaml:"goarm64,omitempty" json:"goarm64,omitempty"`
	Gomips    string `yaml:"gomips,omitempty" json:"gomips,omitempty"`
	Goppc64   string `yaml:"goppc64,omitempty" json:"goppc64,omitempty"`
	Goriscv64 string `yaml:"goriscv64,omitempty" json:"goriscv64,omitempty"`
}

// StringArray is a wrapper for an array of strings.
type StringArray []string

// FlagArray is a wrapper for an array of strings.
type FlagArray []string

// Build contains the build configuration section.
type Build struct {
	ID              string          `yaml:"id,omitempty" json:"id,omitempty"`
	Goos            []string        `yaml:"goos,omitempty" json:"goos,omitempty"`
	Goarch          []string        `yaml:"goarch,omitempty" json:"goarch,omitempty"`
	Goamd64         []string        `yaml:"goamd64,omitempty" json:"goamd64,omitempty"`
	Go386           []string        `yaml:"go386,omitempty" json:"go386,omitempty"`
	Goarm           []string        `yaml:"goarm,omitempty" json:"goarm,omitempty"`
	Goarm64         []string        `yaml:"goarm64,omitempty" json:"goarm64,omitempty"`
	Gomips          []string        `yaml:"gomips,omitempty" json:"gomips,omitempty"`
	Goppc64         []string        `yaml:"goppc64,omitempty" json:"goppc64,omitempty"`
	Goriscv64       []string        `yaml:"goriscv64,omitempty" json:"goriscv64,omitempty"`
	Targets         []string        `yaml:"targets,omitempty" json:"targets,omitempty"`
	Ignore          []IgnoredBuild  `yaml:"ignore,omitempty" json:"ignore,omitempty"`
	Dir             string          `yaml:"dir,omitempty" json:"dir,omitempty"`
	Main            string          `yaml:"main,omitempty" json:"main,omitempty"`
	Binary          string          `yaml:"binary,omitempty" json:"binary,omitempty"`
	Hooks           BuildHookConfig `yaml:"hooks,omitempty" json:"hooks,omitempty"`
	Builder         string          `yaml:"builder,omitempty" json:"builder,omitempty" jsonschema:"enum=,enum=go,enum=rust,enum=zig,enum=bun,enum=deno"`
	ModTimestamp    string          `yaml:"mod_timestamp,omitempty" json:"mod_timestamp,omitempty"`
	Skip            string          `yaml:"skip,omitempty" json:"skip,omitempty" jsonschema:"oneof_type=string;boolean"`
	GoBinary        string          `yaml:"gobinary,omitempty" json:"gobinary,omitempty"` // Deprecated: use [Build.Tool] instead.
	Tool            string          `yaml:"tool,omitempty" json:"tool,omitempty"`
	Command         string          `yaml:"command,omitempty" json:"command,omitempty"`
	NoUniqueDistDir string          `yaml:"no_unique_dist_dir,omitempty" json:"no_unique_dist_dir,omitempty" jsonschema:"oneof_type=string;boolean"`
	NoMainCheck     bool            `yaml:"no_main_check,omitempty" json:"no_main_check,omitempty"`
	UnproxiedMain   string          `yaml:"-" json:"-"` // used by gomod.proxy
	UnproxiedDir    string          `yaml:"-" json:"-"` // used by gomod.proxy

	BuildDetails          `yaml:",inline" json:",inline"`
	BuildDetailsOverrides []BuildDetailsOverride `yaml:"overrides,omitempty" json:"overrides,omitempty"`

	// This is used internally only.
	InternalDefaults BuildInternalDefaults `yaml:"-" json:"-"`
}

type BuildInternalDefaults struct {
	// whether the pipe set the current binary.
	// this is true when the user didn't set a binary name.
	Binary bool
}

type BuildDetailsOverride struct {
	Goos         string `yaml:"goos" json:"goos"`
	Goarch       string `yaml:"goarch" json:"goarch"`
	Goamd64      string `yaml:"goamd64,omitempty" json:"goamd64,omitempty"`
	Go386        string `yaml:"go386,omitempty" json:"go386,omitempty"`
	Goarm64      string `yaml:"goarm64,omitempty" json:"goarm64,omitempty"`
	Goarm        string `yaml:"goarm,omitempty" json:"goarm,omitempty" jsonschema:"oneof_type=string;integer"`
	Gomips       string `yaml:"gomips,omitempty" json:"gomips,omitempty"`
	Goppc64      string `yaml:"goppc64,omitempty" json:"goppc64,omitempty"`
	Goriscv64    string `yaml:"goriscv64,omitempty" json:"goriscv64,omitempty"`
	BuildDetails `yaml:",inline" json:",inline"`
}

type BuildDetails struct {
	Buildmode string      `yaml:"buildmode,omitempty" json:"buildmode,omitempty" jsonschema:"enum=c-archive,enum=c-shared,enum=pie,enum=wheel,enum=sdist,enum=,default="`
	Ldflags   StringArray `yaml:"ldflags,omitempty" json:"ldflags,omitempty"`
	Tags      FlagArray   `yaml:"tags,omitempty" json:"tags,omitempty"`
	Flags     FlagArray   `yaml:"flags,omitempty" json:"flags,omitempty"`
	Asmflags  StringArray `yaml:"asmflags,omitempty" json:"asmflags,omitempty"`
	Gcflags   StringArray `yaml:"gcflags,omitempty" json:"gcflags,omitempty"`
	Env       []string    `yaml:"env,omitempty" json:"env,omitempty"`
}

type BuildHookConfig struct {
	Pre  Hooks `yaml:"pre,omitempty" json:"pre,omitempty"`
	Post Hooks `yaml:"post,omitempty" json:"post,omitempty"`
}

type Hooks []Hook

type Hook struct {
	Dir    string   `yaml:"dir,omitempty" json:"dir,omitempty"`
	Cmd    string   `yaml:"cmd,omitempty" json:"cmd,omitempty"`
	Env    []string `yaml:"env,omitempty" json:"env,omitempty"`
	Output bool     `yaml:"output,omitempty" json:"output,omitempty"`
}

// FormatOverride is used to specify a custom format for a specific GOOS.
type FormatOverride struct {
	Goos    string      `yaml:"goos,omitempty" json:"goos,omitempty"`
	Formats StringArray `yaml:"formats,omitempty" json:"formats,omitempty" jsonschema:"enum=tar,enum=tgz,enum=tar.gz,enum=zip,enum=gz,enum=tar.xz,enum=txz,enum=binary,enum=none,default=tar.gz"`

	// Deprecated: use [Formats] instead.
	Format string `yaml:"format,omitempty" json:"format,omitempty" jsonschema:"enum=tar,enum=tgz,enum=tar.gz,enum=zip,enum=gz,enum=tar.xz,enum=txz,enum=binary,enum=none,default=tar.gz"`
}

// File is a file inside an archive.
type File struct {
	Source      string   `yaml:"src,omitempty" json:"src,omitempty"`
	Destination string   `yaml:"dst,omitempty" json:"dst,omitempty"`
	StripParent bool     `yaml:"strip_parent,omitempty" json:"strip_parent,omitempty"`
	Info        FileInfo `yaml:"info,omitempty" json:"info,omitempty"`
	Default     bool     `yaml:"-" json:"-"`
}

// FileInfo is the file info of a file.
type FileInfo struct {
	Owner       string      `yaml:"owner,omitempty" json:"owner,omitempty"`
	Group       string      `yaml:"group,omitempty" json:"group,omitempty"`
	Mode        os.FileMode `yaml:"mode,omitempty" json:"mode,omitempty"`
	MTime       string      `yaml:"mtime,omitempty" json:"mtime,omitempty"`
	ParsedMTime time.Time   `yaml:"-" json:"-"`
}

// UniversalBinary setups macos universal binaries.
type UniversalBinary struct {
	ID           string          `yaml:"id,omitempty" json:"id,omitempty"`
	IDs          []string        `yaml:"ids,omitempty" json:"ids,omitempty"`
	NameTemplate string          `yaml:"name_template,omitempty" json:"name_template,omitempty"`
	Replace      bool            `yaml:"replace,omitempty" json:"replace,omitempty"`
	Hooks        BuildHookConfig `yaml:"hooks,omitempty" json:"hooks,omitempty"`
	ModTimestamp string          `yaml:"mod_timestamp,omitempty" json:"mod_timestamp,omitempty"`
}

// UPX allows to compress binaries with `upx`.
type UPX struct {
	Enabled  string   `yaml:"enabled,omitempty" json:"enabled,omitempty" jsonschema:"oneof_type=string;boolean"`
	IDs      []string `yaml:"ids,omitempty" json:"ids,omitempty"`
	Goos     []string `yaml:"goos,omitempty" json:"goos,omitempty"`
	Goarch   []string `yaml:"goarch,omitempty" json:"goarch,omitempty"`
	Goarm    []string `yaml:"goarm,omitempty" json:"goarm,omitempty"`
	Goamd64  []string `yaml:"goamd64,omitempty" json:"goamd64,omitempty"`
	Binary   string   `yaml:"binary,omitempty" json:"binary,omitempty"`
	Compress string   `yaml:"compress,omitempty" json:"compress,omitempty" jsonschema:"enum=1,enum=2,enum=3,enum=4,enum=5,enum=6,enum=7,enum=8,enum=9,enum=best,enum=,default="`
	LZMA     bool     `yaml:"lzma,omitempty" json:"lzma,omitempty"`
	Brute    bool     `yaml:"brute,omitempty" json:"brute,omitempty"`
}

// Archive config used for the archive.
type Archive struct {
	ID                        string           `yaml:"id,omitempty" json:"id,omitempty"`
	IDs                       []string         `yaml:"ids,omitempty" json:"ids,omitempty"`
	BuildsInfo                FileInfo         `yaml:"builds_info,omitempty" json:"builds_info,omitempty"`
	NameTemplate              string           `yaml:"name_template,omitempty" json:"name_template,omitempty"`
	Formats                   StringArray      `yaml:"formats,omitempty" json:"formats,omitempty" jsonschema:"enum=tar,enum=tgz,enum=tar.gz,enum=zip,enum=gz,enum=tar.xz,enum=txz,enum=binary,default=tar.gz"`
	FormatOverrides           []FormatOverride `yaml:"format_overrides,omitempty" json:"format_overrides,omitempty"`
	WrapInDirectory           string           `yaml:"wrap_in_directory,omitempty" json:"wrap_in_directory,omitempty" jsonschema:"oneof_type=string;boolean"`
	StripBinaryDirectory      bool             `yaml:"strip_binary_directory,omitempty" json:"strip_binary_directory,omitempty"`
	Files                     []File           `yaml:"files,omitempty" json:"files,omitempty"`
	Meta                      bool             `yaml:"meta,omitempty" json:"meta,omitempty"`
	AllowDifferentBinaryCount bool             `yaml:"allow_different_binary_count,omitempty" json:"allow_different_binary_count,omitempty"`

	// Deprecated: use [Formats] instead.
	Format string `yaml:"format,omitempty" json:"format,omitempty" jsonschema:"enum=tar,enum=tgz,enum=tar.gz,enum=zip,enum=gz,enum=tar.xz,enum=txz,enum=binary,default=tar.gz"`

	// Deprecated: use [IDs] instead.
	Builds []string `yaml:"builds,omitempty" json:"builds,omitempty"`
}

type ReleaseNotesMode string

const (
	ReleaseNotesModeKeepExisting ReleaseNotesMode = "keep-existing"
	ReleaseNotesModeAppend       ReleaseNotesMode = "append"
	ReleaseNotesModeReplace      ReleaseNotesMode = "replace"
	ReleaseNotesModePrepend      ReleaseNotesMode = "prepend"
)

// Release config used for the GitHub/GitLab release.
type Release struct {
	GitHub                 Repo        `yaml:"github,omitempty" json:"github,omitempty"`
	GitLab                 Repo        `yaml:"gitlab,omitempty" json:"gitlab,omitempty"`
	Gitea                  Repo        `yaml:"gitea,omitempty" json:"gitea,omitempty"`
	Draft                  bool        `yaml:"draft,omitempty" json:"draft,omitempty"`
	ReplaceExistingDraft   bool        `yaml:"replace_existing_draft,omitempty" json:"replace_existing_draft,omitempty"`
	UseExistingDraft       bool        `yaml:"use_existing_draft,omitempty" json:"use_existing_draft,omitempty"`
	TargetCommitish        string      `yaml:"target_commitish,omitempty" json:"target_commitish,omitempty"`
	Disable                string      `yaml:"disable,omitempty" json:"disable,omitempty" jsonschema:"oneof_type=string;boolean"`
	SkipUpload             string      `yaml:"skip_upload,omitempty" json:"skip_upload,omitempty" jsonschema:"oneof_type=string;boolean"`
	Prerelease             string      `yaml:"prerelease,omitempty" json:"prerelease,omitempty"`
	MakeLatest             string      `yaml:"make_latest,omitempty" json:"make_latest,omitempty" jsonschema:"oneof_type=string;boolean"`
	NameTemplate           string      `yaml:"name_template,omitempty" json:"name_template,omitempty"`
	IDs                    []string    `yaml:"ids,omitempty" json:"ids,omitempty"`
	ExtraFiles             []ExtraFile `yaml:"extra_files,omitempty" json:"extra_files,omitempty"`
	DiscussionCategoryName string      `yaml:"discussion_category_name,omitempty" json:"discussion_category_name,omitempty"`
	Header                 string      `yaml:"header,omitempty" json:"header,omitempty"`
	Footer                 string      `yaml:"footer,omitempty" json:"footer,omitempty"`

	ReleaseNotesMode         ReleaseNotesMode `yaml:"mode,omitempty" json:"mode,omitempty" jsonschema:"enum=keep-existing,enum=append,enum=prepend,enum=replace,default=keep-existing"`
	ReplaceExistingArtifacts bool             `yaml:"replace_existing_artifacts,omitempty" json:"replace_existing_artifacts,omitempty"`
	IncludeMeta              bool             `yaml:"include_meta,omitempty" json:"include_meta,omitempty"`
}

// Milestone config used for VCS milestone.
type Milestone struct {
	Repo         Repo   `yaml:"repo,omitempty" json:"repo,omitempty"`
	Close        bool   `yaml:"close,omitempty" json:"close,omitempty"`
	FailOnError  bool   `yaml:"fail_on_error,omitempty" json:"fail_on_error,omitempty"`
	NameTemplate string `yaml:"name_template,omitempty" json:"name_template,omitempty"`
}

// ExtraFile on a release.
type ExtraFile struct {
	Glob         string `yaml:"glob,omitempty" json:"glob,omitempty"`
	NameTemplate string `yaml:"name_template,omitempty" json:"name_template,omitempty"`
}

// NFPM config.
type NFPM struct {
	NFPMOverridables `yaml:",inline" json:",inline"`
	Overrides        map[string]NFPMOverridables `yaml:"overrides,omitempty" json:"overrides,omitempty"`

	ID          string   `yaml:"id,omitempty" json:"id,omitempty"`
	IDs         []string `yaml:"ids,omitempty" json:"ids,omitempty"`
	Formats     []string `yaml:"formats,omitempty" json:"formats,omitempty" jsonschema:"enum=apk,enum=deb,enum=rpm,enum=termux.deb,enum=archlinux,enum=ipk"`
	Section     string   `yaml:"section,omitempty" json:"section,omitempty"`
	Priority    string   `yaml:"priority,omitempty" json:"priority,omitempty"`
	Vendor      string   `yaml:"vendor,omitempty" json:"vendor,omitempty"`
	Homepage    string   `yaml:"homepage,omitempty" json:"homepage,omitempty"`
	Maintainer  string   `yaml:"maintainer,omitempty" json:"maintainer,omitempty"`
	Description string   `yaml:"description,omitempty" json:"description,omitempty"`
	License     string   `yaml:"license,omitempty" json:"license,omitempty"`
	Bindir      string   `yaml:"bindir,omitempty" json:"bindir,omitempty"`
	Libdirs     Libdirs  `yaml:"libdirs,omitempty" json:"libdirs,omitempty"`
	Changelog   string   `yaml:"changelog,omitempty" json:"changelog,omitempty"`
	MTime       string   `yaml:"mtime,omitempty" json:"mtime,omitempty" `
	Meta        bool     `yaml:"meta,omitempty" json:"meta,omitempty"` // make package without binaries - only deps

	ParsedMTime time.Time `yaml:"-" json:"-"`

	// Deprecated: use [IDs] instead.
	Builds []string `yaml:"builds,omitempty" json:"builds,omitempty"`
}

type Libdirs struct {
	Header   string `yaml:"header,omitempty" json:"header,omitempty"`
	CArchive string `yaml:"carchive,omitempty" json:"carchive,omitempty"`
	CShared  string `yaml:"cshared,omitempty" json:"cshared,omitempty"`
}

// NFPMScripts is used to specify maintainer scripts.
type NFPMScripts struct {
	PreInstall  string `yaml:"preinstall,omitempty" json:"preinstall,omitempty"`
	PostInstall string `yaml:"postinstall,omitempty" json:"postinstall,omitempty"`
	PreRemove   string `yaml:"preremove,omitempty" json:"preremove,omitempty"`
	PostRemove  string `yaml:"postremove,omitempty" json:"postremove,omitempty"`
}

type NFPMRPMSignature struct {
	// PGP secret key, can be ASCII-armored
	KeyFile       string `yaml:"key_file,omitempty" json:"key_file,omitempty"`
	KeyPassphrase string `yaml:"-" json:"-"` // populated from environment variable
}

// NFPMRPMScripts represents scripts only available on RPM packages.
type NFPMRPMScripts struct {
	PreTrans  string `yaml:"pretrans,omitempty" json:"pretrans,omitempty"`
	PostTrans string `yaml:"posttrans,omitempty" json:"posttrans,omitempty"`
}

// NFPMRPM is custom configs that are only available on RPM packages.
type NFPMRPM struct {
	Summary     string           `yaml:"summary,omitempty" json:"summary,omitempty"`
	Group       string           `yaml:"group,omitempty" json:"group,omitempty"`
	Compression string           `yaml:"compression,omitempty" json:"compression,omitempty"`
	Signature   NFPMRPMSignature `yaml:"signature,omitempty" json:"signature,omitempty"`
	Scripts     NFPMRPMScripts   `yaml:"scripts,omitempty" json:"scripts,omitempty"`
	Prefixes    []string         `yaml:"prefixes,omitempty" json:"prefixes,omitempty"`
	Packager    string           `yaml:"packager,omitempty" json:"packager,omitempty"`
	BuildHost   string           `yaml:"buildhost,omitempty" json:"buildhost,omitempty"`
}

// NFPMDebScripts is scripts only available on deb packages.
type NFPMDebScripts struct {
	Rules     string `yaml:"rules,omitempty" json:"rules,omitempty"`
	Templates string `yaml:"templates,omitempty" json:"templates,omitempty"`
	Config    string `yaml:"config,omitempty" json:"config,omitempty"`
}

// NFPMDebTriggers contains triggers only available for deb packages.
// https://wiki.debian.org/DpkgTriggers
// https://man7.org/linux/man-pages/man5/deb-triggers.5.html
type NFPMDebTriggers struct {
	Interest        []string `yaml:"interest,omitempty" json:"interest,omitempty"`
	InterestAwait   []string `yaml:"interest_await,omitempty" json:"interest_await,omitempty"`
	InterestNoAwait []string `yaml:"interest_noawait,omitempty" json:"interest_noawait,omitempty"`
	Activate        []string `yaml:"activate,omitempty" json:"activate,omitempty"`
	ActivateAwait   []string `yaml:"activate_await,omitempty" json:"activate_await,omitempty"`
	ActivateNoAwait []string `yaml:"activate_noawait,omitempty" json:"activate_noawait,omitempty"`
}

// NFPMDebSignature contains config for signing deb packages created by nfpm.
type NFPMDebSignature struct {
	// PGP secret key, can be ASCII-armored
	KeyFile       string `yaml:"key_file,omitempty" json:"key_file,omitempty"`
	KeyPassphrase string `yaml:"-" json:"-"` // populated from environment variable
	// origin, maint or archive (defaults to origin)
	Type string `yaml:"type,omitempty" json:"type,omitempty"`
}

// NFPMDeb is custom configs that are only available on deb packages.
type NFPMDeb struct {
	Scripts     NFPMDebScripts    `yaml:"scripts,omitempty" json:"scripts,omitempty"`
	Triggers    NFPMDebTriggers   `yaml:"triggers,omitempty" json:"triggers,omitempty"`
	Breaks      []string          `yaml:"breaks,omitempty" json:"breaks,omitempty"`
	Signature   NFPMDebSignature  `yaml:"signature,omitempty" json:"signature,omitempty"`
	Lintian     []string          `yaml:"lintian_overrides,omitempty" json:"lintian_overrides,omitempty"`
	Compression string            `yaml:"compression,omitempty" json:"compression,omitempty" jsonschema:"enum=gzip,enum=xz,enum=none,default=gzip"`
	Fields      map[string]string `yaml:"fields,omitempty" json:"fields,omitempty"`
	Predepends  []string          `yaml:"predepends,omitempty" json:"predepends,omitempty"`
}

type NFPMAPKScripts struct {
	PreUpgrade  string `yaml:"preupgrade,omitempty" json:"preupgrade,omitempty"`
	PostUpgrade string `yaml:"postupgrade,omitempty" json:"postupgrade,omitempty"`
}

// NFPMAPKSignature contains config for signing apk packages created by nfpm.
type NFPMAPKSignature struct {
	// RSA private key in PEM format
	KeyFile       string `yaml:"key_file,omitempty" json:"key_file,omitempty"`
	KeyPassphrase string `yaml:"-" json:"-"` // populated from environment variable
	// defaults to <maintainer email>.rsa.pub
	KeyName string `yaml:"key_name,omitempty" json:"key_name,omitempty"`
}

// NFPMAPK is custom config only available on apk packages.
type NFPMAPK struct {
	Scripts   NFPMAPKScripts   `yaml:"scripts,omitempty" json:"scripts,omitempty"`
	Signature NFPMAPKSignature `yaml:"signature,omitempty" json:"signature,omitempty"`
}

type NFPMArchLinuxScripts struct {
	PreUpgrade  string `yaml:"preupgrade,omitempty" json:"preupgrade,omitempty"`
	PostUpgrade string `yaml:"postupgrade,omitempty" json:"postupgrade,omitempty"`
}

type NFPMArchLinux struct {
	Pkgbase  string               `yaml:"pkgbase,omitempty" json:"pkgbase,omitempty"`
	Packager string               `yaml:"packager,omitempty" json:"packager,omitempty"`
	Scripts  NFPMArchLinuxScripts `yaml:"scripts,omitempty" json:"scripts,omitempty"`
}

// NFPMIPKAlternative is used to specify alternatives for ipk packages.
type NFPMIPKAlternative struct {
	Priority int    `yaml:"priority,omitempty" json:"priority,omitempty"`
	Target   string `yaml:"target,omitempty" json:"target,omitempty"`
	LinkName string `yaml:"link_name,omitempty" json:"link_name,omitempty"`
}

func (alt NFPMIPKAlternative) ToNFP() nfpm.IPKAlternative {
	return nfpm.IPKAlternative{
		Priority: alt.Priority,
		Target:   alt.Target,
		LinkName: alt.LinkName,
	}
}

type NFPMIPK struct {
	ABIVersion    string               `yaml:"abi_version,omitempty" json:"abi_version,omitempty"`
	Alternatives  []NFPMIPKAlternative `yaml:"alternatives,omitempty" json:"alternatives,omitempty"`
	AutoInstalled bool                 `yaml:"auto_installed,omitempty" json:"auto_installed,omitempty"`
	Essential     bool                 `yaml:"essential,omitempty" json:"essential,omitempty"`
	Predepends    []string             `yaml:"predepends,omitempty" json:"predepends,omitempty"`
	Tags          []string             `yaml:"tags,omitempty" json:"tags,omitempty"`
	Fields        map[string]string    `yaml:"fields,omitempty" json:"fields,omitempty"`
}

func (ipk NFPMIPK) ToNFPAlts() []nfpm.IPKAlternative {
	alts := make([]nfpm.IPKAlternative, len(ipk.Alternatives))
	for i, alt := range ipk.Alternatives {
		alts[i] = alt.ToNFP()
	}
	return alts
}

// NFPMOverridables is used to specify per package format settings.
type NFPMOverridables struct {
	FileNameTemplate string        `yaml:"file_name_template,omitempty" json:"file_name_template,omitempty"`
	PackageName      string        `yaml:"package_name,omitempty" json:"package_name,omitempty"`
	Epoch            string        `yaml:"epoch,omitempty" json:"epoch,omitempty"`
	Release          string        `yaml:"release,omitempty" json:"release,omitempty"`
	Prerelease       string        `yaml:"prerelease,omitempty" json:"prerelease,omitempty"`
	VersionMetadata  string        `yaml:"version_metadata,omitempty" json:"version_metadata,omitempty"`
	Dependencies     []string      `yaml:"dependencies,omitempty" json:"dependencies,omitempty"`
	Recommends       []string      `yaml:"recommends,omitempty" json:"recommends,omitempty"`
	Suggests         []string      `yaml:"suggests,omitempty" json:"suggests,omitempty"`
	Conflicts        []string      `yaml:"conflicts,omitempty" json:"conflicts,omitempty"`
	Umask            fs.FileMode   `yaml:"umask,omitempty" json:"umask,omitempty" jsonschema:"oneof_type=string;integer"`
	Replaces         []string      `yaml:"replaces,omitempty" json:"replaces,omitempty"`
	Provides         []string      `yaml:"provides,omitempty" json:"provides,omitempty"`
	Contents         []NFPMContent `yaml:"contents,omitempty" json:"contents,omitempty"`
	Scripts          NFPMScripts   `yaml:"scripts,omitempty" json:"scripts,omitempty"`
	RPM              NFPMRPM       `yaml:"rpm,omitempty" json:"rpm,omitempty"`
	Deb              NFPMDeb       `yaml:"deb,omitempty" json:"deb,omitempty"`
	APK              NFPMAPK       `yaml:"apk,omitempty" json:"apk,omitempty"`
	ArchLinux        NFPMArchLinux `yaml:"archlinux,omitempty" json:"archlinux,omitempty"`
	IPK              NFPMIPK       `yaml:"ipk,omitempty" json:"ipk,omitempty"`
}

type NFPMContent struct {
	Source      string   `yaml:"src,omitempty" json:"src,omitempty"`
	Destination string   `yaml:"dst" json:"dst"`
	Type        string   `yaml:"type,omitempty" json:"type,omitempty" jsonschema:"enum=symlink,enum=ghost,enum=config,enum=config|noreplace,enum=dir,enum=tree,enum=,default="`
	Packager    string   `yaml:"packager,omitempty" json:"packager,omitempty"`
	FileInfo    FileInfo `yaml:"file_info,omitempty" json:"file_info,omitempty"`
	Expand      bool     `yaml:"expand,omitempty" json:"expand,omitempty"`
}

// SBOM config.
type SBOM struct {
	ID        string   `yaml:"id,omitempty" json:"id,omitempty"`
	Cmd       string   `yaml:"cmd,omitempty" json:"cmd,omitempty"`
	Env       []string `yaml:"env,omitempty" json:"env,omitempty"`
	Args      []string `yaml:"args,omitempty" json:"args,omitempty"`
	Documents []string `yaml:"documents,omitempty" json:"documents,omitempty"`
	Artifacts string   `yaml:"artifacts,omitempty" json:"artifacts,omitempty" jsonschema:"enum=source,enum=package,enum=archive,enum=binary,enum=any,enum=none,default=archive"`
	IDs       []string `yaml:"ids,omitempty" json:"ids,omitempty"`

	// v2.10+
	Disable string `yaml:"disable,omitempty" json:"disable,omitempty" jsonschema:"oneof_type=string;boolean"`
}

// Sign config.
type Sign struct {
	ID          string   `yaml:"id,omitempty" json:"id,omitempty"`
	Cmd         string   `yaml:"cmd,omitempty" json:"cmd,omitempty"`
	Args        []string `yaml:"args,omitempty" json:"args,omitempty"`
	Signature   string   `yaml:"signature,omitempty" json:"signature,omitempty"`
	Artifacts   string   `yaml:"artifacts,omitempty" json:"artifacts,omitempty" jsonschema:"enum=all,enum=manifests,enum=images,enum=checksum,enum=source,enum=package,enum=archive,enum=binary,enum=sbom"`
	IDs         []string `yaml:"ids,omitempty" json:"ids,omitempty"`
	Stdin       *string  `yaml:"stdin,omitempty" json:"stdin,omitempty"`
	StdinFile   string   `yaml:"stdin_file,omitempty" json:"stdin_file,omitempty"`
	Env         []string `yaml:"env,omitempty" json:"env,omitempty"`
	Certificate string   `yaml:"certificate,omitempty" json:"certificate,omitempty"`
	Output      bool     `yaml:"output,omitempty" json:"output,omitempty"`
}

type Notarize struct {
	MacOS []MacOSSignNotarize `yaml:"macos" json:"macos"`
}

type MacOSSignNotarize struct {
	IDs      []string      `yaml:"ids,omitempty" json:"ids,omitempty"`
	Enabled  string        `yaml:"enabled,omitempty" json:"enabled,omitempty" jsonschema:"oneof_type=string;boolean"`
	Sign     MacOSSign     `yaml:"sign" json:"sign"`
	Notarize MacOSNotarize `yaml:"notarize" json:"notarize"`
}

type MacOSNotarize struct {
	IssuerID string        `yaml:"issuer_id" json:"issuer_id"`
	Key      string        `yaml:"key" json:"key"`
	KeyID    string        `yaml:"key_id" json:"key_id"`
	Timeout  time.Duration `yaml:"timeout,omitempty" json:"timeout,omitempty" jsonschema:"type=string"`
	Wait     bool          `yaml:"wait,omitempty" json:"wait,omitempty"`
}

type MacOSSign struct {
	Certificate string `yaml:"certificate" json:"certificate"`
	Password    string `yaml:"password" json:"password"`

	// v2.6+
	Entitlements string `yaml:"entitlements,omitempty" json:"entitlements,omitempty"`
}

// SnapcraftAppMetadata for the binaries that will be in the snap package.
type SnapcraftAppMetadata struct {
	Command string `yaml:"command" json:"command"`
	Args    string `yaml:"args,omitempty" json:"args,omitempty"`

	Adapter          string         `yaml:"adapter,omitempty" json:"adapter,omitempty"`
	After            []string       `yaml:"after,omitempty" json:"after,omitempty"`
	Aliases          []string       `yaml:"aliases,omitempty" json:"aliases,omitempty"`
	Autostart        string         `yaml:"autostart,omitempty" json:"autostart,omitempty"`
	Before           []string       `yaml:"before,omitempty" json:"before,omitempty"`
	BusName          string         `yaml:"bus_name,omitempty" json:"bus_name,omitempty"`
	CommandChain     []string       `yaml:"command_chain,omitempty" json:"command_chain,omitempty"`
	CommonID         string         `yaml:"common_id,omitempty" json:"common_id,omitempty"`
	Completer        string         `yaml:"completer,omitempty" json:"completer,omitempty"`
	Daemon           string         `yaml:"daemon,omitempty" json:"daemon,omitempty"`
	Desktop          string         `yaml:"desktop,omitempty" json:"desktop,omitempty"`
	Environment      map[string]any `yaml:"environment,omitempty" json:"environment,omitempty"`
	Extensions       []string       `yaml:"extensions,omitempty" json:"extensions,omitempty"`
	InstallMode      string         `yaml:"install_mode,omitempty" json:"install_mode,omitempty"`
	Passthrough      map[string]any `yaml:"passthrough,omitempty" json:"passthrough,omitempty"`
	Plugs            []string       `yaml:"plugs,omitempty" json:"plugs,omitempty"`
	PostStopCommand  string         `yaml:"post_stop_command,omitempty" json:"post_stop_command,omitempty"`
	RefreshMode      string         `yaml:"refresh_mode,omitempty" json:"refresh_mode,omitempty"`
	ReloadCommand    string         `yaml:"reload_command,omitempty" json:"reload_command,omitempty"`
	RestartCondition string         `yaml:"restart_condition,omitempty" json:"restart_condition,omitempty"`
	RestartDelay     string         `yaml:"restart_delay,omitempty" json:"restart_delay,omitempty"`
	Slots            []string       `yaml:"slots,omitempty" json:"slots,omitempty"`
	Sockets          map[string]any `yaml:"sockets,omitempty" json:"sockets,omitempty"`
	StartTimeout     string         `yaml:"start_timeout,omitempty" json:"start_timeout,omitempty"`
	StopCommand      string         `yaml:"stop_command,omitempty" json:"stop_command,omitempty"`
	StopMode         string         `yaml:"stop_mode,omitempty" json:"stop_mode,omitempty"`
	StopTimeout      string         `yaml:"stop_timeout,omitempty" json:"stop_timeout,omitempty"`
	Timer            string         `yaml:"timer,omitempty" json:"timer,omitempty"`
	WatchdogTimeout  string         `yaml:"watchdog_timeout,omitempty" json:"watchdog_timeout,omitempty"`
}

type SnapcraftLayoutMetadata struct {
	Symlink  string `yaml:"symlink,omitempty" json:"symlink,omitempty"`
	Bind     string `yaml:"bind,omitempty" json:"bind,omitempty"`
	BindFile string `yaml:"bind_file,omitempty" json:"bind_file,omitempty"`
	Type     string `yaml:"type,omitempty" json:"type,omitempty"`
}

// Snapcraft config.
type Snapcraft struct {
	NameTemplate     string                             `yaml:"name_template,omitempty" json:"name_template,omitempty"`
	Publish          bool                               `yaml:"publish,omitempty" json:"publish,omitempty"`
	ID               string                             `yaml:"id,omitempty" json:"id,omitempty"`
	IDs              []string                           `yaml:"ids,omitempty" json:"ids,omitempty"`
	Name             string                             `yaml:"name,omitempty" json:"name,omitempty"`
	Title            string                             `yaml:"title,omitempty" json:"title,omitempty"`
	Summary          string                             `yaml:"summary" json:"summary"`
	Description      string                             `yaml:"description" json:"description"`
	Icon             string                             `yaml:"icon,omitempty" json:"icon,omitempty"`
	Base             string                             `yaml:"base,omitempty" json:"base,omitempty"`
	License          string                             `yaml:"license,omitempty" json:"license,omitempty"`
	Grade            string                             `yaml:"grade,omitempty" json:"grade,omitempty" jsonschema:"enum=stable,enum=devel,default=stable"`
	ChannelTemplates []string                           `yaml:"channel_templates,omitempty" json:"channel_templates,omitempty"`
	Confinement      string                             `yaml:"confinement,omitempty" json:"confinement,omitempty" jsonschema:"enum=strict,enum=classic,enum=devmode,default=strict"`
	Assumes          []string                           `yaml:"assumes,omitempty" json:"assumes,omitempty"`
	Layout           map[string]SnapcraftLayoutMetadata `yaml:"layout,omitempty" json:"layout,omitempty"`
	Apps             map[string]SnapcraftAppMetadata    `yaml:"apps,omitempty" json:"apps,omitempty"`
	Hooks            map[string]any                     `yaml:"hooks,omitempty" json:"hooks,omitempty"`
	Plugs            map[string]any                     `yaml:"plugs,omitempty" json:"plugs,omitempty"`
	Disable          string                             `yaml:"disable,omitempty" json:"disable,omitempty" jsonschema:"oneof_type=string;boolean"`

	Files []SnapcraftExtraFiles `yaml:"extra_files,omitempty" json:"extra_files,omitempty"`

	// Deprecated: use IDs.
	Builds []string `yaml:"builds,omitempty" json:"builds,omitempty"`
}

// SnapcraftExtraFiles config.
type SnapcraftExtraFiles struct {
	Source      string `yaml:"source" json:"source"`
	Destination string `yaml:"destination,omitempty" json:"destination,omitempty"`
	Mode        uint32 `yaml:"mode,omitempty" json:"mode,omitempty"`
}

// Snapshot config.
type Snapshot struct {
	// Deprecated: use VersionTemplate.
	NameTemplate    string `yaml:"name_template,omitempty" json:"name_template,omitempty"`
	VersionTemplate string `yaml:"version_template,omitempty" json:"version_template,omitempty"`
}

// Checksum config.
type Checksum struct {
	NameTemplate string      `yaml:"name_template,omitempty" json:"name_template,omitempty"`
	Algorithm    string      `yaml:"algorithm,omitempty" json:"algorithm,omitempty"`
	Split        bool        `yaml:"split,omitempty" json:"split,omitempty"`
	IDs          []string    `yaml:"ids,omitempty" json:"ids,omitempty"`
	Disable      bool        `yaml:"disable,omitempty" json:"disable,omitempty"`
	ExtraFiles   []ExtraFile `yaml:"extra_files,omitempty" json:"extra_files,omitempty"`
}

// Retry config for operations that support retries.
// Added in v2.12.
type Retry struct {
	Attempts uint          `yaml:"attempts,omitempty" json:"attempts,omitempty"`
	Delay    time.Duration `yaml:"delay,omitempty" json:"delay,omitempty"`
	MaxDelay time.Duration `yaml:"max_delay,omitempty" json:"max_delay,omitempty"`
}

// Docker image config.
// Deprecated: use [DockerV2] instead.
type Docker struct {
	ID                 string   `yaml:"id,omitempty" json:"id,omitempty"`
	IDs                []string `yaml:"ids,omitempty" json:"ids,omitempty"`
	Goos               string   `yaml:"goos,omitempty" json:"goos,omitempty"`
	Goarch             string   `yaml:"goarch,omitempty" json:"goarch,omitempty"`
	Goarm              string   `yaml:"goarm,omitempty" json:"goarm,omitempty" jsonschema:"oneof_type=string;integer"`
	Goamd64            string   `yaml:"goamd64,omitempty" json:"goamd64,omitempty"`
	Dockerfile         string   `yaml:"dockerfile,omitempty" json:"dockerfile,omitempty"`
	ImageTemplates     []string `yaml:"image_templates,omitempty" json:"image_templates,omitempty"`
	SkipPush           string   `yaml:"skip_push,omitempty" json:"skip_push,omitempty" jsonschema:"oneof_type=string;boolean"`
	Files              []string `yaml:"extra_files,omitempty" json:"extra_files,omitempty"`
	BuildFlagTemplates []string `yaml:"build_flag_templates,omitempty" json:"build_flag_templates,omitempty"`
	PushFlags          []string `yaml:"push_flags,omitempty" json:"push_flags,omitempty"`
	Use                string   `yaml:"use,omitempty" json:"use,omitempty" jsonschema:"enum=docker,enum=buildx,default=docker"`
	Retry              Retry    `yaml:"retry,omitempty" json:"retry,omitempty"`
}

// DockerManifest config.
// Deprecated: use [DockerV2] instead.
type DockerManifest struct {
	ID             string   `yaml:"id,omitempty" json:"id,omitempty"`
	NameTemplate   string   `yaml:"name_template,omitempty" json:"name_template,omitempty"`
	SkipPush       string   `yaml:"skip_push,omitempty" json:"skip_push,omitempty" jsonschema:"oneof_type=string;boolean"`
	ImageTemplates []string `yaml:"image_templates,omitempty" json:"image_templates,omitempty"`
	CreateFlags    []string `yaml:"create_flags,omitempty" json:"create_flags,omitempty"`
	PushFlags      []string `yaml:"push_flags,omitempty" json:"push_flags,omitempty"`
	Use            string   `yaml:"use,omitempty" json:"use,omitempty"`
	Retry          Retry    `yaml:"retry,omitempty" json:"retry,omitempty"`
}

// DockerV2 is the new Docker build pipe options.
type DockerV2 struct {
	ID          string            `yaml:"id,omitempty" json:"id,omitempty"`
	IDs         []string          `yaml:"ids,omitempty" json:"ids,omitempty"`
	Dockerfile  string            `yaml:"dockerfile,omitempty" json:"dockerfile,omitempty"`
	Images      []string          `yaml:"images,omitempty" json:"images,omitempty"`
	Tags        []string          `yaml:"tags,omitempty" json:"tags,omitempty"`
	Labels      map[string]string `yaml:"labels,omitempty" json:"labels,omitempty"`
	Annotations map[string]string `yaml:"annotations,omitempty" json:"annotations,omitempty"`
	ExtraFiles  []string          `yaml:"extra_files,omitempty" json:"extra_files,omitempty"`
	Platforms   []string          `yaml:"platforms,omitempty" json:"platforms,omitempty"`
	BuildArgs   map[string]string `yaml:"build_args,omitempty" json:"build_args,omitempty"`
	Retry       Retry             `yaml:"retry,omitempty" json:"retry,omitempty"`
	Flags       []string          `yaml:"flags,omitempty" json:"flags,omitempty"`
}

// DockerDigest config.
type DockerDigest struct {
	Disable      string `yaml:"disable,omitempty" json:"disable,omitempty" jsonschema:"oneof_type=string;boolean"`
	NameTemplate string `yaml:"name_template,omitempty" json:"name_template,omitempty"`
}

// Filters config.
type Filters struct {
	Include []string `yaml:"include,omitempty" json:"include,omitempty"`
	Exclude []string `yaml:"exclude,omitempty" json:"exclude,omitempty"`
}

// Changelog Config.
type Changelog struct {
	Filters Filters          `yaml:"filters,omitempty" json:"filters,omitempty"`
	Sort    string           `yaml:"sort,omitempty" json:"sort,omitempty" jsonschema:"enum=asc,enum=desc,enum=,default="`
	Disable string           `yaml:"disable,omitempty" json:"disable,omitempty" jsonschema:"oneof_type=string;boolean"`
	Use     string           `yaml:"use,omitempty" json:"use,omitempty" jsonschema:"enum=git,enum=github,enum=github-native,enum=gitlab,default=git"`
	Format  string           `yaml:"format,omitempty" json:"format,omitempty"`
	Groups  []ChangelogGroup `yaml:"groups,omitempty" json:"groups,omitempty"`
	Abbrev  int              `yaml:"abbrev,omitempty" json:"abbrev,omitempty"`
}

// ChangelogGroup holds the grouping criteria for the changelog.
type ChangelogGroup struct {
	Title  string `yaml:"title" json:"title"`
	Regexp string `yaml:"regexp,omitempty" json:"regexp,omitempty"`
	Order  int    `yaml:"order,omitempty" json:"order,omitempty"`
}

// EnvFiles holds paths to files that contains environment variables
// values like the github token for example.
type EnvFiles struct {
	GitHubToken string `yaml:"github_token,omitempty" json:"github_token,omitempty"`
	GitLabToken string `yaml:"gitlab_token,omitempty" json:"gitlab_token,omitempty"`
	GiteaToken  string `yaml:"gitea_token,omitempty" json:"gitea_token,omitempty"`
}

// Before config.
type Before struct {
	Hooks []string `yaml:"hooks,omitempty" json:"hooks,omitempty"`
}

// Blob contains config for GO CDK blob.
type Blob struct {
	Bucket             string      `yaml:"bucket,omitempty" json:"bucket,omitempty"`
	Provider           string      `yaml:"provider,omitempty" json:"provider,omitempty"`
	Region             string      `yaml:"region,omitempty" json:"region,omitempty"`
	DisableSSL         bool        `yaml:"disable_ssl,omitempty" json:"disable_ssl,omitempty"`
	Directory          string      `yaml:"directory,omitempty" json:"directory,omitempty"`
	KMSKey             string      `yaml:"kms_key,omitempty" json:"kms_key,omitempty"`
	IDs                []string    `yaml:"ids,omitempty" json:"ids,omitempty"`
	Endpoint           string      `yaml:"endpoint,omitempty" json:"endpoint,omitempty"` // used for minio for example
	ExtraFiles         []ExtraFile `yaml:"extra_files,omitempty" json:"extra_files,omitempty"`
	Disable            string      `yaml:"disable,omitempty" json:"disable,omitempty" jsonschema:"oneof_type=string;boolean"`
	S3ForcePathStyle   *bool       `yaml:"s3_force_path_style,omitempty" json:"s3_force_path_style,omitempty"`
	ACL                string      `yaml:"acl,omitempty" json:"acl,omitempty"`
	CacheControl       []string    `yaml:"cache_control,omitempty" json:"cache_control,omitempty"`
	ContentDisposition string      `yaml:"content_disposition,omitempty" json:"content_disposition,omitempty"`
	IncludeMeta        bool        `yaml:"include_meta,omitempty" json:"include_meta,omitempty"`
	ExtraFilesOnly     bool        `yaml:"extra_files_only,omitempty" json:"extra_files_only,omitempty"`
}

// Upload configuration.
type Upload struct {
	Name               string            `yaml:"name,omitempty" json:"name,omitempty"`
	IDs                []string          `yaml:"ids,omitempty" json:"ids,omitempty"`
	Exts               []string          `yaml:"exts,omitempty" json:"exts,omitempty"`
	Target             string            `yaml:"target,omitempty" json:"target,omitempty"`
	Username           string            `yaml:"username,omitempty" json:"username,omitempty"`
	Mode               string            `yaml:"mode,omitempty" json:"mode,omitempty" jsonschema:"enum=binary,enum=archive,default=archive"`
	Method             string            `yaml:"method,omitempty" json:"method,omitempty"`
	ChecksumHeader     string            `yaml:"checksum_header,omitempty" json:"checksum_header,omitempty"`
	ClientX509Cert     string            `yaml:"client_x509_cert,omitempty" json:"client_x509_cert,omitempty"`
	ClientX509Key      string            `yaml:"client_x509_key,omitempty" json:"client_x509_key,omitempty"`
	TrustedCerts       string            `yaml:"trusted_certificates,omitempty" json:"trusted_certificates,omitempty"`
	Checksum           bool              `yaml:"checksum,omitempty" json:"checksum,omitempty"`
	Signature          bool              `yaml:"signature,omitempty" json:"signature,omitempty"`
	Meta               bool              `yaml:"meta,omitempty" json:"meta,omitempty"`
	CustomArtifactName bool              `yaml:"custom_artifact_name,omitempty" json:"custom_artifact_name,omitempty"`
	CustomHeaders      map[string]string `yaml:"custom_headers,omitempty" json:"custom_headers,omitempty"`
	ExtraFiles         []ExtraFile       `yaml:"extra_files,omitempty" json:"extra_files,omitempty"`
	ExtraFilesOnly     bool              `yaml:"extra_files_only,omitempty" json:"extra_files_only,omitempty"`
	Skip               string            `yaml:"skip,omitempty" json:"skip,omitempty" jsonschema:"oneof_type=string;boolean"`

	// Since v2.12
	Password string `yaml:"password,omitempty" json:"password,omitempty"`
}

// Publisher configuration.
type Publisher struct {
	Name       string      `yaml:"name,omitempty" json:"name,omitempty"`
	IDs        []string    `yaml:"ids,omitempty" json:"ids,omitempty"`
	Checksum   bool        `yaml:"checksum,omitempty" json:"checksum,omitempty"`
	Signature  bool        `yaml:"signature,omitempty" json:"signature,omitempty"`
	Meta       bool        `yaml:"meta,omitempty" json:"meta,omitempty"`
	Dir        string      `yaml:"dir,omitempty" json:"dir,omitempty"`
	Cmd        string      `yaml:"cmd,omitempty" json:"cmd,omitempty"`
	Env        []string    `yaml:"env,omitempty" json:"env,omitempty"`
	ExtraFiles []ExtraFile `yaml:"extra_files,omitempty" json:"extra_files,omitempty"`
	Disable    string      `yaml:"disable,omitempty" json:"disable,omitempty" jsonschema:"oneof_type=string;boolean"`
}

// Source configuration.
type Source struct {
	NameTemplate   string `yaml:"name_template,omitempty" json:"name_template,omitempty"`
	Format         string `yaml:"format,omitempty" json:"format,omitempty" jsonschema:"enum=tar,enum=tgz,enum=tar.gz,enum=zip,default=tar.gz"`
	Enabled        bool   `yaml:"enabled,omitempty" json:"enabled,omitempty"`
	PrefixTemplate string `yaml:"prefix_template,omitempty" json:"prefix_template,omitempty"`
	Files          []File `yaml:"files,omitempty" json:"files,omitempty"`
}

// Project includes all project configuration.
type Project struct {
<<<<<<< HEAD
	Version         int               `yaml:"version,omitempty" json:"version,omitempty" jsonschema:"enum=2,default=2"`
	Pro             bool              `yaml:"pro,omitempty" json:"pro,omitempty"`
	ProjectName     string            `yaml:"project_name,omitempty" json:"project_name,omitempty"`
	Env             []string          `yaml:"env,omitempty" json:"env,omitempty"`
	Release         Release           `yaml:"release,omitempty" json:"release,omitempty"`
	Milestones      []Milestone       `yaml:"milestones,omitempty" json:"milestones,omitempty"`
	Casks           []HomebrewCask    `yaml:"homebrew_casks,omitempty" json:"homebrew_casks,omitempty"`
	Nix             []Nix             `yaml:"nix,omitempty" json:"nix,omitempty"`
	Winget          []Winget          `yaml:"winget,omitempty" json:"winget,omitempty"`
	AURs            []AUR             `yaml:"aurs,omitempty" json:"aurs,omitempty"`
	AURSources      []AURSource       `yaml:"aur_sources,omitempty" json:"aur_sources,omitempty"`
	Krews           []Krew            `yaml:"krews,omitempty" json:"krews,omitempty"`
	Kos             []Ko              `yaml:"kos,omitempty" json:"kos,omitempty"`
	Scoops          []Scoop           `yaml:"scoops,omitempty" json:"scoops,omitempty"`
	Builds          []Build           `yaml:"builds,omitempty" json:"builds,omitempty"`
	Archives        []Archive         `yaml:"archives,omitempty" json:"archives,omitempty"`
	NFPMs           []NFPM            `yaml:"nfpms,omitempty" json:"nfpms,omitempty"`
	Makeselfs       []MakeselfPackage `yaml:"makeselfs,omitempty" json:"makeselfs,omitempty"`
	Snapcrafts      []Snapcraft       `yaml:"snapcrafts,omitempty" json:"snapcrafts,omitempty"`
	Snapshot        Snapshot          `yaml:"snapshot,omitempty" json:"snapshot,omitempty"`
	Checksum        Checksum          `yaml:"checksum,omitempty" json:"checksum,omitempty"`
	Dockers         []Docker          `yaml:"dockers,omitempty" json:"dockers,omitempty"`
	DockerManifests []DockerManifest  `yaml:"docker_manifests,omitempty" json:"docker_manifests,omitempty"`
	Artifactories   []Upload          `yaml:"artifactories,omitempty" json:"artifactories,omitempty"`
	Uploads         []Upload          `yaml:"uploads,omitempty" json:"uploads,omitempty"`
	Blobs           []Blob            `yaml:"blobs,omitempty" json:"blobs,omitempty"`
	Publishers      []Publisher       `yaml:"publishers,omitempty" json:"publishers,omitempty"`
	Changelog       Changelog         `yaml:"changelog,omitempty" json:"changelog,omitempty"`
	Dist            string            `yaml:"dist,omitempty" json:"dist,omitempty"`
	Signs           []Sign            `yaml:"signs,omitempty" json:"signs,omitempty"`
	Notarize        Notarize          `yaml:"notarize,omitempty" json:"notarize,omitempty"`
	DockerSigns     []Sign            `yaml:"docker_signs,omitempty" json:"docker_signs,omitempty"`
	BinarySigns     []Sign            `yaml:"binary_signs,omitempty" json:"binary_signs,omitempty"`
	EnvFiles        EnvFiles          `yaml:"env_files,omitempty" json:"env_files,omitempty"`
	Before          Before            `yaml:"before,omitempty" json:"before,omitempty"`
	Source          Source            `yaml:"source,omitempty" json:"source,omitempty"`
	GoMod           GoMod             `yaml:"gomod,omitempty" json:"gomod,omitempty"`
	Announce        Announce          `yaml:"announce,omitempty" json:"announce,omitempty"`
	SBOMs           []SBOM            `yaml:"sboms,omitempty" json:"sboms,omitempty"`
	Chocolateys     []Chocolatey      `yaml:"chocolateys,omitempty" json:"chocolateys,omitempty"`
	Git             Git               `yaml:"git,omitempty" json:"git,omitempty"`
	ReportSizes     bool              `yaml:"report_sizes,omitempty" json:"report_sizes,omitempty"`
	Metadata        ProjectMetadata   `yaml:"metadata,omitempty" json:"metadata,omitempty"`
=======
	Version         int              `yaml:"version,omitempty" json:"version,omitempty" jsonschema:"enum=2,default=2"`
	Pro             bool             `yaml:"pro,omitempty" json:"pro,omitempty"`
	ProjectName     string           `yaml:"project_name,omitempty" json:"project_name,omitempty"`
	Env             []string         `yaml:"env,omitempty" json:"env,omitempty"`
	Release         Release          `yaml:"release,omitempty" json:"release,omitempty"`
	Milestones      []Milestone      `yaml:"milestones,omitempty" json:"milestones,omitempty"`
	Casks           []HomebrewCask   `yaml:"homebrew_casks,omitempty" json:"homebrew_casks,omitempty"`
	Nix             []Nix            `yaml:"nix,omitempty" json:"nix,omitempty"`
	Winget          []Winget         `yaml:"winget,omitempty" json:"winget,omitempty"`
	AURs            []AUR            `yaml:"aurs,omitempty" json:"aurs,omitempty"`
	AURSources      []AURSource      `yaml:"aur_sources,omitempty" json:"aur_sources,omitempty"`
	Krews           []Krew           `yaml:"krews,omitempty" json:"krews,omitempty"`
	Kos             []Ko             `yaml:"kos,omitempty" json:"kos,omitempty"`
	Scoops          []Scoop          `yaml:"scoops,omitempty" json:"scoops,omitempty"`
	Builds          []Build          `yaml:"builds,omitempty" json:"builds,omitempty"`
	Archives        []Archive        `yaml:"archives,omitempty" json:"archives,omitempty"`
	NFPMs           []NFPM           `yaml:"nfpms,omitempty" json:"nfpms,omitempty"`
	Snapcrafts      []Snapcraft      `yaml:"snapcrafts,omitempty" json:"snapcrafts,omitempty"`
	Snapshot        Snapshot         `yaml:"snapshot,omitempty" json:"snapshot,omitempty"`
	Checksum        Checksum         `yaml:"checksum,omitempty" json:"checksum,omitempty"`
	Dockers         []Docker         `yaml:"dockers,omitempty" json:"dockers,omitempty"`
	DockersV2       []DockerV2       `yaml:"dockers_v2,omitempty" json:"dockers_v2,omitempty"`
	DockerDigest    DockerDigest     `yaml:"docker_digest,omitempty" json:"docker_digest,omitempty"`
	DockerManifests []DockerManifest `yaml:"docker_manifests,omitempty" json:"docker_manifests,omitempty"`
	Artifactories   []Upload         `yaml:"artifactories,omitempty" json:"artifactories,omitempty"`
	Uploads         []Upload         `yaml:"uploads,omitempty" json:"uploads,omitempty"`
	Blobs           []Blob           `yaml:"blobs,omitempty" json:"blobs,omitempty"`
	Publishers      []Publisher      `yaml:"publishers,omitempty" json:"publishers,omitempty"`
	Changelog       Changelog        `yaml:"changelog,omitempty" json:"changelog,omitempty"`
	Dist            string           `yaml:"dist,omitempty" json:"dist,omitempty"`
	Signs           []Sign           `yaml:"signs,omitempty" json:"signs,omitempty"`
	Notarize        Notarize         `yaml:"notarize,omitempty" json:"notarize,omitempty"`
	DockerSigns     []Sign           `yaml:"docker_signs,omitempty" json:"docker_signs,omitempty"`
	BinarySigns     []Sign           `yaml:"binary_signs,omitempty" json:"binary_signs,omitempty"`
	EnvFiles        EnvFiles         `yaml:"env_files,omitempty" json:"env_files,omitempty"`
	Before          Before           `yaml:"before,omitempty" json:"before,omitempty"`
	Source          Source           `yaml:"source,omitempty" json:"source,omitempty"`
	GoMod           GoMod            `yaml:"gomod,omitempty" json:"gomod,omitempty"`
	Announce        Announce         `yaml:"announce,omitempty" json:"announce,omitempty"`
	SBOMs           []SBOM           `yaml:"sboms,omitempty" json:"sboms,omitempty"`
	Chocolateys     []Chocolatey     `yaml:"chocolateys,omitempty" json:"chocolateys,omitempty"`
	Git             Git              `yaml:"git,omitempty" json:"git,omitempty"`
	ReportSizes     bool             `yaml:"report_sizes,omitempty" json:"report_sizes,omitempty"`
	Metadata        ProjectMetadata  `yaml:"metadata,omitempty" json:"metadata,omitempty"`
>>>>>>> a029881c

	UniversalBinaries []UniversalBinary `yaml:"universal_binaries,omitempty" json:"universal_binaries,omitempty"`
	UPXs              []UPX             `yaml:"upx,omitempty" json:"upx,omitempty"`

	// force the SCM token to use when multiple are set
	ForceToken string `yaml:"force_token,omitempty" json:"force_token,omitempty" jsonschema:"enum=github,enum=gitlab,enum=gitea,enum=,default="`

	// should be set if using github enterprise
	GitHubURLs GitHubURLs `yaml:"github_urls,omitempty" json:"github_urls,omitempty"`

	// should be set if using a private gitlab
	GitLabURLs GitLabURLs `yaml:"gitlab_urls,omitempty" json:"gitlab_urls,omitempty"`

	// should be set if using Gitea
	GiteaURLs GiteaURLs `yaml:"gitea_urls,omitempty" json:"gitea_urls,omitempty"`

	// Deprecated: use [Project.Casks] instead.
	Brews []Homebrew `yaml:"brews,omitempty" json:"brews,omitempty"`
}

type ProjectMetadata struct {
	ModTimestamp string `yaml:"mod_timestamp,omitempty" json:"mod_timestamp,omitempty"`
}

type GoMod struct {
	Proxy    bool     `yaml:"proxy,omitempty" json:"proxy,omitempty"`
	Env      []string `yaml:"env,omitempty" json:"env,omitempty"`
	GoBinary string   `yaml:"gobinary,omitempty" json:"gobinary,omitempty"`
	Mod      string   `yaml:"mod,omitempty" json:"mod,omitempty"`
	Dir      string   `yaml:"dir,omitempty" json:"dir,omitempty"`
}

type Announce struct {
	Skip           string         `yaml:"skip,omitempty" json:"skip,omitempty" jsonschema:"oneof_type=string;boolean"`
	Twitter        Twitter        `yaml:"twitter,omitempty" json:"twitter,omitempty"`
	Mastodon       Mastodon       `yaml:"mastodon,omitempty" json:"mastodon,omitempty"`
	Reddit         Reddit         `yaml:"reddit,omitempty" json:"reddit,omitempty"`
	Slack          Slack          `yaml:"slack,omitempty" json:"slack,omitempty"`
	Discord        Discord        `yaml:"discord,omitempty" json:"discord,omitempty"`
	Teams          Teams          `yaml:"teams,omitempty" json:"teams,omitempty"`
	SMTP           SMTP           `yaml:"smtp,omitempty" json:"smtp,omitempty"`
	Mattermost     Mattermost     `yaml:"mattermost,omitempty" json:"mattermost,omitempty"`
	LinkedIn       LinkedIn       `yaml:"linkedin,omitempty" json:"linkedin,omitempty"`
	Telegram       Telegram       `yaml:"telegram,omitempty" json:"telegram,omitempty"`
	Webhook        Webhook        `yaml:"webhook,omitempty" json:"webhook,omitempty"`
	OpenCollective OpenCollective `yaml:"opencollective,omitempty" json:"opencollective,omitempty"`
	Bluesky        Bluesky        `yaml:"bluesky,omitempty" json:"bluesky,omitempty"`
}

type Webhook struct {
	Enabled             string            `yaml:"enabled,omitempty" json:"enabled,omitempty" jsonschema:"oneof_type=string;boolean"`
	SkipTLSVerify       bool              `yaml:"skip_tls_verify,omitempty" json:"skip_tls_verify,omitempty"`
	MessageTemplate     string            `yaml:"message_template,omitempty" json:"message_template,omitempty"`
	EndpointURL         string            `yaml:"endpoint_url,omitempty" json:"endpoint_url,omitempty"`
	Headers             map[string]string `yaml:"headers,omitempty" json:"headers,omitempty"`
	ContentType         string            `yaml:"content_type,omitempty" json:"content_type,omitempty"`
	ExpectedStatusCodes []int             `yaml:"expected_status_codes,omitempty" json:"expected_status_codes,omitempty"`
}

type Twitter struct {
	Enabled         string `yaml:"enabled,omitempty" json:"enabled,omitempty" jsonschema:"oneof_type=string;boolean"`
	MessageTemplate string `yaml:"message_template,omitempty" json:"message_template,omitempty"`
}

type Mastodon struct {
	Enabled         string `yaml:"enabled,omitempty" json:"enabled,omitempty" jsonschema:"oneof_type=string;boolean"`
	MessageTemplate string `yaml:"message_template,omitempty" json:"message_template,omitempty"`
	Server          string `yaml:"server" json:"server"`
}

type Reddit struct {
	Enabled       string `yaml:"enabled,omitempty" json:"enabled,omitempty" jsonschema:"oneof_type=string;boolean"`
	ApplicationID string `yaml:"application_id,omitempty" json:"application_id,omitempty"`
	Username      string `yaml:"username,omitempty" json:"username,omitempty"`
	TitleTemplate string `yaml:"title_template,omitempty" json:"title_template,omitempty"`
	URLTemplate   string `yaml:"url_template,omitempty" json:"url_template,omitempty"`
	Sub           string `yaml:"sub,omitempty" json:"sub,omitempty"`
}

type Slack struct {
	Enabled         string            `yaml:"enabled,omitempty" json:"enabled,omitempty" jsonschema:"oneof_type=string;boolean"`
	MessageTemplate string            `yaml:"message_template,omitempty" json:"message_template,omitempty"`
	Channel         string            `yaml:"channel,omitempty" json:"channel,omitempty"`
	Username        string            `yaml:"username,omitempty" json:"username,omitempty"`
	IconEmoji       string            `yaml:"icon_emoji,omitempty" json:"icon_emoji,omitempty"`
	IconURL         string            `yaml:"icon_url,omitempty" json:"icon_url,omitempty"`
	Blocks          []SlackBlock      `yaml:"blocks,omitempty" json:"blocks,omitempty"`
	Attachments     []SlackAttachment `yaml:"attachments,omitempty" json:"attachments,omitempty"`
}

type Discord struct {
	Enabled         string `yaml:"enabled,omitempty" json:"enabled,omitempty" jsonschema:"oneof_type=string;boolean"`
	MessageTemplate string `yaml:"message_template,omitempty" json:"message_template,omitempty"`
	Author          string `yaml:"author,omitempty" json:"author,omitempty"`
	Color           string `yaml:"color,omitempty" json:"color,omitempty"`
	IconURL         string `yaml:"icon_url,omitempty" json:"icon_url,omitempty"`
}

type Teams struct {
	Enabled         string `yaml:"enabled,omitempty" json:"enabled,omitempty" jsonschema:"oneof_type=string;boolean"`
	TitleTemplate   string `yaml:"title_template,omitempty" json:"title_template,omitempty"`
	MessageTemplate string `yaml:"message_template,omitempty" json:"message_template,omitempty"`
	Color           string `yaml:"color,omitempty" json:"color,omitempty"`
	IconURL         string `yaml:"icon_url,omitempty" json:"icon_url,omitempty"`
}

type Mattermost struct {
	Enabled         string `yaml:"enabled,omitempty" json:"enabled,omitempty" jsonschema:"oneof_type=string;boolean"`
	MessageTemplate string `yaml:"message_template,omitempty" json:"message_template,omitempty"`
	TitleTemplate   string `yaml:"title_template,omitempty" json:"title_template,omitempty"`
	Color           string `yaml:"color,omitempty" json:"color,omitempty"`
	Channel         string `yaml:"channel,omitempty" json:"channel,omitempty"`
	Username        string `yaml:"username,omitempty" json:"username,omitempty"`
	IconEmoji       string `yaml:"icon_emoji,omitempty" json:"icon_emoji,omitempty"`
	IconURL         string `yaml:"icon_url,omitempty" json:"icon_url,omitempty"`
}

type SMTP struct {
	Enabled            string   `yaml:"enabled,omitempty" json:"enabled,omitempty" jsonschema:"oneof_type=string;boolean"`
	Host               string   `yaml:"host,omitempty" json:"host,omitempty"`
	Port               int      `yaml:"port,omitempty" json:"port,omitempty"`
	Username           string   `yaml:"username,omitempty" json:"username,omitempty"`
	From               string   `yaml:"from,omitempty" json:"from,omitempty"`
	To                 []string `yaml:"to,omitempty" json:"to,omitempty"`
	SubjectTemplate    string   `yaml:"subject_template,omitempty" json:"subject_template,omitempty"`
	BodyTemplate       string   `yaml:"body_template,omitempty" json:"body_template,omitempty"`
	InsecureSkipVerify bool     `yaml:"insecure_skip_verify,omitempty" json:"insecure_skip_verify,omitempty"`
}

type LinkedIn struct {
	Enabled         string `yaml:"enabled,omitempty" json:"enabled,omitempty" jsonschema:"oneof_type=string;boolean"`
	MessageTemplate string `yaml:"message_template,omitempty" json:"message_template,omitempty"`
}

type Telegram struct {
	Enabled         string `yaml:"enabled,omitempty" json:"enabled,omitempty" jsonschema:"oneof_type=string;boolean"`
	MessageTemplate string `yaml:"message_template,omitempty" json:"message_template,omitempty"`
	ChatID          string `yaml:"chat_id,omitempty" json:"chat_id,omitempty" jsonschema:"oneof_type=string;integer"`
	ParseMode       string `yaml:"parse_mode,omitempty" json:"parse_mode,omitempty" jsonschema:"enum=MarkdownV2,enum=HTML,default=MarkdownV2"`
}

type OpenCollective struct {
	Enabled         string `yaml:"enabled,omitempty" json:"enabled,omitempty" jsonschema:"oneof_type=string;boolean"`
	Slug            string `yaml:"slug,omitempty" json:"slug,omitempty"`
	TitleTemplate   string `yaml:"title_template,omitempty" json:"title_template,omitempty"`
	MessageTemplate string `yaml:"message_template,omitempty" json:"message_template,omitempty"`
}

// Bluesky represents the data required to announce to the Bluesky social network
type Bluesky struct {
	Enabled         string `yaml:"enabled,omitempty" json:"enabled,omitempty" jsonschema:"oneof_type=string;boolean"`
	Username        string `yaml:"username,omitempty" json:"username,omitempty"`
	MessageTemplate string `yaml:"message_template,omitempty" json:"message_template,omitempty"`
}

// SlackBlock represents the untyped structure of a rich slack message layout.
type SlackBlock struct {
	Internal any
}

// SlackAttachment represents the untyped structure of a slack message attachment.
type SlackAttachment struct {
	Internal any
}

// Chocolatey contains the chocolatey section.
type Chocolatey struct {
	Name                     string                 `yaml:"name,omitempty" json:"name,omitempty"`
	IDs                      []string               `yaml:"ids,omitempty" json:"ids,omitempty"`
	PackageSourceURL         string                 `yaml:"package_source_url,omitempty" json:"package_source_url,omitempty"`
	Owners                   string                 `yaml:"owners,omitempty" json:"owners,omitempty"`
	Title                    string                 `yaml:"title,omitempty" json:"title,omitempty"`
	Authors                  string                 `yaml:"authors,omitempty" json:"authors,omitempty"`
	ProjectURL               string                 `yaml:"project_url,omitempty" json:"project_url,omitempty"`
	URLTemplate              string                 `yaml:"url_template,omitempty" json:"url_template,omitempty"`
	IconURL                  string                 `yaml:"icon_url,omitempty" json:"icon_url,omitempty"`
	Copyright                string                 `yaml:"copyright,omitempty" json:"copyright,omitempty"`
	LicenseURL               string                 `yaml:"license_url,omitempty" json:"license_url,omitempty"`
	RequireLicenseAcceptance bool                   `yaml:"require_license_acceptance,omitempty" json:"require_license_acceptance,omitempty"`
	ProjectSourceURL         string                 `yaml:"project_source_url,omitempty" json:"project_source_url,omitempty"`
	DocsURL                  string                 `yaml:"docs_url,omitempty" json:"docs_url,omitempty"`
	BugTrackerURL            string                 `yaml:"bug_tracker_url,omitempty" json:"bug_tracker_url,omitempty"`
	Tags                     string                 `yaml:"tags,omitempty" json:"tags,omitempty"`
	Summary                  string                 `yaml:"summary,omitempty" json:"summary,omitempty"`
	Description              string                 `yaml:"description,omitempty" json:"description,omitempty"`
	ReleaseNotes             string                 `yaml:"release_notes,omitempty" json:"release_notes,omitempty"`
	Dependencies             []ChocolateyDependency `yaml:"dependencies,omitempty" json:"dependencies,omitempty"`
	SkipPublish              bool                   `yaml:"skip_publish,omitempty" json:"skip_publish,omitempty"`
	APIKey                   string                 `yaml:"api_key,omitempty" json:"api_key,omitempty"`
	SourceRepo               string                 `yaml:"source_repo,omitempty" json:"source_repo,omitempty"`
	Goamd64                  string                 `yaml:"goamd64,omitempty" json:"goamd64,omitempty"`
}

// ChocolateyDependency represents Chocolatey dependency.
type ChocolateyDependency struct {
	ID      string `yaml:"id,omitempty" json:"id,omitempty"`
	Version string `yaml:"version,omitempty" json:"version,omitempty"`
}

// MakeselfPackage config.
type MakeselfPackage struct {
	ID       string `yaml:"id,omitempty" json:"id,omitempty"`
	Filename string `yaml:"filename,omitempty" json:"filename,omitempty"`

	Script      string   `yaml:"script,omitempty" json:"script,omitempty"`
	Compression string   `yaml:"compression,omitempty" json:"compression,omitempty"`
	ExtraArgs   []string `yaml:"extra_args,omitempty" json:"extra_args,omitempty"`

	Files   []File   `yaml:"files,omitempty" json:"files,omitempty"`
	Disable string   `yaml:"disable,omitempty" json:"disable,omitempty" jsonschema:"oneof_type=string;boolean"`
	IDs     []string `yaml:"ids,omitempty" json:"ids,omitempty"`
	Goos    []string `yaml:"goos,omitempty" json:"goos,omitempty"`
	Goarch  []string `yaml:"goarch,omitempty" json:"goarch,omitempty"`

	Name        string   `yaml:"name,omitempty" json:"name,omitempty"`
	Description string   `yaml:"description,omitempty" json:"description,omitempty"`
	Maintainer  string   `yaml:"maintainer,omitempty" json:"maintainer,omitempty"`
	Keywords    []string `yaml:"keywords,omitempty" json:"keywords,omitempty"`
	Homepage    string   `yaml:"homepage,omitempty" json:"homepage,omitempty"`
	License     string   `yaml:"license,omitempty" json:"license,omitempty"`
}<|MERGE_RESOLUTION|>--- conflicted
+++ resolved
@@ -1186,51 +1186,6 @@
 
 // Project includes all project configuration.
 type Project struct {
-<<<<<<< HEAD
-	Version         int               `yaml:"version,omitempty" json:"version,omitempty" jsonschema:"enum=2,default=2"`
-	Pro             bool              `yaml:"pro,omitempty" json:"pro,omitempty"`
-	ProjectName     string            `yaml:"project_name,omitempty" json:"project_name,omitempty"`
-	Env             []string          `yaml:"env,omitempty" json:"env,omitempty"`
-	Release         Release           `yaml:"release,omitempty" json:"release,omitempty"`
-	Milestones      []Milestone       `yaml:"milestones,omitempty" json:"milestones,omitempty"`
-	Casks           []HomebrewCask    `yaml:"homebrew_casks,omitempty" json:"homebrew_casks,omitempty"`
-	Nix             []Nix             `yaml:"nix,omitempty" json:"nix,omitempty"`
-	Winget          []Winget          `yaml:"winget,omitempty" json:"winget,omitempty"`
-	AURs            []AUR             `yaml:"aurs,omitempty" json:"aurs,omitempty"`
-	AURSources      []AURSource       `yaml:"aur_sources,omitempty" json:"aur_sources,omitempty"`
-	Krews           []Krew            `yaml:"krews,omitempty" json:"krews,omitempty"`
-	Kos             []Ko              `yaml:"kos,omitempty" json:"kos,omitempty"`
-	Scoops          []Scoop           `yaml:"scoops,omitempty" json:"scoops,omitempty"`
-	Builds          []Build           `yaml:"builds,omitempty" json:"builds,omitempty"`
-	Archives        []Archive         `yaml:"archives,omitempty" json:"archives,omitempty"`
-	NFPMs           []NFPM            `yaml:"nfpms,omitempty" json:"nfpms,omitempty"`
-	Makeselfs       []MakeselfPackage `yaml:"makeselfs,omitempty" json:"makeselfs,omitempty"`
-	Snapcrafts      []Snapcraft       `yaml:"snapcrafts,omitempty" json:"snapcrafts,omitempty"`
-	Snapshot        Snapshot          `yaml:"snapshot,omitempty" json:"snapshot,omitempty"`
-	Checksum        Checksum          `yaml:"checksum,omitempty" json:"checksum,omitempty"`
-	Dockers         []Docker          `yaml:"dockers,omitempty" json:"dockers,omitempty"`
-	DockerManifests []DockerManifest  `yaml:"docker_manifests,omitempty" json:"docker_manifests,omitempty"`
-	Artifactories   []Upload          `yaml:"artifactories,omitempty" json:"artifactories,omitempty"`
-	Uploads         []Upload          `yaml:"uploads,omitempty" json:"uploads,omitempty"`
-	Blobs           []Blob            `yaml:"blobs,omitempty" json:"blobs,omitempty"`
-	Publishers      []Publisher       `yaml:"publishers,omitempty" json:"publishers,omitempty"`
-	Changelog       Changelog         `yaml:"changelog,omitempty" json:"changelog,omitempty"`
-	Dist            string            `yaml:"dist,omitempty" json:"dist,omitempty"`
-	Signs           []Sign            `yaml:"signs,omitempty" json:"signs,omitempty"`
-	Notarize        Notarize          `yaml:"notarize,omitempty" json:"notarize,omitempty"`
-	DockerSigns     []Sign            `yaml:"docker_signs,omitempty" json:"docker_signs,omitempty"`
-	BinarySigns     []Sign            `yaml:"binary_signs,omitempty" json:"binary_signs,omitempty"`
-	EnvFiles        EnvFiles          `yaml:"env_files,omitempty" json:"env_files,omitempty"`
-	Before          Before            `yaml:"before,omitempty" json:"before,omitempty"`
-	Source          Source            `yaml:"source,omitempty" json:"source,omitempty"`
-	GoMod           GoMod             `yaml:"gomod,omitempty" json:"gomod,omitempty"`
-	Announce        Announce          `yaml:"announce,omitempty" json:"announce,omitempty"`
-	SBOMs           []SBOM            `yaml:"sboms,omitempty" json:"sboms,omitempty"`
-	Chocolateys     []Chocolatey      `yaml:"chocolateys,omitempty" json:"chocolateys,omitempty"`
-	Git             Git               `yaml:"git,omitempty" json:"git,omitempty"`
-	ReportSizes     bool              `yaml:"report_sizes,omitempty" json:"report_sizes,omitempty"`
-	Metadata        ProjectMetadata   `yaml:"metadata,omitempty" json:"metadata,omitempty"`
-=======
 	Version         int              `yaml:"version,omitempty" json:"version,omitempty" jsonschema:"enum=2,default=2"`
 	Pro             bool             `yaml:"pro,omitempty" json:"pro,omitempty"`
 	ProjectName     string           `yaml:"project_name,omitempty" json:"project_name,omitempty"`
@@ -1275,8 +1230,8 @@
 	Git             Git              `yaml:"git,omitempty" json:"git,omitempty"`
 	ReportSizes     bool             `yaml:"report_sizes,omitempty" json:"report_sizes,omitempty"`
 	Metadata        ProjectMetadata  `yaml:"metadata,omitempty" json:"metadata,omitempty"`
->>>>>>> a029881c
-
+
+	Makeselfs         []MakeselfPackage `yaml:"makeselfs,omitempty" json:"makeselfs,omitempty"`
 	UniversalBinaries []UniversalBinary `yaml:"universal_binaries,omitempty" json:"universal_binaries,omitempty"`
 	UPXs              []UPX             `yaml:"upx,omitempty" json:"upx,omitempty"`
 
