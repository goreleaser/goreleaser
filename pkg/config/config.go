// Package config contains the model and loader of the goreleaser configuration
// file.
package config

import (
	"io"
	"os"
	"strings"
	"time"

	"github.com/alecthomas/jsonschema"

	"github.com/apex/log"
	"github.com/goreleaser/nfpm/v2/files"
	yaml "gopkg.in/yaml.v2"
)

// GitHubURLs holds the URLs to be used when using github enterprise.
type GitHubURLs struct {
	API           string `yaml:"api,omitempty"`
	Upload        string `yaml:"upload,omitempty"`
	Download      string `yaml:"download,omitempty"`
	SkipTLSVerify bool   `yaml:"skip_tls_verify,omitempty"`
}

// GitLabURLs holds the URLs to be used when using gitlab ce/enterprise.
type GitLabURLs struct {
	API           string `yaml:"api,omitempty"`
	Download      string `yaml:"download,omitempty"`
	SkipTLSVerify bool   `yaml:"skip_tls_verify,omitempty"`
}

// GiteaURLs holds the URLs to be used when using gitea.
type GiteaURLs struct {
	API           string `yaml:"api,omitempty"`
	Download      string `yaml:"download,omitempty"`
	SkipTLSVerify bool   `yaml:"skip_tls_verify,omitempty"`
}

// Repo represents any kind of repo (github, gitlab, etc).
// to upload releases into.
type Repo struct {
	Owner string `yaml:"owner,omitempty"`
	Name  string `yaml:"name,omitempty"`
}

// String of the repo, e.g. owner/name.
func (r Repo) String() string {
	if r.Owner == "" && r.Name == "" {
		return ""
	}
	return r.Owner + "/" + r.Name
}

// RepoRef represents any kind of repo which may differ
// from the one we are building from and may therefore
// also require separate authentication
// e.g. Homebrew Tap, Scoop bucket.
type RepoRef struct {
	Owner  string `yaml:"owner,omitempty"`
	Name   string `yaml:"name,omitempty"`
	Token  string `yaml:"token,omitempty"`
	Branch string `yaml:"branch,omitempty"`
}

// HomebrewDependency represents Homebrew dependency.
type HomebrewDependency struct {
	Name string `yaml:"name,omitempty"`
	Type string `yaml:"type,omitempty"`
}

// type alias to prevent stack overflowing in the custom unmarshaler.
type homebrewDependency HomebrewDependency

// UnmarshalYAML is a custom unmarshaler that accept brew deps in both the old and new format.
func (a *HomebrewDependency) UnmarshalYAML(unmarshal func(interface{}) error) error {
	var str string
	if err := unmarshal(&str); err == nil {
		a.Name = str
		return nil
	}

	var dep homebrewDependency
	if err := unmarshal(&dep); err != nil {
		return err
	}

	a.Name = dep.Name
	a.Type = dep.Type

	return nil
}

func (a HomebrewDependency) JSONSchemaType() *jsonschema.Type {
	reflector := jsonschema.Reflector{
		ExpandedStruct: true,
	}
	schema := reflector.Reflect(&homebrewDependency{})
	return &jsonschema.Type{
		OneOf: []*jsonschema.Type{
			{
				Type: "string",
			},
			schema.Type,
		},
	}
}

// GoFish contains the gofish section.
type GoFish struct {
	Name                  string       `yaml:"name,omitempty"`
	Rig                   RepoRef      `yaml:"rig,omitempty"`
	CommitAuthor          CommitAuthor `yaml:"commit_author,omitempty"`
	CommitMessageTemplate string       `yaml:"commit_msg_template,omitempty"`
	Description           string       `yaml:"description,omitempty"`
	Homepage              string       `yaml:"homepage,omitempty"`
	License               string       `yaml:"license,omitempty"`
	SkipUpload            string       `yaml:"skip_upload,omitempty"`
	URLTemplate           string       `yaml:"url_template,omitempty"`
	IDs                   []string     `yaml:"ids,omitempty"`
	Goarm                 string       `yaml:"goarm,omitempty"`
}

// Homebrew contains the brew section.
type Homebrew struct {
	Name                  string               `yaml:"name,omitempty"`
	Tap                   RepoRef              `yaml:"tap,omitempty"`
	CommitAuthor          CommitAuthor         `yaml:"commit_author,omitempty"`
	CommitMessageTemplate string               `yaml:"commit_msg_template,omitempty"`
	Folder                string               `yaml:"folder,omitempty"`
	Caveats               string               `yaml:"caveats,omitempty"`
	Plist                 string               `yaml:"plist,omitempty"`
	Install               string               `yaml:"install,omitempty"`
	PostInstall           string               `yaml:"post_install,omitempty"`
	Dependencies          []HomebrewDependency `yaml:"dependencies,omitempty"`
	Test                  string               `yaml:"test,omitempty"`
	Conflicts             []string             `yaml:"conflicts,omitempty"`
	Description           string               `yaml:"description,omitempty"`
	Homepage              string               `yaml:"homepage,omitempty"`
	License               string               `yaml:"license,omitempty"`
	SkipUpload            string               `yaml:"skip_upload,omitempty"`
	DownloadStrategy      string               `yaml:"download_strategy,omitempty"`
	URLTemplate           string               `yaml:"url_template,omitempty"`
	CustomRequire         string               `yaml:"custom_require,omitempty"`
	CustomBlock           string               `yaml:"custom_block,omitempty"`
	IDs                   []string             `yaml:"ids,omitempty"`
	Goarm                 string               `yaml:"goarm,omitempty"`
}

// Scoop contains the scoop.sh section.
type Scoop struct {
	Name                  string       `yaml:"name,omitempty"`
	Bucket                RepoRef      `yaml:"bucket,omitempty"`
	Folder                string       `yaml:"folder,omitempty"`
	CommitAuthor          CommitAuthor `yaml:"commit_author,omitempty"`
	CommitMessageTemplate string       `yaml:"commit_msg_template,omitempty"`
	Homepage              string       `yaml:"homepage,omitempty"`
	Description           string       `yaml:"description,omitempty"`
	License               string       `yaml:"license,omitempty"`
	URLTemplate           string       `yaml:"url_template,omitempty"`
	Persist               []string     `yaml:"persist,omitempty"`
	SkipUpload            string       `yaml:"skip_upload,omitempty"`
	PreInstall            []string     `yaml:"pre_install,omitempty"`
	PostInstall           []string     `yaml:"post_install,omitempty"`
}

// CommitAuthor is the author of a Git commit.
type CommitAuthor struct {
	Name  string `yaml:"name,omitempty"`
	Email string `yaml:"email,omitempty"`
}

// BuildHooks define actions to run before and/or after something.
type BuildHooks struct { // renamed on pro
	Pre  string `yaml:"pre,omitempty"`
	Post string `yaml:"post,omitempty"`
}

// IgnoredBuild represents a build ignored by the user.
type IgnoredBuild struct {
	Goos, Goarch, Goarm, Gomips string
}

// StringArray is a wrapper for an array of strings.
type StringArray []string

// UnmarshalYAML is a custom unmarshaler that wraps strings in arrays.
func (a *StringArray) UnmarshalYAML(unmarshal func(interface{}) error) error {
	var strings []string
	if err := unmarshal(&strings); err != nil {
		var str string
		if err := unmarshal(&str); err != nil {
			return err
		}
		*a = []string{str}
	} else {
		*a = strings
	}
	return nil
}

func (a StringArray) JSONSchemaType() *jsonschema.Type {
	return &jsonschema.Type{
		OneOf: []*jsonschema.Type{{
			Type: "string",
		}, {
			Type: "array",
			Items: &jsonschema.Type{
				Type: "string",
			},
		}},
	}
}

// FlagArray is a wrapper for an array of strings.
type FlagArray []string

// UnmarshalYAML is a custom unmarshaler that wraps strings in arrays.
func (a *FlagArray) UnmarshalYAML(unmarshal func(interface{}) error) error {
	var flags []string
	if err := unmarshal(&flags); err != nil {
		var flagstr string
		if err := unmarshal(&flagstr); err != nil {
			return err
		}
		*a = strings.Fields(flagstr)
	} else {
		*a = flags
	}
	return nil
}

func (a FlagArray) JSONSchemaType() *jsonschema.Type {
	return &jsonschema.Type{
		OneOf: []*jsonschema.Type{{
			Type: "string",
		}, {
			Type: "array",
			Items: &jsonschema.Type{
				Type: "string",
			},
		}},
	}
}

// Build contains the build configuration section.
type Build struct {
	ID              string          `yaml:"id,omitempty"`
	Goos            []string        `yaml:"goos,omitempty"`
	Goarch          []string        `yaml:"goarch,omitempty"`
	Goarm           []string        `yaml:"goarm,omitempty"`
	Gomips          []string        `yaml:"gomips,omitempty"`
	Targets         []string        `yaml:"targets,omitempty"`
	Ignore          []IgnoredBuild  `yaml:"ignore,omitempty"`
	Dir             string          `yaml:"dir,omitempty"`
	Main            string          `yaml:"main,omitempty"`
	Ldflags         StringArray     `yaml:"ldflags,omitempty"`
	Tags            FlagArray       `yaml:"tags,omitempty"`
	Flags           FlagArray       `yaml:"flags,omitempty"`
	Binary          string          `yaml:"binary,omitempty"`
	Hooks           BuildHookConfig `yaml:"hooks,omitempty"`
	Env             []string        `yaml:"env,omitempty"`
	Builder         string          `yaml:"builder,omitempty"`
	Asmflags        StringArray     `yaml:"asmflags,omitempty"`
	Gcflags         StringArray     `yaml:"gcflags,omitempty"`
	ModTimestamp    string          `yaml:"mod_timestamp,omitempty"`
	Skip            bool            `yaml:"skip,omitempty"`
	GoBinary        string          `yaml:"gobinary,omitempty"`
	NoUniqueDistDir bool            `yaml:"no_unique_dist_dir,omitempty"`
	UnproxiedMain   string          `yaml:"-"` // used by gomod.proxy
	UnproxiedDir    string          `yaml:"-"` // used by gomod.proxy
}

type BuildHookConfig struct {
	Pre  Hooks `yaml:",omitempty"`
	Post Hooks `yaml:",omitempty"`
}

type Hooks []Hook

// UnmarshalYAML is a custom unmarshaler that allows simplified declaration of single command.
func (bhc *Hooks) UnmarshalYAML(unmarshal func(interface{}) error) error {
	var singleCmd string
	err := unmarshal(&singleCmd)
	if err == nil {
		*bhc = []Hook{{Cmd: singleCmd}}
		return nil
	}

	type t Hooks
	var hooks t
	if err := unmarshal(&hooks); err != nil {
		return err
	}
	*bhc = (Hooks)(hooks)
	return nil
}

func (bhc Hooks) JSONSchemaType() *jsonschema.Type {
	type t Hooks
	reflector := jsonschema.Reflector{
		ExpandedStruct: true,
	}
	schema := reflector.Reflect(&t{})
	return &jsonschema.Type{
		Items: &jsonschema.Type{
			OneOf: []*jsonschema.Type{
				{
					Type: "string",
				},
				schema.Type,
			},
		},
	}
}

type Hook struct {
	Dir string   `yaml:"dir,omitempty"`
	Cmd string   `yaml:"cmd,omitempty"`
	Env []string `yaml:"env,omitempty"`
}

// UnmarshalYAML is a custom unmarshaler that allows simplified declarations of commands as strings.
func (bh *Hook) UnmarshalYAML(unmarshal func(interface{}) error) error {
	var cmd string
	if err := unmarshal(&cmd); err != nil {
		type t Hook
		var hook t
		if err := unmarshal(&hook); err != nil {
			return err
		}
		*bh = (Hook)(hook)
		return nil
	}

	bh.Cmd = cmd
	return nil
}

func (bh Hook) JSONSchemaType() *jsonschema.Type {
	type t Hook
	reflector := jsonschema.Reflector{
		ExpandedStruct: true,
	}
	schema := reflector.Reflect(&t{})
	return &jsonschema.Type{
		OneOf: []*jsonschema.Type{
			{
				Type: "string",
			},
			schema.Type,
		},
	}
}

// FormatOverride is used to specify a custom format for a specific GOOS.
type FormatOverride struct {
	Goos   string `yaml:"goos,omitempty"`
	Format string `yaml:"format,omitempty"`
}

// File is a file inside an archive.
type File struct {
	Source      string   `yaml:"src,omitempty"`
	Destination string   `yaml:"dst,omitempty"`
	StripParent bool     `yaml:"strip_parent,omitempty"`
	Info        FileInfo `yaml:"info,omitempty"`
}

// FileInfo is the file info of a file.
type FileInfo struct {
	Owner string      `yaml:"owner,omitempty"`
	Group string      `yaml:"group"`
	Mode  os.FileMode `yaml:"mode,omitempty"`
	MTime time.Time   `yaml:"mtime,omitempty"`
}

// type alias to prevent stack overflow
type fileAlias File

// UnmarshalYAML is a custom unmarshaler that wraps strings in arrays.
func (f *File) UnmarshalYAML(unmarshal func(interface{}) error) error {
	var str string
	if err := unmarshal(&str); err == nil {
		*f = File{Source: str}
		return nil
	}

	var file fileAlias
	if err := unmarshal(&file); err != nil {
		return err
	}
	*f = File(file)
	return nil
}

func (f File) JSONSchemaType() *jsonschema.Type {
	type t File
	reflector := jsonschema.Reflector{
		ExpandedStruct: true,
	}
	schema := reflector.Reflect(&t{})
	// jsonschema would just refer to FileInfo in the definition. It doesn't get included there, as we override the
	// generated schema with JSONSchemaType here. So we need to include it directly in the schema of File.
	schema.Properties.Set("info", reflector.Reflect(&FileInfo{}).Type)
	return &jsonschema.Type{
		OneOf: []*jsonschema.Type{
			{
				Type: "string",
			},
			schema.Type,
		},
	}
}

// UniversalBinary setups macos universal binaries.
type UniversalBinary struct {
	ID           string `yaml:"id,omitempty"`
	NameTemplate string `yaml:"name_template,omitempty"`
	Replace      bool   `yaml:"replace,omitempty"`
}

// Archive config used for the archive.
type Archive struct {
	ID                        string            `yaml:"id,omitempty"`
	Builds                    []string          `yaml:"builds,omitempty"`
	NameTemplate              string            `yaml:"name_template,omitempty"`
	Replacements              map[string]string `yaml:"replacements,omitempty"`
	Format                    string            `yaml:"format,omitempty"`
	FormatOverrides           []FormatOverride  `yaml:"format_overrides,omitempty"`
	WrapInDirectory           string            `yaml:"wrap_in_directory,omitempty"`
	Files                     []File            `yaml:"files,omitempty"`
	AllowDifferentBinaryCount bool              `yaml:"allow_different_binary_count,omitempty"`
}

// Release config used for the GitHub/GitLab release.
type Release struct {
	GitHub                 Repo        `yaml:"github,omitempty"`
	GitLab                 Repo        `yaml:"gitlab,omitempty"`
	Gitea                  Repo        `yaml:"gitea,omitempty"`
	Draft                  bool        `yaml:"draft,omitempty"`
	Disable                bool        `yaml:"disable,omitempty"`
	Prerelease             string      `yaml:"prerelease,omitempty"`
	NameTemplate           string      `yaml:"name_template,omitempty"`
	IDs                    []string    `yaml:"ids,omitempty"`
	ExtraFiles             []ExtraFile `yaml:"extra_files,omitempty"`
	DiscussionCategoryName string      `yaml:"discussion_category_name,omitempty"`
	Header                 string      `yaml:"header,omitempty"`
	Footer                 string      `yaml:"footer,omitempty"`
}

// Milestone config used for VCS milestone.
type Milestone struct {
	Repo         Repo   `yaml:"repo,omitempty"`
	Close        bool   `yaml:"close,omitempty"`
	FailOnError  bool   `yaml:"fail_on_error,omitempty"`
	NameTemplate string `yaml:"name_template,omitempty"`
}

// ExtraFile on a release.
type ExtraFile struct {
	Glob string `yaml:"glob,omitempty"`
}

// NFPM config.
type NFPM struct {
	NFPMOverridables `yaml:",inline"`
	Overrides        map[string]NFPMOverridables `yaml:"overrides,omitempty"`

	ID          string   `yaml:"id,omitempty"`
	Builds      []string `yaml:"builds,omitempty"`
	Formats     []string `yaml:"formats,omitempty"`
	Section     string   `yaml:"section,omitempty"`
	Priority    string   `yaml:"priority,omitempty"`
	Vendor      string   `yaml:"vendor,omitempty"`
	Homepage    string   `yaml:"homepage,omitempty"`
	Maintainer  string   `yaml:"maintainer,omitempty"`
	Description string   `yaml:"description,omitempty"`
	License     string   `yaml:"license,omitempty"`
	Bindir      string   `yaml:"bindir,omitempty"`
	Meta        bool     `yaml:"meta,omitempty"` // make package without binaries - only deps
}

// NFPMScripts is used to specify maintainer scripts.
type NFPMScripts struct {
	PreInstall  string `yaml:"preinstall,omitempty"`
	PostInstall string `yaml:"postinstall,omitempty"`
	PreRemove   string `yaml:"preremove,omitempty"`
	PostRemove  string `yaml:"postremove,omitempty"`
}

type NFPMRPMSignature struct {
	// PGP secret key, can be ASCII-armored
	KeyFile       string `yaml:"key_file,omitempty"`
	KeyPassphrase string `yaml:"-"` // populated from environment variable
}

// NFPMRPMScripts represents scripts only available on RPM packages.
type NFPMRPMScripts struct {
	PreTrans  string `yaml:"pretrans,omitempty"`
	PostTrans string `yaml:"posttrans,omitempty"`
}

// NFPMRPM is custom configs that are only available on RPM packages.
type NFPMRPM struct {
	Summary     string           `yaml:"summary,omitempty"`
	Group       string           `yaml:"group,omitempty"`
	Compression string           `yaml:"compression,omitempty"`
	Signature   NFPMRPMSignature `yaml:"signature,omitempty"`
	Scripts     NFPMRPMScripts   `yaml:"scripts,omitempty"`
}

// NFPMDebScripts is scripts only available on deb packages.
type NFPMDebScripts struct {
	Rules     string `yaml:"rules,omitempty"`
	Templates string `yaml:"templates,omitempty"`
}

// NFPMDebTriggers contains triggers only available for deb packages.
// https://wiki.debian.org/DpkgTriggers
// https://man7.org/linux/man-pages/man5/deb-triggers.5.html
type NFPMDebTriggers struct {
	Interest        []string `yaml:"interest,omitempty"`
	InterestAwait   []string `yaml:"interest_await,omitempty"`
	InterestNoAwait []string `yaml:"interest_noawait,omitempty"`
	Activate        []string `yaml:"activate,omitempty"`
	ActivateAwait   []string `yaml:"activate_await,omitempty"`
	ActivateNoAwait []string `yaml:"activate_noawait,omitempty"`
}

// NFPMDebSignature contains config for signing deb packages created by nfpm.
type NFPMDebSignature struct {
	// PGP secret key, can be ASCII-armored
	KeyFile       string `yaml:"key_file,omitempty"`
	KeyPassphrase string `yaml:"-"` // populated from environment variable
	// origin, maint or archive (defaults to origin)
	Type string `yaml:"type,omitempty"`
}

// NFPMDeb is custom configs that are only available on deb packages.
type NFPMDeb struct {
	Scripts   NFPMDebScripts   `yaml:"scripts,omitempty"`
	Triggers  NFPMDebTriggers  `yaml:"triggers,omitempty"`
	Breaks    []string         `yaml:"breaks,omitempty"`
	Signature NFPMDebSignature `yaml:"signature,omitempty"`
}

type NFPMAPKScripts struct {
	PreUpgrade  string `yaml:"preupgrade,omitempty"`
	PostUpgrade string `yaml:"postupgrade,omitempty"`
}

// NFPMAPKSignature contains config for signing apk packages created by nfpm.
type NFPMAPKSignature struct {
	// RSA private key in PEM format
	KeyFile       string `yaml:"key_file,omitempty"`
	KeyPassphrase string `yaml:"-"` // populated from environment variable
	// defaults to <maintainer email>.rsa.pub
	KeyName string `yaml:"key_name,omitempty"`
}

// NFPMAPK is custom config only available on apk packages.
type NFPMAPK struct {
	Scripts   NFPMAPKScripts   `yaml:"scripts,omitempty"`
	Signature NFPMAPKSignature `yaml:"signature,omitempty"`
}

// NFPMOverridables is used to specify per package format settings.
type NFPMOverridables struct {
	FileNameTemplate string            `yaml:"file_name_template,omitempty"`
	PackageName      string            `yaml:"package_name,omitempty"`
	Epoch            string            `yaml:"epoch,omitempty"`
	Release          string            `yaml:"release,omitempty"`
	Prerelease       string            `yaml:"prerelease,omitempty"`
	VersionMetadata  string            `yaml:"version_metadata,omitempty"`
	Replacements     map[string]string `yaml:"replacements,omitempty"`
	Dependencies     []string          `yaml:"dependencies,omitempty"`
	Recommends       []string          `yaml:"recommends,omitempty"`
	Suggests         []string          `yaml:"suggests,omitempty"`
	Conflicts        []string          `yaml:"conflicts,omitempty"`
	Replaces         []string          `yaml:"replaces,omitempty"`
	EmptyFolders     []string          `yaml:"empty_folders,omitempty"`
	Contents         files.Contents    `yaml:"contents,omitempty"`
	Scripts          NFPMScripts       `yaml:"scripts,omitempty"`
	RPM              NFPMRPM           `yaml:"rpm,omitempty"`
	Deb              NFPMDeb           `yaml:"deb,omitempty"`
	APK              NFPMAPK           `yaml:"apk,omitempty"`
}

// Sign config.
type Sign struct {
	ID        string   `yaml:"id,omitempty"`
	Cmd       string   `yaml:"cmd,omitempty"`
	Args      []string `yaml:"args,omitempty"`
	Signature string   `yaml:"signature,omitempty"`
	Artifacts string   `yaml:"artifacts,omitempty"`
	IDs       []string `yaml:"ids,omitempty"`
	Stdin     *string  `yaml:"stdin,omitempty"`
	StdinFile string   `yaml:"stdin_file,omitempty"`
}

// SnapcraftAppMetadata for the binaries that will be in the snap package.
type SnapcraftAppMetadata struct {
	Plugs            []string
	Daemon           string
	Args             string
	Completer        string `yaml:"completer,omitempty"`
	Command          string `yaml:"command"`
	RestartCondition string `yaml:"restart_condition,omitempty"`
}

type SnapcraftLayoutMetadata struct {
	Symlink  string `yaml:"symlink,omitempty"`
	Bind     string `yaml:"bind,omitempty"`
	BindFile string `yaml:"bind_file,omitempty"`
	Type     string `yaml:"type,omitempty"`
}

// Snapcraft config.
type Snapcraft struct {
	NameTemplate string            `yaml:"name_template,omitempty"`
	Replacements map[string]string `yaml:"replacements,omitempty"`
	Publish      bool              `yaml:"publish,omitempty"`

	ID               string                             `yaml:"id,omitempty"`
	Builds           []string                           `yaml:"builds,omitempty"`
	Name             string                             `yaml:"name,omitempty"`
	Summary          string                             `yaml:"summary,omitempty"`
	Description      string                             `yaml:"description,omitempty"`
	Base             string                             `yaml:"base,omitempty"`
	License          string                             `yaml:"license,omitempty"`
	Grade            string                             `yaml:"grade,omitempty"`
	ChannelTemplates []string                           `yaml:"channel_templates,omitempty"`
	Confinement      string                             `yaml:"confinement,omitempty"`
	Layout           map[string]SnapcraftLayoutMetadata `yaml:"layout,omitempty"`
	Apps             map[string]SnapcraftAppMetadata    `yaml:"apps,omitempty"`
	Plugs            map[string]interface{}             `yaml:",omitempty"`

	Files []SnapcraftExtraFiles `yaml:"extra_files,omitempty"`
}

// SnapcraftExtraFiles config.
type SnapcraftExtraFiles struct {
	Source      string `yaml:"source"`
	Destination string `yaml:"destination,omitempty"`
	Mode        uint32 `yaml:"mode,omitempty"`
}

// Snapshot config.
type Snapshot struct {
	NameTemplate string `yaml:"name_template,omitempty"`
}

// Checksum config.
type Checksum struct {
	NameTemplate string      `yaml:"name_template,omitempty"`
	Algorithm    string      `yaml:"algorithm,omitempty"`
	IDs          []string    `yaml:"ids,omitempty"`
	Disable      bool        `yaml:"disable,omitempty"`
	ExtraFiles   []ExtraFile `yaml:"extra_files,omitempty"`
}

// Docker image config.
type Docker struct {
	ID                 string   `yaml:"id,omitempty"`
	IDs                []string `yaml:"ids,omitempty"`
	Goos               string   `yaml:"goos,omitempty"`
	Goarch             string   `yaml:"goarch,omitempty"`
	Goarm              string   `yaml:"goarm,omitempty"`
	Dockerfile         string   `yaml:"dockerfile,omitempty"`
	ImageTemplates     []string `yaml:"image_templates,omitempty"`
	SkipPush           string   `yaml:"skip_push,omitempty"`
	Files              []string `yaml:"extra_files,omitempty"`
	BuildFlagTemplates []string `yaml:"build_flag_templates,omitempty"`
	PushFlags          []string `yaml:"push_flags,omitempty"`
	Buildx             bool     `yaml:"use_buildx,omitempty"` // deprecated: use Use instead
	Use                string   `yaml:"use,omitempty"`
}

// DockerManifest config.
type DockerManifest struct {
	ID             string   `yaml:"id,omitempty"`
	NameTemplate   string   `yaml:"name_template,omitempty"`
	SkipPush       string   `yaml:"skip_push,omitempty"`
	ImageTemplates []string `yaml:"image_templates,omitempty"`
	CreateFlags    []string `yaml:"create_flags,omitempty"`
	PushFlags      []string `yaml:"push_flags,omitempty"`
	Use            string   `yaml:"use,omitempty"`
}

// Filters config.
type Filters struct {
	Exclude []string `yaml:"exclude,omitempty"`
}

// Changelog Config.
type Changelog struct {
	Filters Filters `yaml:"filters,omitempty"`
	Sort    string  `yaml:"sort,omitempty"`
	Skip    bool    `yaml:"skip,omitempty"` // TODO(caarlos0): rename to Disable to match other pipes
	Use     string  `yaml:"use,omitempty"`
}

// EnvFiles holds paths to files that contains environment variables
// values like the github token for example.
type EnvFiles struct {
	GitHubToken string `yaml:"github_token,omitempty"`
	GitLabToken string `yaml:"gitlab_token,omitempty"`
	GiteaToken  string `yaml:"gitea_token,omitempty"`
}

// Before config.
type Before struct {
	Hooks []string `yaml:"hooks,omitempty"`
}

// Blob contains config for GO CDK blob.
type Blob struct {
	Bucket     string      `yaml:"bucket,omitempty"`
	Provider   string      `yaml:"provider,omitempty"`
	Region     string      `yaml:"region,omitempty"`
	DisableSSL bool        `yaml:"disableSSL,omitempty"`
	Folder     string      `yaml:"folder,omitempty"`
	KMSKey     string      `yaml:"kmskey,omitempty"`
	IDs        []string    `yaml:"ids,omitempty"`
	Endpoint   string      `yaml:"endpoint,omitempty"` // used for minio for example
	ExtraFiles []ExtraFile `yaml:"extra_files,omitempty"`
}

// Upload configuration.
type Upload struct {
	Name               string            `yaml:"name,omitempty"`
	IDs                []string          `yaml:"ids,omitempty"`
	Target             string            `yaml:"target,omitempty"`
	Username           string            `yaml:"username,omitempty"`
	Mode               string            `yaml:"mode,omitempty"`
	Method             string            `yaml:"method,omitempty"`
	ChecksumHeader     string            `yaml:"checksum_header,omitempty"`
	TrustedCerts       string            `yaml:"trusted_certificates,omitempty"`
	Checksum           bool              `yaml:"checksum,omitempty"`
	Signature          bool              `yaml:"signature,omitempty"`
	CustomArtifactName bool              `yaml:"custom_artifact_name,omitempty"`
	CustomHeaders      map[string]string `yaml:"custom_headers,omitempty"`
}

// Publisher configuration.
type Publisher struct {
	Name      string   `yaml:"name,omitempty"`
	IDs       []string `yaml:"ids,omitempty"`
	Checksum  bool     `yaml:"checksum,omitempty"`
	Signature bool     `yaml:"signature,omitempty"`
	Dir       string   `yaml:"dir,omitempty"`
	Cmd       string   `yaml:"cmd,omitempty"`
	Env       []string `yaml:"env,omitempty"`
}

// Source configuration.
type Source struct {
	NameTemplate   string `yaml:"name_template,omitempty"`
	Format         string `yaml:"format,omitempty"`
	Enabled        bool   `yaml:"enabled,omitempty"`
	PrefixTemplate string `yaml:"prefix_template,omitempty"`
}

// Project includes all project configuration.
type Project struct {
	ProjectName     string           `yaml:"project_name,omitempty"`
	Env             []string         `yaml:"env,omitempty"`
	Release         Release          `yaml:"release,omitempty"`
	Milestones      []Milestone      `yaml:"milestones,omitempty"`
	Brews           []Homebrew       `yaml:"brews,omitempty"`
	Rigs            []GoFish         `yaml:"rigs,omitempty"`
	Scoop           Scoop            `yaml:"scoop,omitempty"`
	Builds          []Build          `yaml:"builds,omitempty"`
	Archives        []Archive        `yaml:"archives,omitempty"`
	NFPMs           []NFPM           `yaml:"nfpms,omitempty"`
	Snapcrafts      []Snapcraft      `yaml:"snapcrafts,omitempty"`
	Snapshot        Snapshot         `yaml:"snapshot,omitempty"`
	Checksum        Checksum         `yaml:"checksum,omitempty"`
	Dockers         []Docker         `yaml:"dockers,omitempty"`
	DockerManifests []DockerManifest `yaml:"docker_manifests,omitempty"`
	Artifactories   []Upload         `yaml:"artifactories,omitempty"`
	Uploads         []Upload         `yaml:"uploads,omitempty"`
	Blobs           []Blob           `yaml:"blobs,omitempty"`
	Publishers      []Publisher      `yaml:"publishers,omitempty"`
	Changelog       Changelog        `yaml:"changelog,omitempty"`
	Dist            string           `yaml:"dist,omitempty"`
	Signs           []Sign           `yaml:"signs,omitempty"`
	DockerSigns     []Sign           `yaml:"docker_signs,omitempty"`
	EnvFiles        EnvFiles         `yaml:"env_files,omitempty"`
	Before          Before           `yaml:"before,omitempty"`
	Source          Source           `yaml:"source,omitempty"`
	GoMod           GoMod            `yaml:"gomod,omitempty"`
	Announce        Announce         `yaml:"announce,omitempty"`

	UniversalBinaries []UniversalBinary `yaml:"universal_binaries,omitempty"`

	// this is a hack ¯\_(ツ)_/¯
	SingleBuild Build `yaml:"build,omitempty"`

	// should be set if using github enterprise
	GitHubURLs GitHubURLs `yaml:"github_urls,omitempty"`

	// should be set if using a private gitlab
	GitLabURLs GitLabURLs `yaml:"gitlab_urls,omitempty"`

	// should be set if using Gitea
	GiteaURLs GiteaURLs `yaml:"gitea_urls,omitempty"`
}

type GoMod struct {
	Proxy    bool     `yaml:"proxy,omitempty"`
	Env      []string `yaml:"env,omitempty"`
	GoBinary string   `yaml:"gobinary,omitempty"`
}

type Announce struct {
	Skip       string     `yaml:"skip,omitempty"`
	Twitter    Twitter    `yaml:"twitter,omitempty"`
	Reddit     Reddit     `yaml:"reddit,omitempty"`
	Slack      Slack      `yaml:"slack,omitempty"`
	Discord    Discord    `yaml:"discord,omitempty"`
	Teams      Teams      `yaml:"teams,omitempty"`
	SMTP       SMTP       `yaml:"smtp,omitempty"`
	Mattermost Mattermost `yaml:"mattermost,omitempty"`
<<<<<<< HEAD
	LinkedIn   LinkedIn   `yaml:"linkedin,omitempty"`
=======
	Telegram   Telegram   `yaml:"telegram,omitempty"`
>>>>>>> cf73ede9
}

type Twitter struct {
	Enabled         bool   `yaml:"enabled,omitempty"`
	MessageTemplate string `yaml:"message_template,omitempty"`
}

type Reddit struct {
	Enabled       bool   `yaml:"enabled,omitempty"`
	ApplicationID string `yaml:"application_id,omitempty"`
	Username      string `yaml:"username,omitempty"`
	TitleTemplate string `yaml:"title_template,omitempty"`
	URLTemplate   string `yaml:"url_template,omitempty"`
	Sub           string `yaml:"sub,omitempty"`
}

type Slack struct {
	Enabled         bool   `yaml:"enabled,omitempty"`
	MessageTemplate string `yaml:"message_template,omitempty"`
	Channel         string `yaml:"channel,omitempty"`
	Username        string `yaml:"username,omitempty"`
	IconEmoji       string `yaml:"icon_emoji,omitempty"`
	IconURL         string `yaml:"icon_url,omitempty"`
}

type Discord struct {
	Enabled         bool   `yaml:"enabled,omitempty"`
	MessageTemplate string `yaml:"message_template,omitempty"`
	Author          string `yaml:"author,omitempty"`
	Color           string `yaml:"color,omitempty"`
	IconURL         string `yaml:"icon_url,omitempty"`
}

type Teams struct {
	Enabled         bool   `yaml:"enabled,omitempty"`
	TitleTemplate   string `yaml:"title_template,omitempty"`
	MessageTemplate string `yaml:"message_template,omitempty"`
	Color           string `yaml:"color,omitempty"`
	IconURL         string `yaml:"icon_url,omitempty"`
}

type Mattermost struct {
	Enabled         bool   `yaml:"enabled,omitempty"`
	MessageTemplate string `yaml:"message_template,omitempty"`
	TitleTemplate   string `yaml:"title_template,omitempty"`
	Color           string `yaml:"color,omitempty"`
	Channel         string `yaml:"channel,omitempty"`
	Username        string `yaml:"username,omitempty"`
	IconEmoji       string `yaml:"icon_emoji,omitempty"`
	IconURL         string `yaml:"icon_url,omitempty"`
}

type SMTP struct {
	Enabled            bool     `yaml:"enabled,omitempty"`
	Host               string   `yaml:"host,omitempty"`
	Port               int      `yaml:"port,omitempty"`
	Username           string   `yaml:"username,omitempty"`
	From               string   `yaml:"from,omitempty"`
	To                 []string `yaml:"to,omitempty"`
	SubjectTemplate    string   `yaml:"subject_template,omitempty"`
	BodyTemplate       string   `yaml:"body_template,omitempty"`
	InsecureSkipVerify bool     `yaml:"insecure_skip_verify,omitempty"`
}

<<<<<<< HEAD
type LinkedIn struct {
	Enabled         bool   `yaml:"enabled,omitempty"`
	MessageTemplate string `yaml:"message_template,omitempty"`
=======
type Telegram struct {
	Enabled         bool   `yaml:"enabled,omitempty"`
	MessageTemplate string `yaml:"message_template,omitempty"`
	ChatID          int64  `yaml:"chat_id,omitempty"`
>>>>>>> cf73ede9
}

// Load config file.
func Load(file string) (config Project, err error) {
	f, err := os.Open(file) // #nosec
	if err != nil {
		return
	}
	defer f.Close()
	log.WithField("file", file).Info("loading config file")
	return LoadReader(f)
}

// LoadReader config via io.Reader.
func LoadReader(fd io.Reader) (config Project, err error) {
	data, err := io.ReadAll(fd)
	if err != nil {
		return config, err
	}
	err = yaml.UnmarshalStrict(data, &config)
	log.WithField("config", config).Debug("loaded config file")
	return config, err
}<|MERGE_RESOLUTION|>--- conflicted
+++ resolved
@@ -823,11 +823,8 @@
 	Teams      Teams      `yaml:"teams,omitempty"`
 	SMTP       SMTP       `yaml:"smtp,omitempty"`
 	Mattermost Mattermost `yaml:"mattermost,omitempty"`
-<<<<<<< HEAD
 	LinkedIn   LinkedIn   `yaml:"linkedin,omitempty"`
-=======
 	Telegram   Telegram   `yaml:"telegram,omitempty"`
->>>>>>> cf73ede9
 }
 
 type Twitter struct {
@@ -892,16 +889,15 @@
 	InsecureSkipVerify bool     `yaml:"insecure_skip_verify,omitempty"`
 }
 
-<<<<<<< HEAD
 type LinkedIn struct {
 	Enabled         bool   `yaml:"enabled,omitempty"`
 	MessageTemplate string `yaml:"message_template,omitempty"`
-=======
+}
+
 type Telegram struct {
 	Enabled         bool   `yaml:"enabled,omitempty"`
 	MessageTemplate string `yaml:"message_template,omitempty"`
 	ChatID          int64  `yaml:"chat_id,omitempty"`
->>>>>>> cf73ede9
 }
 
 // Load config file.
