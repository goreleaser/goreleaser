--- conflicted
+++ resolved
@@ -481,11 +481,7 @@
 	Main            string          `yaml:"main,omitempty" json:"main,omitempty"`
 	Binary          string          `yaml:"binary,omitempty" json:"binary,omitempty"`
 	Hooks           BuildHookConfig `yaml:"hooks,omitempty" json:"hooks,omitempty"`
-<<<<<<< HEAD
-	Builder         string          `yaml:"builder,omitempty" json:"builder,omitempty" jsonschema:"enum=,enum=go,enum=rust,enum=zig,enum=bun,enum=deno,enum=node"`
-=======
-	Builder         string          `yaml:"builder,omitempty" json:"builder,omitempty" jsonschema:"enum=,enum=go,enum=rust,enum=zig,enum=bun,enum=deno,enum=uv,enum=poetry"`
->>>>>>> 8d8a28af
+	Builder         string          `yaml:"builder,omitempty" json:"builder,omitempty" jsonschema:"enum=,enum=go,enum=rust,enum=zig,enum=bun,enum=deno,enum=node,enum=uv,enum=poetry"`
 	ModTimestamp    string          `yaml:"mod_timestamp,omitempty" json:"mod_timestamp,omitempty"`
 	Skip            string          `yaml:"skip,omitempty" json:"skip,omitempty" jsonschema:"oneof_type=string;boolean"`
 	GoBinary        string          `yaml:"gobinary,omitempty" json:"gobinary,omitempty"` // Deprecated: use [Build.Tool] instead.
