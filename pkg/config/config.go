// Package config contains the model and loader of the goreleaser configuration
// file.
package config

import (
	"encoding/json"
	"fmt"
	"io"
	"os"
	"strings"
	"time"

	"github.com/caarlos0/log"
	"github.com/goreleaser/goreleaser/internal/yaml"
	"github.com/goreleaser/nfpm/v2/files"
	"github.com/invopop/jsonschema"
)

// GitHubURLs holds the URLs to be used when using github enterprise.
type GitHubURLs struct {
	API           string `yaml:"api,omitempty" json:"api,omitempty"`
	Upload        string `yaml:"upload,omitempty" json:"upload,omitempty"`
	Download      string `yaml:"download,omitempty" json:"download,omitempty"`
	SkipTLSVerify bool   `yaml:"skip_tls_verify,omitempty" json:"skip_tls_verify,omitempty"`
}

// GitLabURLs holds the URLs to be used when using gitlab ce/enterprise.
type GitLabURLs struct {
	API                string `yaml:"api,omitempty" json:"api,omitempty"`
	Download           string `yaml:"download,omitempty" json:"download,omitempty"`
	SkipTLSVerify      bool   `yaml:"skip_tls_verify,omitempty" json:"skip_tls_verify,omitempty"`
	UsePackageRegistry bool   `yaml:"use_package_registry,omitempty" json:"use_package_registry,omitempty"`
}

// GiteaURLs holds the URLs to be used when using gitea.
type GiteaURLs struct {
	API           string `yaml:"api,omitempty" json:"api,omitempty"`
	Download      string `yaml:"download,omitempty" json:"download,omitempty"`
	SkipTLSVerify bool   `yaml:"skip_tls_verify,omitempty" json:"skip_tls_verify,omitempty"`
}

// Repo represents any kind of repo (github, gitlab, etc).
// to upload releases into.
type Repo struct {
	Owner  string `yaml:"owner,omitempty" json:"owner,omitempty"`
	Name   string `yaml:"name,omitempty" json:"name,omitempty"`
	RawURL string `yaml:"-" json:"-"`
}

// String of the repo, e.g. owner/name.
func (r Repo) String() string {
	if r.isSCM() {
		return r.Owner + "/" + r.Name
	}
	return r.Owner
}

// CheckSCM returns an error if the given url is not a valid scm url.
func (r Repo) CheckSCM() error {
	if r.isSCM() {
		return nil
	}
	return fmt.Errorf("invalid scm url: %s", r.RawURL)
}

// isSCM returns true if the repo has both an owner and name.
func (r Repo) isSCM() bool {
	return r.Owner != "" && r.Name != ""
}

// RepoRef represents any kind of repo which may differ
// from the one we are building from and may therefore
// also require separate authentication
// e.g. Homebrew Tap, Scoop bucket.
type RepoRef struct {
	Owner  string `yaml:"owner,omitempty" json:"owner,omitempty"`
	Name   string `yaml:"name,omitempty" json:"name,omitempty"`
	Token  string `yaml:"token,omitempty" json:"token,omitempty"`
	Branch string `yaml:"branch,omitempty" json:"branch,omitempty"`
}

// HomebrewDependency represents Homebrew dependency.
type HomebrewDependency struct {
	Name string `yaml:"name,omitempty" json:"name,omitempty"`
	Type string `yaml:"type,omitempty" json:"type,omitempty"`
}

// type alias to prevent stack overflowing in the custom unmarshaler.
type homebrewDependency HomebrewDependency

// UnmarshalYAML is a custom unmarshaler that accept brew deps in both the old and new format.
func (a *HomebrewDependency) UnmarshalYAML(unmarshal func(interface{}) error) error {
	var str string
	if err := unmarshal(&str); err == nil {
		a.Name = str
		return nil
	}

	var dep homebrewDependency
	if err := unmarshal(&dep); err != nil {
		return err
	}

	a.Name = dep.Name
	a.Type = dep.Type

	return nil
}

func (a HomebrewDependency) JSONSchema() *jsonschema.Schema {
	reflector := jsonschema.Reflector{
		ExpandedStruct: true,
	}
	schema := reflector.Reflect(&homebrewDependency{})
	return &jsonschema.Schema{
		OneOf: []*jsonschema.Schema{
			{
				Type: "string",
			},
			schema,
		},
	}
}

type AUR struct {
	Name                  string       `yaml:"name,omitempty" json:"name,omitempty"`
	IDs                   []string     `yaml:"ids,omitempty" json:"ids,omitempty"`
	CommitAuthor          CommitAuthor `yaml:"commit_author,omitempty" json:"commit_author,omitempty"`
	CommitMessageTemplate string       `yaml:"commit_msg_template,omitempty" json:"commit_msg_template,omitempty"`
	Description           string       `yaml:"description,omitempty" json:"description,omitempty"`
	Homepage              string       `yaml:"homepage,omitempty" json:"homepage,omitempty"`
	License               string       `yaml:"license,omitempty" json:"license,omitempty"`
	SkipUpload            string       `yaml:"skip_upload,omitempty" json:"skip_upload,omitempty"`
	URLTemplate           string       `yaml:"url_template,omitempty" json:"url_template,omitempty"`
	Maintainers           []string     `yaml:"maintainers,omitempty" json:"maintainers,omitempty"`
	Contributors          []string     `yaml:"contributors,omitempty" json:"contributors,omitempty"`
	Provides              []string     `yaml:"provides,omitempty" json:"provides,omitempty"`
	Conflicts             []string     `yaml:"conflicts,omitempty" json:"conflicts,omitempty"`
	Depends               []string     `yaml:"depends,omitempty" json:"depends,omitempty"`
	OptDepends            []string     `yaml:"optdepends,omitempty" json:"optdepends,omitempty"`
	Rel                   string       `yaml:"rel,omitempty" json:"rel,omitempty"`
	Package               string       `yaml:"package,omitempty" json:"package,omitempty"`
	GitURL                string       `yaml:"git_url,omitempty" json:"git_url,omitempty"`
	GitSSHCommand         string       `yaml:"git_ssh_command,omitempty" json:"git_ssh_command,omitempty"`
	PrivateKey            string       `yaml:"private_key,omitempty" json:"private_key,omitempty"`
	Goamd64               string       `yaml:"goamd64,omitempty" json:"goamd64,omitempty"`
}

// GoFish contains the gofish section.
type GoFish struct {
	Name                  string       `yaml:"name,omitempty" json:"name,omitempty"`
	Rig                   RepoRef      `yaml:"rig,omitempty" json:"rig,omitempty"`
	CommitAuthor          CommitAuthor `yaml:"commit_author,omitempty" json:"commit_author,omitempty"`
	CommitMessageTemplate string       `yaml:"commit_msg_template,omitempty" json:"commit_msg_template,omitempty"`
	Description           string       `yaml:"description,omitempty" json:"description,omitempty"`
	Homepage              string       `yaml:"homepage,omitempty" json:"homepage,omitempty"`
	License               string       `yaml:"license,omitempty" json:"license,omitempty"`
	SkipUpload            string       `yaml:"skip_upload,omitempty" json:"skip_upload,omitempty"`
	URLTemplate           string       `yaml:"url_template,omitempty" json:"url_template,omitempty"`
	IDs                   []string     `yaml:"ids,omitempty" json:"ids,omitempty"`
	Goarm                 string       `yaml:"goarm,omitempty" json:"goarm,omitempty"`
} // deprecated

// Homebrew contains the brew section.
type Homebrew struct {
	Name                  string               `yaml:"name,omitempty" json:"name,omitempty"`
	Tap                   RepoRef              `yaml:"tap,omitempty" json:"tap,omitempty"`
	CommitAuthor          CommitAuthor         `yaml:"commit_author,omitempty" json:"commit_author,omitempty"`
	CommitMessageTemplate string               `yaml:"commit_msg_template,omitempty" json:"commit_msg_template,omitempty"`
	Folder                string               `yaml:"folder,omitempty" json:"folder,omitempty"`
	Caveats               string               `yaml:"caveats,omitempty" json:"caveats,omitempty"`
	Plist                 string               `yaml:"plist,omitempty" json:"plist,omitempty"`
	Install               string               `yaml:"install,omitempty" json:"install,omitempty"`
	PostInstall           string               `yaml:"post_install,omitempty" json:"post_install,omitempty"`
	Dependencies          []HomebrewDependency `yaml:"dependencies,omitempty" json:"dependencies,omitempty"`
	Test                  string               `yaml:"test,omitempty" json:"test,omitempty"`
	Conflicts             []string             `yaml:"conflicts,omitempty" json:"conflicts,omitempty"`
	Description           string               `yaml:"description,omitempty" json:"description,omitempty"`
	Homepage              string               `yaml:"homepage,omitempty" json:"homepage,omitempty"`
	License               string               `yaml:"license,omitempty" json:"license,omitempty"`
	SkipUpload            string               `yaml:"skip_upload,omitempty" json:"skip_upload,omitempty"`
	DownloadStrategy      string               `yaml:"download_strategy,omitempty" json:"download_strategy,omitempty"`
	URLTemplate           string               `yaml:"url_template,omitempty" json:"url_template,omitempty"`
	CustomRequire         string               `yaml:"custom_require,omitempty" json:"custom_require,omitempty"`
	CustomBlock           string               `yaml:"custom_block,omitempty" json:"custom_block,omitempty"`
	IDs                   []string             `yaml:"ids,omitempty" json:"ids,omitempty"`
	Goarm                 string               `yaml:"goarm,omitempty" json:"goarm,omitempty"`
	Goamd64               string               `yaml:"goamd64,omitempty" json:"goamd64,omitempty"`
	Service               string               `yaml:"service,omitempty" json:"service,omitempty"`
}

// Krew contains the krew section.
type Krew struct {
	IDs                   []string     `yaml:"ids,omitempty" json:"ids,omitempty"`
	Name                  string       `yaml:"name,omitempty" json:"name,omitempty"`
	Index                 RepoRef      `yaml:"index,omitempty" json:"index,omitempty"`
	CommitAuthor          CommitAuthor `yaml:"commit_author,omitempty" json:"commit_author,omitempty"`
	CommitMessageTemplate string       `yaml:"commit_msg_template,omitempty" json:"commit_msg_template,omitempty"`
	Caveats               string       `yaml:"caveats,omitempty" json:"caveats,omitempty"`
	ShortDescription      string       `yaml:"short_description,omitempty" json:"short_description,omitempty"`
	Description           string       `yaml:"description,omitempty" json:"description,omitempty"`
	Homepage              string       `yaml:"homepage,omitempty" json:"homepage,omitempty"`
	URLTemplate           string       `yaml:"url_template,omitempty" json:"url_template,omitempty"`
	Goarm                 string       `yaml:"goarm,omitempty" json:"goarm,omitempty"`
	Goamd64               string       `yaml:"goamd64,omitempty" json:"goamd64,omitempty"`
	SkipUpload            string       `yaml:"skip_upload,omitempty" json:"skip_upload,omitempty"`
}

// Scoop contains the scoop.sh section.
type Scoop struct {
	Name                  string       `yaml:"name,omitempty" json:"name,omitempty"`
	Bucket                RepoRef      `yaml:"bucket,omitempty" json:"bucket,omitempty"`
	Folder                string       `yaml:"folder,omitempty" json:"folder,omitempty"`
	CommitAuthor          CommitAuthor `yaml:"commit_author,omitempty" json:"commit_author,omitempty"`
	CommitMessageTemplate string       `yaml:"commit_msg_template,omitempty" json:"commit_msg_template,omitempty"`
	Homepage              string       `yaml:"homepage,omitempty" json:"homepage,omitempty"`
	Description           string       `yaml:"description,omitempty" json:"description,omitempty"`
	License               string       `yaml:"license,omitempty" json:"license,omitempty"`
	URLTemplate           string       `yaml:"url_template,omitempty" json:"url_template,omitempty"`
	Persist               []string     `yaml:"persist,omitempty" json:"persist,omitempty"`
	SkipUpload            string       `yaml:"skip_upload,omitempty" json:"skip_upload,omitempty"`
	PreInstall            []string     `yaml:"pre_install,omitempty" json:"pre_install,omitempty"`
	PostInstall           []string     `yaml:"post_install,omitempty" json:"post_install,omitempty"`
	Goamd64               string       `yaml:"goamd64,omitempty" json:"goamd64,omitempty"`
}

// CommitAuthor is the author of a Git commit.
type CommitAuthor struct {
	Name  string `yaml:"name,omitempty" json:"name,omitempty"`
	Email string `yaml:"email,omitempty" json:"email,omitempty"`
}

// BuildHooks define actions to run before and/or after something.
type BuildHooks struct { // renamed on pro
	Pre  string `yaml:"pre,omitempty" json:"pre,omitempty"`
	Post string `yaml:"post,omitempty" json:"post,omitempty"`
}

// IgnoredBuild represents a build ignored by the user.
type IgnoredBuild struct {
	Goos    string `yaml:"goos,omitempty" json:"goos,omitempty"`
	Goarch  string `yaml:"goarch,omitempty" json:"goarch,omitempty"`
	Goarm   string `yaml:"goarm,omitempty" json:"goarm,omitempty"`
	Gomips  string `yaml:"gomips,omitempty" json:"gomips,omitempty"`
	Goamd64 string `yaml:"goamd64,omitempty" json:"goamd64,omitempty"`
}

// StringArray is a wrapper for an array of strings.
type StringArray []string

// UnmarshalYAML is a custom unmarshaler that wraps strings in arrays.
func (a *StringArray) UnmarshalYAML(unmarshal func(interface{}) error) error {
	var strings []string
	if err := unmarshal(&strings); err != nil {
		var str string
		if err := unmarshal(&str); err != nil {
			return err
		}
		*a = []string{str}
	} else {
		*a = strings
	}
	return nil
}

func (a StringArray) JSONSchema() *jsonschema.Schema {
	return &jsonschema.Schema{
		OneOf: []*jsonschema.Schema{{
			Type: "string",
		}, {
			Type: "array",
			Items: &jsonschema.Schema{
				Type: "string",
			},
		}},
	}
}

// FlagArray is a wrapper for an array of strings.
type FlagArray []string

// UnmarshalYAML is a custom unmarshaler that wraps strings in arrays.
func (a *FlagArray) UnmarshalYAML(unmarshal func(interface{}) error) error {
	var flags []string
	if err := unmarshal(&flags); err != nil {
		var flagstr string
		if err := unmarshal(&flagstr); err != nil {
			return err
		}
		*a = strings.Fields(flagstr)
	} else {
		*a = flags
	}
	return nil
}

func (a FlagArray) JSONSchema() *jsonschema.Schema {
	return &jsonschema.Schema{
		OneOf: []*jsonschema.Schema{{
			Type: "string",
		}, {
			Type: "array",
			Items: &jsonschema.Schema{
				Type: "string",
			},
		}},
	}
}

// Build contains the build configuration section.
type Build struct {
	ID              string          `yaml:"id,omitempty" json:"id,omitempty"`
	Goos            []string        `yaml:"goos,omitempty" json:"goos,omitempty"`
	Goarch          []string        `yaml:"goarch,omitempty" json:"goarch,omitempty"`
	Goarm           []string        `yaml:"goarm,omitempty" json:"goarm,omitempty"`
	Gomips          []string        `yaml:"gomips,omitempty" json:"gomips,omitempty"`
	Goamd64         []string        `yaml:"goamd64,omitempty" json:"goamd64,omitempty"`
	Targets         []string        `yaml:"targets,omitempty" json:"targets,omitempty"`
	Ignore          []IgnoredBuild  `yaml:"ignore,omitempty" json:"ignore,omitempty"`
	Dir             string          `yaml:"dir,omitempty" json:"dir,omitempty"`
	Main            string          `yaml:"main,omitempty" json:"main,omitempty"`
	Binary          string          `yaml:"binary,omitempty" json:"binary,omitempty"`
	Hooks           BuildHookConfig `yaml:"hooks,omitempty" json:"hooks,omitempty"`
	Builder         string          `yaml:"builder,omitempty" json:"builder,omitempty"`
	ModTimestamp    string          `yaml:"mod_timestamp,omitempty" json:"mod_timestamp,omitempty"`
	Skip            bool            `yaml:"skip,omitempty" json:"skip,omitempty"`
	GoBinary        string          `yaml:"gobinary,omitempty" json:"gobinary,omitempty"`
	Command         string          `yaml:"command,omitempty" json:"command,omitempty"`
	NoUniqueDistDir bool            `yaml:"no_unique_dist_dir,omitempty" json:"no_unique_dist_dir,omitempty"`
	NoMainCheck     bool            `yaml:"no_main_check,omitempty" json:"no_main_check,omitempty"`
	UnproxiedMain   string          `yaml:"-" json:"-"` // used by gomod.proxy
	UnproxiedDir    string          `yaml:"-" json:"-"` // used by gomod.proxy

	BuildDetails          `yaml:",inline" json:",inline"` // nolint: tagliatelle
	BuildDetailsOverrides []BuildDetailsOverride          `yaml:"overrides,omitempty" json:"overrides,omitempty"`
}

type BuildDetailsOverride struct {
	Goos         string                          `yaml:"goos,omitempty" json:"goos,omitempty"`
	Goarch       string                          `yaml:"goarch,omitempty" json:"goarch,omitempty"`
	Goarm        string                          `yaml:"goarm,omitempty" json:"goarm,omitempty"`
	Gomips       string                          `yaml:"gomips,omitempty" json:"gomips,omitempty"`
	Goamd64      string                          `yaml:"goamd64,omitempty" json:"goamd64,omitempty"`
	BuildDetails `yaml:",inline" json:",inline"` // nolint: tagliatelle
}

type BuildDetails struct {
	Ldflags  StringArray `yaml:"ldflags,omitempty" json:"ldflags,omitempty"`
	Tags     FlagArray   `yaml:"tags,omitempty" json:"tags,omitempty"`
	Flags    FlagArray   `yaml:"flags,omitempty" json:"flags,omitempty"`
	Asmflags StringArray `yaml:"asmflags,omitempty" json:"asmflags,omitempty"`
	Gcflags  StringArray `yaml:"gcflags,omitempty" json:"gcflags,omitempty"`
	Env      []string    `yaml:"env,omitempty" json:"env,omitempty"`
}

type BuildHookConfig struct {
	Pre  Hooks `yaml:"pre,omitempty" json:"pre,omitempty"`
	Post Hooks `yaml:"post,omitempty" json:"post,omitempty"`
}

type Hooks []Hook

// UnmarshalYAML is a custom unmarshaler that allows simplified declaration of single command.
func (bhc *Hooks) UnmarshalYAML(unmarshal func(interface{}) error) error {
	var singleCmd string
	err := unmarshal(&singleCmd)
	if err == nil {
		*bhc = []Hook{{Cmd: singleCmd}}
		return nil
	}

	type t Hooks
	var hooks t
	if err := unmarshal(&hooks); err != nil {
		return err
	}
	*bhc = (Hooks)(hooks)
	return nil
}

type Hook struct {
	Dir    string   `yaml:"dir,omitempty" json:"dir,omitempty"`
	Cmd    string   `yaml:"cmd,omitempty" json:"cmd,omitempty"`
	Env    []string `yaml:"env,omitempty" json:"env,omitempty"`
	Output bool     `yaml:"output,omitempty" json:"output,omitempty"`
}

// UnmarshalYAML is a custom unmarshaler that allows simplified declarations of commands as strings.
func (bh *Hook) UnmarshalYAML(unmarshal func(interface{}) error) error {
	var cmd string
	if err := unmarshal(&cmd); err != nil {
		type t Hook
		var hook t
		if err := unmarshal(&hook); err != nil {
			return err
		}
		*bh = (Hook)(hook)
		return nil
	}

	bh.Cmd = cmd
	return nil
}

func (bh Hook) JSONSchema() *jsonschema.Schema {
	type t Hook
	reflector := jsonschema.Reflector{
		ExpandedStruct: true,
	}
	schema := reflector.Reflect(&t{})
	return &jsonschema.Schema{
		OneOf: []*jsonschema.Schema{
			{
				Type: "string",
			},
			schema,
		},
	}
}

// FormatOverride is used to specify a custom format for a specific GOOS.
type FormatOverride struct {
	Goos   string `yaml:"goos,omitempty" json:"goos,omitempty"`
	Format string `yaml:"format,omitempty" json:"format,omitempty"`
}

// File is a file inside an archive.
type File struct {
	Source      string   `yaml:"src,omitempty" json:"src,omitempty"`
	Destination string   `yaml:"dst,omitempty" json:"dst,omitempty"`
	StripParent bool     `yaml:"strip_parent,omitempty" json:"strip_parent,omitempty"`
	Info        FileInfo `yaml:"info,omitempty" json:"info,omitempty"`
}

// FileInfo is the file info of a file.
type FileInfo struct {
	Owner string      `yaml:"owner,omitempty" json:"owner,omitempty"`
	Group string      `yaml:"group,omitempty" json:"group,omitempty"`
	Mode  os.FileMode `yaml:"mode,omitempty" json:"mode,omitempty"`
	MTime time.Time   `yaml:"mtime,omitempty" json:"mtime,omitempty"`
}

// type alias to prevent stack overflow
type fileAlias File

// UnmarshalYAML is a custom unmarshaler that wraps strings in arrays.
func (f *File) UnmarshalYAML(unmarshal func(interface{}) error) error {
	var str string
	if err := unmarshal(&str); err == nil {
		*f = File{Source: str}
		return nil
	}

	var file fileAlias
	if err := unmarshal(&file); err != nil {
		return err
	}
	*f = File(file)
	return nil
}

func (f File) JSONSchema() *jsonschema.Schema {
	type t File
	reflector := jsonschema.Reflector{
		ExpandedStruct: true,
	}
	schema := reflector.Reflect(&t{})
	return &jsonschema.Schema{
		OneOf: []*jsonschema.Schema{
			{
				Type: "string",
			},
			schema,
		},
	}
}

// UniversalBinary setups macos universal binaries.
type UniversalBinary struct {
	ID           string          `yaml:"id,omitempty" json:"id,omitempty"` // deprecated
	IDs          []string        `yaml:"ids,omitempty" json:"ids,omitempty"`
	NameTemplate string          `yaml:"name_template,omitempty" json:"name_template,omitempty"`
	Replace      bool            `yaml:"replace,omitempty" json:"replace,omitempty"`
	Hooks        BuildHookConfig `yaml:"hooks,omitempty" json:"hooks,omitempty"`
}

// Archive config used for the archive.
type Archive struct {
	ID                        string            `yaml:"id,omitempty" json:"id,omitempty"`
	Builds                    []string          `yaml:"builds,omitempty" json:"builds,omitempty"`
	NameTemplate              string            `yaml:"name_template,omitempty" json:"name_template,omitempty"`
	Replacements              map[string]string `yaml:"replacements,omitempty" json:"replacements,omitempty"`
	Format                    string            `yaml:"format,omitempty" json:"format,omitempty"`
	FormatOverrides           []FormatOverride  `yaml:"format_overrides,omitempty" json:"format_overrides,omitempty"`
	WrapInDirectory           string            `yaml:"wrap_in_directory,omitempty" json:"wrap_in_directory,omitempty" jsonschema:"oneof_type=string;boolean"`
	Files                     []File            `yaml:"files,omitempty" json:"files,omitempty"`
	Meta                      bool              `yaml:"meta,omitempty" json:"meta,omitempty"`
	AllowDifferentBinaryCount bool              `yaml:"allow_different_binary_count,omitempty" json:"allow_different_binary_count,omitempty"`
}

type ReleaseNotesMode string

const (
	ReleaseNotesModeKeepExisting ReleaseNotesMode = "keep-existing"
	ReleaseNotesModeAppend       ReleaseNotesMode = "append"
	ReleaseNotesModeReplace      ReleaseNotesMode = "replace"
	ReleaseNotesModePrepend      ReleaseNotesMode = "prepend"
)

// Release config used for the GitHub/GitLab release.
type Release struct {
	GitHub                 Repo        `yaml:"github,omitempty" json:"github,omitempty"`
	GitLab                 Repo        `yaml:"gitlab,omitempty" json:"gitlab,omitempty"`
	Gitea                  Repo        `yaml:"gitea,omitempty" json:"gitea,omitempty"`
	Draft                  bool        `yaml:"draft,omitempty" json:"draft,omitempty"`
	Disable                bool        `yaml:"disable,omitempty" json:"disable,omitempty"`
	SkipUpload             bool        `yaml:"skip_upload,omitempty" json:"skip_upload,omitempty"`
	Prerelease             string      `yaml:"prerelease,omitempty" json:"prerelease,omitempty"`
	NameTemplate           string      `yaml:"name_template,omitempty" json:"name_template,omitempty"`
	IDs                    []string    `yaml:"ids,omitempty" json:"ids,omitempty"`
	ExtraFiles             []ExtraFile `yaml:"extra_files,omitempty" json:"extra_files,omitempty"`
	DiscussionCategoryName string      `yaml:"discussion_category_name,omitempty" json:"discussion_category_name,omitempty"`
	Header                 string      `yaml:"header,omitempty" json:"header,omitempty"`
	Footer                 string      `yaml:"footer,omitempty" json:"footer,omitempty"`

	ReleaseNotesMode ReleaseNotesMode `yaml:"mode,omitempty" json:"mode,omitempty" jsonschema:"enum=keep-existing,enum=append,enum=prepend,enum=replace,default=keep-existing"`
}

// Milestone config used for VCS milestone.
type Milestone struct {
	Repo         Repo   `yaml:"repo,omitempty" json:"repo,omitempty"`
	Close        bool   `yaml:"close,omitempty" json:"close,omitempty"`
	FailOnError  bool   `yaml:"fail_on_error,omitempty" json:"fail_on_error,omitempty"`
	NameTemplate string `yaml:"name_template,omitempty" json:"name_template,omitempty"`
}

// ExtraFile on a release.
type ExtraFile struct {
	Glob         string `yaml:"glob,omitempty" json:"glob,omitempty"`
	NameTemplate string `yaml:"name_template,omitempty" json:"name_template,omitempty"`
}

// NFPM config.
type NFPM struct {
	NFPMOverridables `yaml:",inline" json:",inline"` // nolint: tagliatelle
	Overrides        map[string]NFPMOverridables     `yaml:"overrides,omitempty" json:"overrides,omitempty"`

	ID          string   `yaml:"id,omitempty" json:"id,omitempty"`
	Builds      []string `yaml:"builds,omitempty" json:"builds,omitempty"`
	Formats     []string `yaml:"formats,omitempty" json:"formats,omitempty"`
	Section     string   `yaml:"section,omitempty" json:"section,omitempty"`
	Priority    string   `yaml:"priority,omitempty" json:"priority,omitempty"`
	Vendor      string   `yaml:"vendor,omitempty" json:"vendor,omitempty"`
	Homepage    string   `yaml:"homepage,omitempty" json:"homepage,omitempty"`
	Maintainer  string   `yaml:"maintainer,omitempty" json:"maintainer,omitempty"`
	Description string   `yaml:"description,omitempty" json:"description,omitempty"`
	License     string   `yaml:"license,omitempty" json:"license,omitempty"`
	Bindir      string   `yaml:"bindir,omitempty" json:"bindir,omitempty"`
	Meta        bool     `yaml:"meta,omitempty" json:"meta,omitempty"` // make package without binaries - only deps
}

// NFPMScripts is used to specify maintainer scripts.
type NFPMScripts struct {
	PreInstall  string `yaml:"preinstall,omitempty" json:"preinstall,omitempty"`
	PostInstall string `yaml:"postinstall,omitempty" json:"postinstall,omitempty"`
	PreRemove   string `yaml:"preremove,omitempty" json:"preremove,omitempty"`
	PostRemove  string `yaml:"postremove,omitempty" json:"postremove,omitempty"`
}

type NFPMRPMSignature struct {
	// PGP secret key, can be ASCII-armored
	KeyFile       string `yaml:"key_file,omitempty" json:"key_file,omitempty"`
	KeyPassphrase string `yaml:"-" json:"-"` // populated from environment variable
}

// NFPMRPMScripts represents scripts only available on RPM packages.
type NFPMRPMScripts struct {
	PreTrans  string `yaml:"pretrans,omitempty" json:"pretrans,omitempty"`
	PostTrans string `yaml:"posttrans,omitempty" json:"posttrans,omitempty"`
}

// NFPMRPM is custom configs that are only available on RPM packages.
type NFPMRPM struct {
	Summary     string           `yaml:"summary,omitempty" json:"summary,omitempty"`
	Group       string           `yaml:"group,omitempty" json:"group,omitempty"`
	Compression string           `yaml:"compression,omitempty" json:"compression,omitempty"`
	Signature   NFPMRPMSignature `yaml:"signature,omitempty" json:"signature,omitempty"`
	Scripts     NFPMRPMScripts   `yaml:"scripts,omitempty" json:"scripts,omitempty"`
}

// NFPMDebScripts is scripts only available on deb packages.
type NFPMDebScripts struct {
	Rules     string `yaml:"rules,omitempty" json:"rules,omitempty"`
	Templates string `yaml:"templates,omitempty" json:"templates,omitempty"`
}

// NFPMDebTriggers contains triggers only available for deb packages.
// https://wiki.debian.org/DpkgTriggers
// https://man7.org/linux/man-pages/man5/deb-triggers.5.html
type NFPMDebTriggers struct {
	Interest        []string `yaml:"interest,omitempty" json:"interest,omitempty"`
	InterestAwait   []string `yaml:"interest_await,omitempty" json:"interest_await,omitempty"`
	InterestNoAwait []string `yaml:"interest_noawait,omitempty" json:"interest_noawait,omitempty"`
	Activate        []string `yaml:"activate,omitempty" json:"activate,omitempty"`
	ActivateAwait   []string `yaml:"activate_await,omitempty" json:"activate_await,omitempty"`
	ActivateNoAwait []string `yaml:"activate_noawait,omitempty" json:"activate_noawait,omitempty"`
}

// NFPMDebSignature contains config for signing deb packages created by nfpm.
type NFPMDebSignature struct {
	// PGP secret key, can be ASCII-armored
	KeyFile       string `yaml:"key_file,omitempty" json:"key_file,omitempty"`
	KeyPassphrase string `yaml:"-" json:"-"` // populated from environment variable
	// origin, maint or archive (defaults to origin)
	Type string `yaml:"type,omitempty" json:"type,omitempty"`
}

// NFPMDeb is custom configs that are only available on deb packages.
type NFPMDeb struct {
	Scripts   NFPMDebScripts   `yaml:"scripts,omitempty" json:"scripts,omitempty"`
	Triggers  NFPMDebTriggers  `yaml:"triggers,omitempty" json:"triggers,omitempty"`
	Breaks    []string         `yaml:"breaks,omitempty" json:"breaks,omitempty"`
	Signature NFPMDebSignature `yaml:"signature,omitempty" json:"signature,omitempty"`
	Lintian   []string         `yaml:"lintian_overrides,omitempty" json:"lintian_overrides,omitempty"`
}

type NFPMAPKScripts struct {
	PreUpgrade  string `yaml:"preupgrade,omitempty" json:"preupgrade,omitempty"`
	PostUpgrade string `yaml:"postupgrade,omitempty" json:"postupgrade,omitempty"`
}

// NFPMAPKSignature contains config for signing apk packages created by nfpm.
type NFPMAPKSignature struct {
	// RSA private key in PEM format
	KeyFile       string `yaml:"key_file,omitempty" json:"key_file,omitempty"`
	KeyPassphrase string `yaml:"-" json:"-"` // populated from environment variable
	// defaults to <maintainer email>.rsa.pub
	KeyName string `yaml:"key_name,omitempty" json:"key_name,omitempty"`
}

// NFPMAPK is custom config only available on apk packages.
type NFPMAPK struct {
	Scripts   NFPMAPKScripts   `yaml:"scripts,omitempty" json:"scripts,omitempty"`
	Signature NFPMAPKSignature `yaml:"signature,omitempty" json:"signature,omitempty"`
}

// NFPMOverridables is used to specify per package format settings.
type NFPMOverridables struct {
	FileNameTemplate string            `yaml:"file_name_template,omitempty" json:"file_name_template,omitempty"`
	PackageName      string            `yaml:"package_name,omitempty" json:"package_name,omitempty"`
	Epoch            string            `yaml:"epoch,omitempty" json:"epoch,omitempty"`
	Release          string            `yaml:"release,omitempty" json:"release,omitempty"`
	Prerelease       string            `yaml:"prerelease,omitempty" json:"prerelease,omitempty"`
	VersionMetadata  string            `yaml:"version_metadata,omitempty" json:"version_metadata,omitempty"`
	Replacements     map[string]string `yaml:"replacements,omitempty" json:"replacements,omitempty"`
	Dependencies     []string          `yaml:"dependencies,omitempty" json:"dependencies,omitempty"`
	Recommends       []string          `yaml:"recommends,omitempty" json:"recommends,omitempty"`
	Suggests         []string          `yaml:"suggests,omitempty" json:"suggests,omitempty"`
	Conflicts        []string          `yaml:"conflicts,omitempty" json:"conflicts,omitempty"`
	Replaces         []string          `yaml:"replaces,omitempty" json:"replaces,omitempty"`
	Provides         []string          `yaml:"provides,omitempty" json:"provides,omitempty"`
	Contents         files.Contents    `yaml:"contents,omitempty" json:"contents,omitempty"`
	Scripts          NFPMScripts       `yaml:"scripts,omitempty" json:"scripts,omitempty"`
	RPM              NFPMRPM           `yaml:"rpm,omitempty" json:"rpm,omitempty"`
	Deb              NFPMDeb           `yaml:"deb,omitempty" json:"deb,omitempty"`
	APK              NFPMAPK           `yaml:"apk,omitempty" json:"apk,omitempty"`
}

// SBOM config.
type SBOM struct {
	ID        string   `yaml:"id,omitempty" json:"id,omitempty"`
	Cmd       string   `yaml:"cmd,omitempty" json:"cmd,omitempty"`
	Env       []string `yaml:"env,omitempty" json:"env,omitempty"`
	Args      []string `yaml:"args,omitempty" json:"args,omitempty"`
	Documents []string `yaml:"documents,omitempty" json:"documents,omitempty"`
	Artifacts string   `yaml:"artifacts,omitempty" json:"artifacts,omitempty"`
	IDs       []string `yaml:"ids,omitempty" json:"ids,omitempty"`
}

// Sign config.
type Sign struct {
	ID          string   `yaml:"id,omitempty" json:"id,omitempty"`
	Cmd         string   `yaml:"cmd,omitempty" json:"cmd,omitempty"`
	Args        []string `yaml:"args,omitempty" json:"args,omitempty"`
	Signature   string   `yaml:"signature,omitempty" json:"signature,omitempty"`
	Artifacts   string   `yaml:"artifacts,omitempty" json:"artifacts,omitempty"`
	IDs         []string `yaml:"ids,omitempty" json:"ids,omitempty"`
	Stdin       *string  `yaml:"stdin,omitempty" json:"stdin,omitempty"`
	StdinFile   string   `yaml:"stdin_file,omitempty" json:"stdin_file,omitempty"`
	Env         []string `yaml:"env,omitempty" json:"env,omitempty"`
	Certificate string   `yaml:"certificate,omitempty" json:"certificate,omitempty"`
	Output      bool     `yaml:"output,omitempty" json:"output,omitempty"`
}

// SnapcraftAppMetadata for the binaries that will be in the snap package.
type SnapcraftAppMetadata struct {
	Command string `yaml:"command" json:"command"`
	Args    string `yaml:"args,omitempty" json:"args,omitempty"`

	Adapter          string                 `yaml:"adapter,omitempty" json:"adapter,omitempty"`
	After            []string               `yaml:"after,omitempty" json:"after,omitempty"`
	Aliases          []string               `yaml:"aliases,omitempty" json:"aliases,omitempty"`
	Autostart        string                 `yaml:"autostart,omitempty" json:"autostart,omitempty"`
	Before           []string               `yaml:"before,omitempty" json:"before,omitempty"`
	BusName          string                 `yaml:"bus_name,omitempty" json:"bus_name,omitempty"`
	CommandChain     []string               `yaml:"command_chain,omitempty" json:"command_chain,omitempty"`
	CommonID         string                 `yaml:"common_id,omitempty" json:"common_id,omitempty"`
	Completer        string                 `yaml:"completer,omitempty" json:"completer,omitempty"`
	Daemon           string                 `yaml:"daemon,omitempty" json:"daemon,omitempty"`
	Desktop          string                 `yaml:"desktop,omitempty" json:"desktop,omitempty"`
	Environment      map[string]interface{} `yaml:"environment,omitempty" json:"environment,omitempty"`
	Extensions       []string               `yaml:"extensions,omitempty" json:"extensions,omitempty"`
	InstallMode      string                 `yaml:"install_mode,omitempty" json:"install_mode,omitempty"`
	Passthrough      map[string]interface{} `yaml:"passthrough,omitempty" json:"passthrough,omitempty"`
	Plugs            []string               `yaml:"plugs,omitempty" json:"plugs,omitempty"`
	PostStopCommand  string                 `yaml:"post_stop_command,omitempty" json:"post_stop_command,omitempty"`
	RefreshMode      string                 `yaml:"refresh_mode,omitempty" json:"refresh_mode,omitempty"`
	ReloadCommand    string                 `yaml:"reload_command,omitempty" json:"reload_command,omitempty"`
	RestartCondition string                 `yaml:"restart_condition,omitempty" json:"restart_condition,omitempty"`
	RestartDelay     string                 `yaml:"restart_delay,omitempty" json:"restart_delay,omitempty"`
	Slots            []string               `yaml:"slots,omitempty" json:"slots,omitempty"`
	Sockets          map[string]interface{} `yaml:"sockets,omitempty" json:"sockets,omitempty"`
	StartTimeout     string                 `yaml:"start_timeout,omitempty" json:"start_timeout,omitempty"`
	StopCommand      string                 `yaml:"stop_command,omitempty" json:"stop_command,omitempty"`
	StopMode         string                 `yaml:"stop_mode,omitempty" json:"stop_mode,omitempty"`
	StopTimeout      string                 `yaml:"stop_timeout,omitempty" json:"stop_timeout,omitempty"`
	Timer            string                 `yaml:"timer,omitempty" json:"timer,omitempty"`
	WatchdogTimeout  string                 `yaml:"watchdog_timeout,omitempty" json:"watchdog_timeout,omitempty"`
}

type SnapcraftLayoutMetadata struct {
	Symlink  string `yaml:"symlink,omitempty" json:"symlink,omitempty"`
	Bind     string `yaml:"bind,omitempty" json:"bind,omitempty"`
	BindFile string `yaml:"bind_file,omitempty" json:"bind_file,omitempty"`
	Type     string `yaml:"type,omitempty" json:"type,omitempty"`
}

// Snapcraft config.
type Snapcraft struct {
	NameTemplate string            `yaml:"name_template,omitempty" json:"name_template,omitempty"`
	Replacements map[string]string `yaml:"replacements,omitempty" json:"replacements,omitempty"`
	Publish      bool              `yaml:"publish,omitempty" json:"publish,omitempty"`

	ID               string                             `yaml:"id,omitempty" json:"id,omitempty"`
	Builds           []string                           `yaml:"builds,omitempty" json:"builds,omitempty"`
	Name             string                             `yaml:"name,omitempty" json:"name,omitempty"`
	Summary          string                             `yaml:"summary,omitempty" json:"summary,omitempty"`
	Description      string                             `yaml:"description,omitempty" json:"description,omitempty"`
	Base             string                             `yaml:"base,omitempty" json:"base,omitempty"`
	License          string                             `yaml:"license,omitempty" json:"license,omitempty"`
	Grade            string                             `yaml:"grade,omitempty" json:"grade,omitempty"`
	ChannelTemplates []string                           `yaml:"channel_templates,omitempty" json:"channel_templates,omitempty"`
	Confinement      string                             `yaml:"confinement,omitempty" json:"confinement,omitempty"`
	Layout           map[string]SnapcraftLayoutMetadata `yaml:"layout,omitempty" json:"layout,omitempty"`
	Apps             map[string]SnapcraftAppMetadata    `yaml:"apps,omitempty" json:"apps,omitempty"`
	Plugs            map[string]interface{}             `yaml:"plugs,omitempty" json:"plugs,omitempty"`

	Files []SnapcraftExtraFiles `yaml:"extra_files,omitempty" json:"extra_files,omitempty"`
}

// SnapcraftExtraFiles config.
type SnapcraftExtraFiles struct {
	Source      string `yaml:"source" json:"source"`
	Destination string `yaml:"destination,omitempty" json:"destination,omitempty"`
	Mode        uint32 `yaml:"mode,omitempty" json:"mode,omitempty"`
}

// Snapshot config.
type Snapshot struct {
	NameTemplate string `yaml:"name_template,omitempty" json:"name_template,omitempty"`
}

// Checksum config.
type Checksum struct {
	NameTemplate string      `yaml:"name_template,omitempty" json:"name_template,omitempty"`
	Algorithm    string      `yaml:"algorithm,omitempty" json:"algorithm,omitempty"`
	IDs          []string    `yaml:"ids,omitempty" json:"ids,omitempty"`
	Disable      bool        `yaml:"disable,omitempty" json:"disable,omitempty"`
	ExtraFiles   []ExtraFile `yaml:"extra_files,omitempty" json:"extra_files,omitempty"`
}

// Docker image config.
type Docker struct {
	ID                 string   `yaml:"id,omitempty" json:"id,omitempty"`
	IDs                []string `yaml:"ids,omitempty" json:"ids,omitempty"`
	Goos               string   `yaml:"goos,omitempty" json:"goos,omitempty"`
	Goarch             string   `yaml:"goarch,omitempty" json:"goarch,omitempty"`
	Goarm              string   `yaml:"goarm,omitempty" json:"goarm,omitempty"`
	Goamd64            string   `yaml:"goamd64,omitempty" json:"goamd64,omitempty"`
	Dockerfile         string   `yaml:"dockerfile,omitempty" json:"dockerfile,omitempty"`
	ImageTemplates     []string `yaml:"image_templates,omitempty" json:"image_templates,omitempty"`
	SkipPush           string   `yaml:"skip_push,omitempty" json:"skip_push,omitempty"`
	Files              []string `yaml:"extra_files,omitempty" json:"extra_files,omitempty"`
	BuildFlagTemplates []string `yaml:"build_flag_templates,omitempty" json:"build_flag_templates,omitempty"`
	PushFlags          []string `yaml:"push_flags,omitempty" json:"push_flags,omitempty"`
	Use                string   `yaml:"use,omitempty" json:"use,omitempty"`
}

// DockerManifest config.
type DockerManifest struct {
	ID             string   `yaml:"id,omitempty" json:"id,omitempty"`
	NameTemplate   string   `yaml:"name_template,omitempty" json:"name_template,omitempty"`
	SkipPush       string   `yaml:"skip_push,omitempty" json:"skip_push,omitempty"`
	ImageTemplates []string `yaml:"image_templates,omitempty" json:"image_templates,omitempty"`
	CreateFlags    []string `yaml:"create_flags,omitempty" json:"create_flags,omitempty"`
	PushFlags      []string `yaml:"push_flags,omitempty" json:"push_flags,omitempty"`
	Use            string   `yaml:"use,omitempty" json:"use,omitempty"`
}

// Filters config.
type Filters struct {
	Exclude []string `yaml:"exclude,omitempty" json:"exclude,omitempty"`
}

// Changelog Config.
type Changelog struct {
	Filters Filters          `yaml:"filters,omitempty" json:"filters,omitempty"`
	Sort    string           `yaml:"sort,omitempty" json:"sort,omitempty"`
	Skip    bool             `yaml:"skip,omitempty" json:"skip,omitempty"` // TODO(caarlos0): rename to Disable to match other pipes
	Use     string           `yaml:"use,omitempty" json:"use,omitempty" jsonschema:"enum=git,enum=github,enum=github-native,enum=gitlab,default=git"`
	Groups  []ChangeLogGroup `yaml:"groups,omitempty" json:"groups,omitempty"`
}

// ChangeLogGroup holds the grouping criteria for the changelog.
type ChangeLogGroup struct {
	Title  string `yaml:"title,omitempty" json:"title,omitempty"`
	Regexp string `yaml:"regexp,omitempty" json:"regexp,omitempty"`
	Order  int    `yaml:"order,omitempty" json:"order,omitempty"`
}

// EnvFiles holds paths to files that contains environment variables
// values like the github token for example.
type EnvFiles struct {
	GitHubToken string `yaml:"github_token,omitempty" json:"github_token,omitempty"`
	GitLabToken string `yaml:"gitlab_token,omitempty" json:"gitlab_token,omitempty"`
	GiteaToken  string `yaml:"gitea_token,omitempty" json:"gitea_token,omitempty"`
}

// Before config.
type Before struct {
	Hooks []string `yaml:"hooks,omitempty" json:"hooks,omitempty"`
}

// Blob contains config for GO CDK blob.
type Blob struct {
	Bucket     string      `yaml:"bucket,omitempty" json:"bucket,omitempty"`
	Provider   string      `yaml:"provider,omitempty" json:"provider,omitempty"`
	Region     string      `yaml:"region,omitempty" json:"region,omitempty"`
	DisableSSL bool        `yaml:"disableSSL,omitempty" json:"disableSSL,omitempty"` // nolint:tagliatelle // TODO(caarlos0): rename to disable_ssl
	Folder     string      `yaml:"folder,omitempty" json:"folder,omitempty"`
	KMSKey     string      `yaml:"kmskey,omitempty" json:"kmskey,omitempty"`
	IDs        []string    `yaml:"ids,omitempty" json:"ids,omitempty"`
	Endpoint   string      `yaml:"endpoint,omitempty" json:"endpoint,omitempty"` // used for minio for example
	ExtraFiles []ExtraFile `yaml:"extra_files,omitempty" json:"extra_files,omitempty"`
}

// Upload configuration.
type Upload struct {
	Name               string            `yaml:"name,omitempty" json:"name,omitempty"`
	IDs                []string          `yaml:"ids,omitempty" json:"ids,omitempty"`
	Exts               []string          `yaml:"exts,omitempty" json:"exts,omitempty"`
	Target             string            `yaml:"target,omitempty" json:"target,omitempty"`
	Username           string            `yaml:"username,omitempty" json:"username,omitempty"`
	Mode               string            `yaml:"mode,omitempty" json:"mode,omitempty"`
	Method             string            `yaml:"method,omitempty" json:"method,omitempty"`
	ChecksumHeader     string            `yaml:"checksum_header,omitempty" json:"checksum_header,omitempty"`
	TrustedCerts       string            `yaml:"trusted_certificates,omitempty" json:"trusted_certificates,omitempty"`
	Checksum           bool              `yaml:"checksum,omitempty" json:"checksum,omitempty"`
	Signature          bool              `yaml:"signature,omitempty" json:"signature,omitempty"`
	CustomArtifactName bool              `yaml:"custom_artifact_name,omitempty" json:"custom_artifact_name,omitempty"`
	CustomHeaders      map[string]string `yaml:"custom_headers,omitempty" json:"custom_headers,omitempty"`
}

// Publisher configuration.
type Publisher struct {
	Name       string      `yaml:"name,omitempty" json:"name,omitempty"`
	IDs        []string    `yaml:"ids,omitempty" json:"ids,omitempty"`
	Checksum   bool        `yaml:"checksum,omitempty" json:"checksum,omitempty"`
	Signature  bool        `yaml:"signature,omitempty" json:"signature,omitempty"`
	Dir        string      `yaml:"dir,omitempty" json:"dir,omitempty"`
	Cmd        string      `yaml:"cmd,omitempty" json:"cmd,omitempty"`
	Env        []string    `yaml:"env,omitempty" json:"env,omitempty"`
	ExtraFiles []ExtraFile `yaml:"extra_files,omitempty" json:"extra_files,omitempty"`
}

// Source configuration.
type Source struct {
<<<<<<< HEAD
	NameTemplate   string `yaml:"name_template,omitempty"`
	Format         string `yaml:"format,omitempty"`
	Enabled        bool   `yaml:"enabled,omitempty"`
	PrefixTemplate string `yaml:"prefix_template,omitempty"`
	Files          []File `yaml:"files,omitempty"`
=======
	NameTemplate   string `yaml:"name_template,omitempty" json:"name_template,omitempty"`
	Format         string `yaml:"format,omitempty" json:"format,omitempty"`
	Enabled        bool   `yaml:"enabled,omitempty" json:"enabled,omitempty"`
	PrefixTemplate string `yaml:"prefix_template,omitempty" json:"prefix_template,omitempty"`
>>>>>>> 22da0191
}

// Project includes all project configuration.
type Project struct {
	ProjectName     string           `yaml:"project_name,omitempty" json:"project_name,omitempty"`
	Env             []string         `yaml:"env,omitempty" json:"env,omitempty"`
	Release         Release          `yaml:"release,omitempty" json:"release,omitempty"`
	Milestones      []Milestone      `yaml:"milestones,omitempty" json:"milestones,omitempty"`
	Brews           []Homebrew       `yaml:"brews,omitempty" json:"brews,omitempty"`
	Rigs            []GoFish         `yaml:"rigs,omitempty" json:"rigs,omitempty"` // deprecated
	AURs            []AUR            `yaml:"aurs,omitempty" json:"aurs,omitempty"`
	Krews           []Krew           `yaml:"krews,omitempty" json:"krews,omitempty"`
	Scoop           Scoop            `yaml:"scoop,omitempty" json:"scoop,omitempty"`
	Builds          []Build          `yaml:"builds,omitempty" json:"builds,omitempty"`
	Archives        []Archive        `yaml:"archives,omitempty" json:"archives,omitempty"`
	NFPMs           []NFPM           `yaml:"nfpms,omitempty" json:"nfpms,omitempty"`
	Snapcrafts      []Snapcraft      `yaml:"snapcrafts,omitempty" json:"snapcrafts,omitempty"`
	Snapshot        Snapshot         `yaml:"snapshot,omitempty" json:"snapshot,omitempty"`
	Checksum        Checksum         `yaml:"checksum,omitempty" json:"checksum,omitempty"`
	Dockers         []Docker         `yaml:"dockers,omitempty" json:"dockers,omitempty"`
	DockerManifests []DockerManifest `yaml:"docker_manifests,omitempty" json:"docker_manifests,omitempty"`
	Artifactories   []Upload         `yaml:"artifactories,omitempty" json:"artifactories,omitempty"`
	Uploads         []Upload         `yaml:"uploads,omitempty" json:"uploads,omitempty"`
	Blobs           []Blob           `yaml:"blobs,omitempty" json:"blobs,omitempty"`
	Publishers      []Publisher      `yaml:"publishers,omitempty" json:"publishers,omitempty"`
	Changelog       Changelog        `yaml:"changelog,omitempty" json:"changelog,omitempty"`
	Dist            string           `yaml:"dist,omitempty" json:"dist,omitempty"`
	Signs           []Sign           `yaml:"signs,omitempty" json:"signs,omitempty"`
	DockerSigns     []Sign           `yaml:"docker_signs,omitempty" json:"docker_signs,omitempty"`
	EnvFiles        EnvFiles         `yaml:"env_files,omitempty" json:"env_files,omitempty"`
	Before          Before           `yaml:"before,omitempty" json:"before,omitempty"`
	Source          Source           `yaml:"source,omitempty" json:"source,omitempty"`
	GoMod           GoMod            `yaml:"gomod,omitempty" json:"gomod,omitempty"`
	Announce        Announce         `yaml:"announce,omitempty" json:"announce,omitempty"`
	SBOMs           []SBOM           `yaml:"sboms,omitempty" json:"sboms,omitempty"`

	UniversalBinaries []UniversalBinary `yaml:"universal_binaries,omitempty" json:"universal_binaries,omitempty"`

	// this is a hack ¯\_(ツ)_/¯
	SingleBuild Build `yaml:"build,omitempty" json:"build,omitempty"`

	// should be set if using github enterprise
	GitHubURLs GitHubURLs `yaml:"github_urls,omitempty" json:"github_urls,omitempty"`

	// should be set if using a private gitlab
	GitLabURLs GitLabURLs `yaml:"gitlab_urls,omitempty" json:"gitlab_urls,omitempty"`

	// should be set if using Gitea
	GiteaURLs GiteaURLs `yaml:"gitea_urls,omitempty" json:"gitea_urls,omitempty"`
}

type GoMod struct {
	Proxy    bool     `yaml:"proxy,omitempty" json:"proxy,omitempty"`
	Env      []string `yaml:"env,omitempty" json:"env,omitempty"`
	GoBinary string   `yaml:"gobinary,omitempty" json:"gobinary,omitempty"`
	Mod      string   `yaml:"mod,omitempty" json:"mod,omitempty"`
}

type Announce struct {
	Skip       string     `yaml:"skip,omitempty" json:"skip,omitempty"`
	Twitter    Twitter    `yaml:"twitter,omitempty" json:"twitter,omitempty"`
	Reddit     Reddit     `yaml:"reddit,omitempty" json:"reddit,omitempty"`
	Slack      Slack      `yaml:"slack,omitempty" json:"slack,omitempty"`
	Discord    Discord    `yaml:"discord,omitempty" json:"discord,omitempty"`
	Teams      Teams      `yaml:"teams,omitempty" json:"teams,omitempty"`
	SMTP       SMTP       `yaml:"smtp,omitempty" json:"smtp,omitempty"`
	Mattermost Mattermost `yaml:"mattermost,omitempty" json:"mattermost,omitempty"`
	LinkedIn   LinkedIn   `yaml:"linkedin,omitempty" json:"linkedin,omitempty"`
	Telegram   Telegram   `yaml:"telegram,omitempty" json:"telegram,omitempty"`
	Webhook    Webhook    `yaml:"webhook,omitempty" json:"webhook,omitempty"`
}

type Webhook struct {
	Enabled         bool              `yaml:"enabled,omitempty" json:"enabled,omitempty"`
	SkipTLSVerify   bool              `yaml:"skip_tls_verify,omitempty" json:"skip_tls_verify,omitempty"`
	MessageTemplate string            `yaml:"message_template,omitempty" json:"message_template,omitempty"`
	EndpointURL     string            `yaml:"endpoint_url,omitempty" json:"endpoint_url,omitempty"`
	Headers         map[string]string `yaml:"headers,omitempty" json:"headers,omitempty"`
	ContentType     string            `yaml:"content_type,omitempty" json:"content_type,omitempty"`
}

type Twitter struct {
	Enabled         bool   `yaml:"enabled,omitempty" json:"enabled,omitempty"`
	MessageTemplate string `yaml:"message_template,omitempty" json:"message_template,omitempty"`
}

type Reddit struct {
	Enabled       bool   `yaml:"enabled,omitempty" json:"enabled,omitempty"`
	ApplicationID string `yaml:"application_id,omitempty" json:"application_id,omitempty"`
	Username      string `yaml:"username,omitempty" json:"username,omitempty"`
	TitleTemplate string `yaml:"title_template,omitempty" json:"title_template,omitempty"`
	URLTemplate   string `yaml:"url_template,omitempty" json:"url_template,omitempty"`
	Sub           string `yaml:"sub,omitempty" json:"sub,omitempty"`
}

type Slack struct {
	Enabled         bool              `yaml:"enabled,omitempty" json:"enabled,omitempty"`
	MessageTemplate string            `yaml:"message_template,omitempty" json:"message_template,omitempty"`
	Channel         string            `yaml:"channel,omitempty" json:"channel,omitempty"`
	Username        string            `yaml:"username,omitempty" json:"username,omitempty"`
	IconEmoji       string            `yaml:"icon_emoji,omitempty" json:"icon_emoji,omitempty"`
	IconURL         string            `yaml:"icon_url,omitempty" json:"icon_url,omitempty"`
	Blocks          []SlackBlock      `yaml:"blocks,omitempty" json:"blocks,omitempty"`
	Attachments     []SlackAttachment `yaml:"attachments,omitempty" json:"attachments,omitempty"`
}

type Discord struct {
	Enabled         bool   `yaml:"enabled,omitempty" json:"enabled,omitempty"`
	MessageTemplate string `yaml:"message_template,omitempty" json:"message_template,omitempty"`
	Author          string `yaml:"author,omitempty" json:"author,omitempty"`
	Color           string `yaml:"color,omitempty" json:"color,omitempty"`
	IconURL         string `yaml:"icon_url,omitempty" json:"icon_url,omitempty"`
}

type Teams struct {
	Enabled         bool   `yaml:"enabled,omitempty" json:"enabled,omitempty"`
	TitleTemplate   string `yaml:"title_template,omitempty" json:"title_template,omitempty"`
	MessageTemplate string `yaml:"message_template,omitempty" json:"message_template,omitempty"`
	Color           string `yaml:"color,omitempty" json:"color,omitempty"`
	IconURL         string `yaml:"icon_url,omitempty" json:"icon_url,omitempty"`
}

type Mattermost struct {
	Enabled         bool   `yaml:"enabled,omitempty" json:"enabled,omitempty"`
	MessageTemplate string `yaml:"message_template,omitempty" json:"message_template,omitempty"`
	TitleTemplate   string `yaml:"title_template,omitempty" json:"title_template,omitempty"`
	Color           string `yaml:"color,omitempty" json:"color,omitempty"`
	Channel         string `yaml:"channel,omitempty" json:"channel,omitempty"`
	Username        string `yaml:"username,omitempty" json:"username,omitempty"`
	IconEmoji       string `yaml:"icon_emoji,omitempty" json:"icon_emoji,omitempty"`
	IconURL         string `yaml:"icon_url,omitempty" json:"icon_url,omitempty"`
}

type SMTP struct {
	Enabled            bool     `yaml:"enabled,omitempty" json:"enabled,omitempty"`
	Host               string   `yaml:"host,omitempty" json:"host,omitempty"`
	Port               int      `yaml:"port,omitempty" json:"port,omitempty"`
	Username           string   `yaml:"username,omitempty" json:"username,omitempty"`
	From               string   `yaml:"from,omitempty" json:"from,omitempty"`
	To                 []string `yaml:"to,omitempty" json:"to,omitempty"`
	SubjectTemplate    string   `yaml:"subject_template,omitempty" json:"subject_template,omitempty"`
	BodyTemplate       string   `yaml:"body_template,omitempty" json:"body_template,omitempty"`
	InsecureSkipVerify bool     `yaml:"insecure_skip_verify,omitempty" json:"insecure_skip_verify,omitempty"`
}

type LinkedIn struct {
	Enabled         bool   `yaml:"enabled,omitempty" json:"enabled,omitempty"`
	MessageTemplate string `yaml:"message_template,omitempty" json:"message_template,omitempty"`
}

type Telegram struct {
	Enabled         bool   `yaml:"enabled,omitempty" json:"enabled,omitempty"`
	MessageTemplate string `yaml:"message_template,omitempty" json:"message_template,omitempty"`
	ChatID          int64  `yaml:"chat_id,omitempty" json:"chat_id,omitempty"`
}

// Load config file.
func Load(file string) (config Project, err error) {
	f, err := os.Open(file) // #nosec
	if err != nil {
		return
	}
	defer f.Close()
	log.WithField("file", file).Info("loading config file")
	return LoadReader(f)
}

// LoadReader config via io.Reader.
func LoadReader(fd io.Reader) (config Project, err error) {
	data, err := io.ReadAll(fd)
	if err != nil {
		return config, err
	}
	err = yaml.UnmarshalStrict(data, &config)
	log.WithField("config", config).Debug("loaded config file")
	return config, err
}

// SlackBlock represents the untyped structure of a rich slack message layout.
type SlackBlock struct {
	Internal interface{}
}

// UnmarshalYAML is a custom unmarshaler that unmarshals a YAML slack block as untyped interface{}.
func (a *SlackBlock) UnmarshalYAML(unmarshal func(interface{}) error) error {
	var yamlv2 interface{}
	if err := unmarshal(&yamlv2); err != nil {
		return err
	}

	a.Internal = yamlv2

	return nil
}

// MarshalJSON marshals a slack block as JSON.
func (a SlackBlock) MarshalJSON() ([]byte, error) {
	return json.Marshal(a.Internal)
}

// SlackAttachment represents the untyped structure of a slack message attachment.
type SlackAttachment struct {
	Internal interface{}
}

// UnmarshalYAML is a custom unmarshaler that unmarshals a YAML slack attachment as untyped interface{}.
func (a *SlackAttachment) UnmarshalYAML(unmarshal func(interface{}) error) error {
	var yamlv2 interface{}
	if err := unmarshal(&yamlv2); err != nil {
		return err
	}

	a.Internal = yamlv2

	return nil
}

// MarshalJSON marshals a slack attachment as JSON.
func (a SlackAttachment) MarshalJSON() ([]byte, error) {
	return json.Marshal(a.Internal)
}<|MERGE_RESOLUTION|>--- conflicted
+++ resolved
@@ -885,18 +885,11 @@
 
 // Source configuration.
 type Source struct {
-<<<<<<< HEAD
-	NameTemplate   string `yaml:"name_template,omitempty"`
-	Format         string `yaml:"format,omitempty"`
-	Enabled        bool   `yaml:"enabled,omitempty"`
-	PrefixTemplate string `yaml:"prefix_template,omitempty"`
-	Files          []File `yaml:"files,omitempty"`
-=======
 	NameTemplate   string `yaml:"name_template,omitempty" json:"name_template,omitempty"`
 	Format         string `yaml:"format,omitempty" json:"format,omitempty"`
 	Enabled        bool   `yaml:"enabled,omitempty" json:"enabled,omitempty"`
 	PrefixTemplate string `yaml:"prefix_template,omitempty" json:"prefix_template,omitempty"`
->>>>>>> 22da0191
+	Files          []File `yaml:"files,omitempty" json:"files,omitempty"`
 }
 
 // Project includes all project configuration.
