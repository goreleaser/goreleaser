--- conflicted
+++ resolved
@@ -123,11 +123,7 @@
 
 // Build contains the build configuration section
 type Build struct {
-<<<<<<< HEAD
-	ID       string         `yaml:"id,omitempty"`
-=======
 	ID       string         `yaml:",omitempty"`
->>>>>>> 3d74b1fe
 	Goos     []string       `yaml:",omitempty"`
 	Goarch   []string       `yaml:",omitempty"`
 	Goarm    []string       `yaml:",omitempty"`
