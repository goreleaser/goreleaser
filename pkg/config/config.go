// Package config contains the model and loader of the goreleaser configuration
// file.
package config

import (
	"encoding/json"
	"fmt"
	"io"
	"os"
	"strings"
	"time"

	"github.com/caarlos0/log"
	"github.com/goreleaser/goreleaser/internal/yaml"
	"github.com/goreleaser/nfpm/v2/files"
	"github.com/invopop/jsonschema"
)

// Git configs.
type Git struct {
	TagSort string `yaml:"tag_sort,omitempty" json:"tag_sort,omitempty"`
}

// GitHubURLs holds the URLs to be used when using github enterprise.
type GitHubURLs struct {
	API           string `yaml:"api,omitempty" json:"api,omitempty"`
	Upload        string `yaml:"upload,omitempty" json:"upload,omitempty"`
	Download      string `yaml:"download,omitempty" json:"download,omitempty"`
	SkipTLSVerify bool   `yaml:"skip_tls_verify,omitempty" json:"skip_tls_verify,omitempty"`
}

// GitLabURLs holds the URLs to be used when using gitlab ce/enterprise.
type GitLabURLs struct {
	API                string `yaml:"api,omitempty" json:"api,omitempty"`
	Download           string `yaml:"download,omitempty" json:"download,omitempty"`
	SkipTLSVerify      bool   `yaml:"skip_tls_verify,omitempty" json:"skip_tls_verify,omitempty"`
	UsePackageRegistry bool   `yaml:"use_package_registry,omitempty" json:"use_package_registry,omitempty"`
	UseJobToken        bool   `yaml:"use_job_token,omitempty" json:"use_job_token,omitempty"`
}

// GiteaURLs holds the URLs to be used when using gitea.
type GiteaURLs struct {
	API           string `yaml:"api,omitempty" json:"api,omitempty"`
	Download      string `yaml:"download,omitempty" json:"download,omitempty"`
	SkipTLSVerify bool   `yaml:"skip_tls_verify,omitempty" json:"skip_tls_verify,omitempty"`
}

// Repo represents any kind of repo (github, gitlab, etc).
// to upload releases into.
type Repo struct {
	Owner  string `yaml:"owner,omitempty" json:"owner,omitempty"`
	Name   string `yaml:"name,omitempty" json:"name,omitempty"`
	RawURL string `yaml:"-" json:"-"`
}

// String of the repo, e.g. owner/name.
func (r Repo) String() string {
	if r.isSCM() {
		return r.Owner + "/" + r.Name
	}
	return r.Owner
}

// CheckSCM returns an error if the given url is not a valid scm url.
func (r Repo) CheckSCM() error {
	if r.isSCM() {
		return nil
	}
	return fmt.Errorf("invalid scm url: %s", r.RawURL)
}

// isSCM returns true if the repo has both an owner and name.
func (r Repo) isSCM() bool {
	return r.Owner != "" && r.Name != ""
}

// RepoRef represents any kind of repo which may differ
// from the one we are building from and may therefore
// also require separate authentication
// e.g. Homebrew Tap, Scoop bucket.
type RepoRef struct {
	Owner  string `yaml:"owner,omitempty" json:"owner,omitempty"`
	Name   string `yaml:"name,omitempty" json:"name,omitempty"`
	Token  string `yaml:"token,omitempty" json:"token,omitempty"`
	Branch string `yaml:"branch,omitempty" json:"branch,omitempty"`
}

// HomebrewDependency represents Homebrew dependency.
type HomebrewDependency struct {
	Name    string `yaml:"name,omitempty" json:"name,omitempty"`
	Type    string `yaml:"type,omitempty" json:"type,omitempty"`
	Version string `yaml:"version,omitempty" json:"version,omitempty"`
}

// type alias to prevent stack overflowing in the custom unmarshaler.
type homebrewDependency HomebrewDependency

// UnmarshalYAML is a custom unmarshaler that accept brew deps in both the old and new format.
func (a *HomebrewDependency) UnmarshalYAML(unmarshal func(interface{}) error) error {
	var str string
	if err := unmarshal(&str); err == nil {
		a.Name = str
		return nil
	}

	var dep homebrewDependency
	if err := unmarshal(&dep); err != nil {
		return err
	}

	a.Name = dep.Name
	a.Type = dep.Type

	return nil
}

func (a HomebrewDependency) JSONSchema() *jsonschema.Schema {
	reflector := jsonschema.Reflector{
		ExpandedStruct: true,
	}
	schema := reflector.Reflect(&homebrewDependency{})
	return &jsonschema.Schema{
		OneOf: []*jsonschema.Schema{
			{
				Type: "string",
			},
			schema,
		},
	}
}

type AUR struct {
	Name                  string       `yaml:"name,omitempty" json:"name,omitempty"`
	IDs                   []string     `yaml:"ids,omitempty" json:"ids,omitempty"`
	CommitAuthor          CommitAuthor `yaml:"commit_author,omitempty" json:"commit_author,omitempty"`
	CommitMessageTemplate string       `yaml:"commit_msg_template,omitempty" json:"commit_msg_template,omitempty"`
	Description           string       `yaml:"description,omitempty" json:"description,omitempty"`
	Homepage              string       `yaml:"homepage,omitempty" json:"homepage,omitempty"`
	License               string       `yaml:"license,omitempty" json:"license,omitempty"`
	SkipUpload            string       `yaml:"skip_upload,omitempty" json:"skip_upload,omitempty" jsonschema:"oneof_type=string;boolean"`
	URLTemplate           string       `yaml:"url_template,omitempty" json:"url_template,omitempty"`
	Maintainers           []string     `yaml:"maintainers,omitempty" json:"maintainers,omitempty"`
	Contributors          []string     `yaml:"contributors,omitempty" json:"contributors,omitempty"`
	Provides              []string     `yaml:"provides,omitempty" json:"provides,omitempty"`
	Conflicts             []string     `yaml:"conflicts,omitempty" json:"conflicts,omitempty"`
	Depends               []string     `yaml:"depends,omitempty" json:"depends,omitempty"`
	OptDepends            []string     `yaml:"optdepends,omitempty" json:"optdepends,omitempty"`
	Backup                []string     `yaml:"backup,omitempty" json:"backup,omitempty"`
	Rel                   string       `yaml:"rel,omitempty" json:"rel,omitempty"`
	Package               string       `yaml:"package,omitempty" json:"package,omitempty"`
	GitURL                string       `yaml:"git_url,omitempty" json:"git_url,omitempty"`
	GitSSHCommand         string       `yaml:"git_ssh_command,omitempty" json:"git_ssh_command,omitempty"`
	PrivateKey            string       `yaml:"private_key,omitempty" json:"private_key,omitempty"`
	Goamd64               string       `yaml:"goamd64,omitempty" json:"goamd64,omitempty"`
}

// Homebrew contains the brew section.
type Homebrew struct {
	Name                  string               `yaml:"name,omitempty" json:"name,omitempty"`
	Tap                   RepoRef              `yaml:"tap,omitempty" json:"tap,omitempty"`
	CommitAuthor          CommitAuthor         `yaml:"commit_author,omitempty" json:"commit_author,omitempty"`
	CommitMessageTemplate string               `yaml:"commit_msg_template,omitempty" json:"commit_msg_template,omitempty"`
	Folder                string               `yaml:"folder,omitempty" json:"folder,omitempty"`
	Caveats               string               `yaml:"caveats,omitempty" json:"caveats,omitempty"`
	Plist                 string               `yaml:"plist,omitempty" json:"plist,omitempty"`
	Install               string               `yaml:"install,omitempty" json:"install,omitempty"`
	PostInstall           string               `yaml:"post_install,omitempty" json:"post_install,omitempty"`
	Dependencies          []HomebrewDependency `yaml:"dependencies,omitempty" json:"dependencies,omitempty"`
	Test                  string               `yaml:"test,omitempty" json:"test,omitempty"`
	Conflicts             []string             `yaml:"conflicts,omitempty" json:"conflicts,omitempty"`
	Description           string               `yaml:"description,omitempty" json:"description,omitempty"`
	Homepage              string               `yaml:"homepage,omitempty" json:"homepage,omitempty"`
	License               string               `yaml:"license,omitempty" json:"license,omitempty"`
	SkipUpload            string               `yaml:"skip_upload,omitempty" json:"skip_upload,omitempty" jsonschema:"oneof_type=string;boolean"`
	DownloadStrategy      string               `yaml:"download_strategy,omitempty" json:"download_strategy,omitempty"`
	URLTemplate           string               `yaml:"url_template,omitempty" json:"url_template,omitempty"`
	CustomRequire         string               `yaml:"custom_require,omitempty" json:"custom_require,omitempty"`
	CustomBlock           string               `yaml:"custom_block,omitempty" json:"custom_block,omitempty"`
	IDs                   []string             `yaml:"ids,omitempty" json:"ids,omitempty"`
	Goarm                 string               `yaml:"goarm,omitempty" json:"goarm,omitempty" jsonschema:"oneof_type=string;integer"`
	Goamd64               string               `yaml:"goamd64,omitempty" json:"goamd64,omitempty"`
	Service               string               `yaml:"service,omitempty" json:"service,omitempty"`
}

// Krew contains the krew section.
type Krew struct {
	IDs                   []string     `yaml:"ids,omitempty" json:"ids,omitempty"`
	Name                  string       `yaml:"name,omitempty" json:"name,omitempty"`
	Index                 RepoRef      `yaml:"index,omitempty" json:"index,omitempty"`
	CommitAuthor          CommitAuthor `yaml:"commit_author,omitempty" json:"commit_author,omitempty"`
	CommitMessageTemplate string       `yaml:"commit_msg_template,omitempty" json:"commit_msg_template,omitempty"`
	Caveats               string       `yaml:"caveats,omitempty" json:"caveats,omitempty"`
	ShortDescription      string       `yaml:"short_description,omitempty" json:"short_description,omitempty"`
	Description           string       `yaml:"description,omitempty" json:"description,omitempty"`
	Homepage              string       `yaml:"homepage,omitempty" json:"homepage,omitempty"`
	URLTemplate           string       `yaml:"url_template,omitempty" json:"url_template,omitempty"`
	Goarm                 string       `yaml:"goarm,omitempty" json:"goarm,omitempty" jsonschema:"oneof_type=string;integer"`
	Goamd64               string       `yaml:"goamd64,omitempty" json:"goamd64,omitempty"`
	SkipUpload            string       `yaml:"skip_upload,omitempty" json:"skip_upload,omitempty" jsonschema:"oneof_type=string;boolean"`
}

// Scoop contains the scoop.sh section.
type Scoop struct {
	Name                  string       `yaml:"name,omitempty" json:"name,omitempty"`
	Bucket                RepoRef      `yaml:"bucket,omitempty" json:"bucket,omitempty"`
	Folder                string       `yaml:"folder,omitempty" json:"folder,omitempty"`
	CommitAuthor          CommitAuthor `yaml:"commit_author,omitempty" json:"commit_author,omitempty"`
	CommitMessageTemplate string       `yaml:"commit_msg_template,omitempty" json:"commit_msg_template,omitempty"`
	Homepage              string       `yaml:"homepage,omitempty" json:"homepage,omitempty"`
	Description           string       `yaml:"description,omitempty" json:"description,omitempty"`
	License               string       `yaml:"license,omitempty" json:"license,omitempty"`
	URLTemplate           string       `yaml:"url_template,omitempty" json:"url_template,omitempty"`
	Persist               []string     `yaml:"persist,omitempty" json:"persist,omitempty"`
	SkipUpload            string       `yaml:"skip_upload,omitempty" json:"skip_upload,omitempty" jsonschema:"oneof_type=string;boolean"`
	PreInstall            []string     `yaml:"pre_install,omitempty" json:"pre_install,omitempty"`
	PostInstall           []string     `yaml:"post_install,omitempty" json:"post_install,omitempty"`
	Goamd64               string       `yaml:"goamd64,omitempty" json:"goamd64,omitempty"`
}

// CommitAuthor is the author of a Git commit.
type CommitAuthor struct {
	Name  string `yaml:"name,omitempty" json:"name,omitempty"`
	Email string `yaml:"email,omitempty" json:"email,omitempty"`
}

// BuildHooks define actions to run before and/or after something.
type BuildHooks struct { // renamed on pro
	Pre  string `yaml:"pre,omitempty" json:"pre,omitempty"`
	Post string `yaml:"post,omitempty" json:"post,omitempty"`
}

// IgnoredBuild represents a build ignored by the user.
type IgnoredBuild struct {
	Goos    string `yaml:"goos,omitempty" json:"goos,omitempty"`
	Goarch  string `yaml:"goarch,omitempty" json:"goarch,omitempty"`
	Goarm   string `yaml:"goarm,omitempty" json:"goarm,omitempty" jsonschema:"oneof_type=string;integer"`
	Gomips  string `yaml:"gomips,omitempty" json:"gomips,omitempty"`
	Goamd64 string `yaml:"goamd64,omitempty" json:"goamd64,omitempty"`
}

// StringArray is a wrapper for an array of strings.
type StringArray []string

// UnmarshalYAML is a custom unmarshaler that wraps strings in arrays.
func (a *StringArray) UnmarshalYAML(unmarshal func(interface{}) error) error {
	var strings []string
	if err := unmarshal(&strings); err != nil {
		var str string
		if err := unmarshal(&str); err != nil {
			return err
		}
		*a = []string{str}
	} else {
		*a = strings
	}
	return nil
}

func (a StringArray) JSONSchema() *jsonschema.Schema {
	return &jsonschema.Schema{
		OneOf: []*jsonschema.Schema{{
			Type: "string",
		}, {
			Type: "array",
			Items: &jsonschema.Schema{
				Type: "string",
			},
		}},
	}
}

// FlagArray is a wrapper for an array of strings.
type FlagArray []string

// UnmarshalYAML is a custom unmarshaler that wraps strings in arrays.
func (a *FlagArray) UnmarshalYAML(unmarshal func(interface{}) error) error {
	var flags []string
	if err := unmarshal(&flags); err != nil {
		var flagstr string
		if err := unmarshal(&flagstr); err != nil {
			return err
		}
		*a = strings.Fields(flagstr)
	} else {
		*a = flags
	}
	return nil
}

func (a FlagArray) JSONSchema() *jsonschema.Schema {
	return &jsonschema.Schema{
		OneOf: []*jsonschema.Schema{{
			Type: "string",
		}, {
			Type: "array",
			Items: &jsonschema.Schema{
				Type: "string",
			},
		}},
	}
}

// Build contains the build configuration section.
type Build struct {
	ID              string          `yaml:"id,omitempty" json:"id,omitempty"`
	Goos            []string        `yaml:"goos,omitempty" json:"goos,omitempty"`
	Goarch          []string        `yaml:"goarch,omitempty" json:"goarch,omitempty"`
	Goarm           []string        `yaml:"goarm,omitempty" json:"goarm,omitempty"`
	Gomips          []string        `yaml:"gomips,omitempty" json:"gomips,omitempty"`
	Goamd64         []string        `yaml:"goamd64,omitempty" json:"goamd64,omitempty"`
	Targets         []string        `yaml:"targets,omitempty" json:"targets,omitempty"`
	Ignore          []IgnoredBuild  `yaml:"ignore,omitempty" json:"ignore,omitempty"`
	Dir             string          `yaml:"dir,omitempty" json:"dir,omitempty"`
	Main            string          `yaml:"main,omitempty" json:"main,omitempty"`
	Binary          string          `yaml:"binary,omitempty" json:"binary,omitempty"`
	Hooks           BuildHookConfig `yaml:"hooks,omitempty" json:"hooks,omitempty"`
	Builder         string          `yaml:"builder,omitempty" json:"builder,omitempty"`
	ModTimestamp    string          `yaml:"mod_timestamp,omitempty" json:"mod_timestamp,omitempty"`
	Skip            bool            `yaml:"skip,omitempty" json:"skip,omitempty"`
	GoBinary        string          `yaml:"gobinary,omitempty" json:"gobinary,omitempty"`
	Command         string          `yaml:"command,omitempty" json:"command,omitempty"`
	NoUniqueDistDir bool            `yaml:"no_unique_dist_dir,omitempty" json:"no_unique_dist_dir,omitempty"`
	NoMainCheck     bool            `yaml:"no_main_check,omitempty" json:"no_main_check,omitempty"`
	UnproxiedMain   string          `yaml:"-" json:"-"` // used by gomod.proxy
	UnproxiedDir    string          `yaml:"-" json:"-"` // used by gomod.proxy

	BuildDetails          `yaml:",inline" json:",inline"` // nolint: tagliatelle
	BuildDetailsOverrides []BuildDetailsOverride          `yaml:"overrides,omitempty" json:"overrides,omitempty"`
}

type BuildDetailsOverride struct {
	Goos         string                          `yaml:"goos,omitempty" json:"goos,omitempty"`
	Goarch       string                          `yaml:"goarch,omitempty" json:"goarch,omitempty"`
	Goarm        string                          `yaml:"goarm,omitempty" json:"goarm,omitempty" jsonschema:"oneof_type=string;integer"`
	Gomips       string                          `yaml:"gomips,omitempty" json:"gomips,omitempty"`
	Goamd64      string                          `yaml:"goamd64,omitempty" json:"goamd64,omitempty"`
	BuildDetails `yaml:",inline" json:",inline"` // nolint: tagliatelle
}

type BuildDetails struct {
	Buildmode string      `yaml:"buildmode,omitempty" json:"buildmode,omitempty"`
	Ldflags   StringArray `yaml:"ldflags,omitempty" json:"ldflags,omitempty"`
	Tags      FlagArray   `yaml:"tags,omitempty" json:"tags,omitempty"`
	Flags     FlagArray   `yaml:"flags,omitempty" json:"flags,omitempty"`
	Asmflags  StringArray `yaml:"asmflags,omitempty" json:"asmflags,omitempty"`
	Gcflags   StringArray `yaml:"gcflags,omitempty" json:"gcflags,omitempty"`
	Env       []string    `yaml:"env,omitempty" json:"env,omitempty"`
}

type BuildHookConfig struct {
	Pre  Hooks `yaml:"pre,omitempty" json:"pre,omitempty"`
	Post Hooks `yaml:"post,omitempty" json:"post,omitempty"`
}

type Hooks []Hook

// UnmarshalYAML is a custom unmarshaler that allows simplified declaration of single command.
func (bhc *Hooks) UnmarshalYAML(unmarshal func(interface{}) error) error {
	var singleCmd string
	err := unmarshal(&singleCmd)
	if err == nil {
		*bhc = []Hook{{Cmd: singleCmd}}
		return nil
	}

	type t Hooks
	var hooks t
	if err := unmarshal(&hooks); err != nil {
		return err
	}
	*bhc = (Hooks)(hooks)
	return nil
}

type Hook struct {
	Dir    string   `yaml:"dir,omitempty" json:"dir,omitempty"`
	Cmd    string   `yaml:"cmd,omitempty" json:"cmd,omitempty"`
	Env    []string `yaml:"env,omitempty" json:"env,omitempty"`
	Output bool     `yaml:"output,omitempty" json:"output,omitempty"`
}

// UnmarshalYAML is a custom unmarshaler that allows simplified declarations of commands as strings.
func (bh *Hook) UnmarshalYAML(unmarshal func(interface{}) error) error {
	var cmd string
	if err := unmarshal(&cmd); err != nil {
		type t Hook
		var hook t
		if err := unmarshal(&hook); err != nil {
			return err
		}
		*bh = (Hook)(hook)
		return nil
	}

	bh.Cmd = cmd
	return nil
}

func (bh Hook) JSONSchema() *jsonschema.Schema {
	type t Hook
	reflector := jsonschema.Reflector{
		ExpandedStruct: true,
	}
	schema := reflector.Reflect(&t{})
	return &jsonschema.Schema{
		OneOf: []*jsonschema.Schema{
			{
				Type: "string",
			},
			schema,
		},
	}
}

// FormatOverride is used to specify a custom format for a specific GOOS.
type FormatOverride struct {
	Goos   string `yaml:"goos,omitempty" json:"goos,omitempty"`
	Format string `yaml:"format,omitempty" json:"format,omitempty"`
}

// File is a file inside an archive.
type File struct {
	Source      string   `yaml:"src,omitempty" json:"src,omitempty"`
	Destination string   `yaml:"dst,omitempty" json:"dst,omitempty"`
	StripParent bool     `yaml:"strip_parent,omitempty" json:"strip_parent,omitempty"`
	Info        FileInfo `yaml:"info,omitempty" json:"info,omitempty"`
}

// FileInfo is the file info of a file.
type FileInfo struct {
	Owner       string      `yaml:"owner,omitempty" json:"owner,omitempty"`
	Group       string      `yaml:"group,omitempty" json:"group,omitempty"`
	Mode        os.FileMode `yaml:"mode,omitempty" json:"mode,omitempty"`
	MTime       string      `yaml:"mtime,omitempty" json:"mtime,omitempty"`
	ParsedMTime time.Time   `yaml:"-" json:"-"`
}

// UnmarshalYAML is a custom unmarshaler that wraps strings in arrays.
func (f *File) UnmarshalYAML(unmarshal func(interface{}) error) error {
	type t File
	var str string
	if err := unmarshal(&str); err == nil {
		*f = File{Source: str}
		return nil
	}

	var file t
	if err := unmarshal(&file); err != nil {
		return err
	}
	*f = File(file)
	return nil
}

func (f File) JSONSchema() *jsonschema.Schema {
	type t File
	reflector := jsonschema.Reflector{
		ExpandedStruct: true,
	}
	schema := reflector.Reflect(&t{})
	return &jsonschema.Schema{
		OneOf: []*jsonschema.Schema{
			{
				Type: "string",
			},
			schema,
		},
	}
}

// UniversalBinary setups macos universal binaries.
type UniversalBinary struct {
	ID           string          `yaml:"id,omitempty" json:"id,omitempty"` // deprecated
	IDs          []string        `yaml:"ids,omitempty" json:"ids,omitempty"`
	NameTemplate string          `yaml:"name_template,omitempty" json:"name_template,omitempty"`
	Replace      bool            `yaml:"replace,omitempty" json:"replace,omitempty"`
	Hooks        BuildHookConfig `yaml:"hooks,omitempty" json:"hooks,omitempty"`
}

// Archive config used for the archive.
type Archive struct {
	ID                        string            `yaml:"id,omitempty" json:"id,omitempty"`
	Builds                    []string          `yaml:"builds,omitempty" json:"builds,omitempty"`
	BuildsInfo                FileInfo          `yaml:"builds_info,omitempty" json:"builds_info,omitempty"`
	NameTemplate              string            `yaml:"name_template,omitempty" json:"name_template,omitempty"`
	Replacements              map[string]string `yaml:"replacements,omitempty" json:"replacements,omitempty"` // Deprecated: use templates instead
	Format                    string            `yaml:"format,omitempty" json:"format,omitempty"`
	FormatOverrides           []FormatOverride  `yaml:"format_overrides,omitempty" json:"format_overrides,omitempty"`
	WrapInDirectory           string            `yaml:"wrap_in_directory,omitempty" json:"wrap_in_directory,omitempty" jsonschema:"oneof_type=string;boolean"`
	StripParentBinaryFolder   bool              `yaml:"strip_parent_binary_folder,omitempty" json:"strip_parent_binary_folder,omitempty"`
	RLCP                      bool              `yaml:"rlcp,omitempty" json:"rlcp,omitempty"`
	Files                     []File            `yaml:"files,omitempty" json:"files,omitempty"`
	Meta                      bool              `yaml:"meta,omitempty" json:"meta,omitempty"`
	AllowDifferentBinaryCount bool              `yaml:"allow_different_binary_count,omitempty" json:"allow_different_binary_count,omitempty"`
}

type ReleaseNotesMode string

const (
	ReleaseNotesModeKeepExisting ReleaseNotesMode = "keep-existing"
	ReleaseNotesModeAppend       ReleaseNotesMode = "append"
	ReleaseNotesModeReplace      ReleaseNotesMode = "replace"
	ReleaseNotesModePrepend      ReleaseNotesMode = "prepend"
)

// Release config used for the GitHub/GitLab release.
type Release struct {
	GitHub                 Repo        `yaml:"github,omitempty" json:"github,omitempty"`
	GitLab                 Repo        `yaml:"gitlab,omitempty" json:"gitlab,omitempty"`
	Gitea                  Repo        `yaml:"gitea,omitempty" json:"gitea,omitempty"`
	Draft                  bool        `yaml:"draft,omitempty" json:"draft,omitempty"`
	ReplaceExistingDraft   bool        `yaml:"replace_existing_draft,omitempty" json:"replace_existing_draft,omitempty"`
	TargetCommitish        string      `yaml:"target_commitish,omitempty" json:"target_commitish,omitempty"`
	Disable                bool        `yaml:"disable,omitempty" json:"disable,omitempty"`
	SkipUpload             bool        `yaml:"skip_upload,omitempty" json:"skip_upload,omitempty"`
	Prerelease             string      `yaml:"prerelease,omitempty" json:"prerelease,omitempty"`
	NameTemplate           string      `yaml:"name_template,omitempty" json:"name_template,omitempty"`
	IDs                    []string    `yaml:"ids,omitempty" json:"ids,omitempty"`
	ExtraFiles             []ExtraFile `yaml:"extra_files,omitempty" json:"extra_files,omitempty"`
	DiscussionCategoryName string      `yaml:"discussion_category_name,omitempty" json:"discussion_category_name,omitempty"`
	Header                 string      `yaml:"header,omitempty" json:"header,omitempty"`
	Footer                 string      `yaml:"footer,omitempty" json:"footer,omitempty"`

	ReleaseNotesMode ReleaseNotesMode `yaml:"mode,omitempty" json:"mode,omitempty" jsonschema:"enum=keep-existing,enum=append,enum=prepend,enum=replace,default=keep-existing"`
}

// Milestone config used for VCS milestone.
type Milestone struct {
	Repo         Repo   `yaml:"repo,omitempty" json:"repo,omitempty"`
	Close        bool   `yaml:"close,omitempty" json:"close,omitempty"`
	FailOnError  bool   `yaml:"fail_on_error,omitempty" json:"fail_on_error,omitempty"`
	NameTemplate string `yaml:"name_template,omitempty" json:"name_template,omitempty"`
}

// ExtraFile on a release.
type ExtraFile struct {
	Glob         string `yaml:"glob,omitempty" json:"glob,omitempty"`
	NameTemplate string `yaml:"name_template,omitempty" json:"name_template,omitempty"`
}

// NFPM config.
type NFPM struct {
	NFPMOverridables `yaml:",inline" json:",inline"` // nolint: tagliatelle
	Overrides        map[string]NFPMOverridables     `yaml:"overrides,omitempty" json:"overrides,omitempty"`

	ID          string   `yaml:"id,omitempty" json:"id,omitempty"`
	Builds      []string `yaml:"builds,omitempty" json:"builds,omitempty"`
	Formats     []string `yaml:"formats,omitempty" json:"formats,omitempty"`
	Section     string   `yaml:"section,omitempty" json:"section,omitempty"`
	Priority    string   `yaml:"priority,omitempty" json:"priority,omitempty"`
	Vendor      string   `yaml:"vendor,omitempty" json:"vendor,omitempty"`
	Homepage    string   `yaml:"homepage,omitempty" json:"homepage,omitempty"`
	Maintainer  string   `yaml:"maintainer,omitempty" json:"maintainer,omitempty"`
	Description string   `yaml:"description,omitempty" json:"description,omitempty"`
	License     string   `yaml:"license,omitempty" json:"license,omitempty"`
	Bindir      string   `yaml:"bindir,omitempty" json:"bindir,omitempty"`
	Changelog   string   `yaml:"changelog,omitempty" json:"changelog,omitempty"`
	Meta        bool     `yaml:"meta,omitempty" json:"meta,omitempty"` // make package without binaries - only deps
}

// NFPMScripts is used to specify maintainer scripts.
type NFPMScripts struct {
	PreInstall  string `yaml:"preinstall,omitempty" json:"preinstall,omitempty"`
	PostInstall string `yaml:"postinstall,omitempty" json:"postinstall,omitempty"`
	PreRemove   string `yaml:"preremove,omitempty" json:"preremove,omitempty"`
	PostRemove  string `yaml:"postremove,omitempty" json:"postremove,omitempty"`
}

type NFPMRPMSignature struct {
	// PGP secret key, can be ASCII-armored
	KeyFile       string `yaml:"key_file,omitempty" json:"key_file,omitempty"`
	KeyPassphrase string `yaml:"-" json:"-"` // populated from environment variable
}

// NFPMRPMScripts represents scripts only available on RPM packages.
type NFPMRPMScripts struct {
	PreTrans  string `yaml:"pretrans,omitempty" json:"pretrans,omitempty"`
	PostTrans string `yaml:"posttrans,omitempty" json:"posttrans,omitempty"`
}

// NFPMRPM is custom configs that are only available on RPM packages.
type NFPMRPM struct {
	Summary     string           `yaml:"summary,omitempty" json:"summary,omitempty"`
	Group       string           `yaml:"group,omitempty" json:"group,omitempty"`
	Compression string           `yaml:"compression,omitempty" json:"compression,omitempty"`
	Signature   NFPMRPMSignature `yaml:"signature,omitempty" json:"signature,omitempty"`
	Scripts     NFPMRPMScripts   `yaml:"scripts,omitempty" json:"scripts,omitempty"`
}

// NFPMDebScripts is scripts only available on deb packages.
type NFPMDebScripts struct {
	Rules     string `yaml:"rules,omitempty" json:"rules,omitempty"`
	Templates string `yaml:"templates,omitempty" json:"templates,omitempty"`
}

// NFPMDebTriggers contains triggers only available for deb packages.
// https://wiki.debian.org/DpkgTriggers
// https://man7.org/linux/man-pages/man5/deb-triggers.5.html
type NFPMDebTriggers struct {
	Interest        []string `yaml:"interest,omitempty" json:"interest,omitempty"`
	InterestAwait   []string `yaml:"interest_await,omitempty" json:"interest_await,omitempty"`
	InterestNoAwait []string `yaml:"interest_noawait,omitempty" json:"interest_noawait,omitempty"`
	Activate        []string `yaml:"activate,omitempty" json:"activate,omitempty"`
	ActivateAwait   []string `yaml:"activate_await,omitempty" json:"activate_await,omitempty"`
	ActivateNoAwait []string `yaml:"activate_noawait,omitempty" json:"activate_noawait,omitempty"`
}

// NFPMDebSignature contains config for signing deb packages created by nfpm.
type NFPMDebSignature struct {
	// PGP secret key, can be ASCII-armored
	KeyFile       string `yaml:"key_file,omitempty" json:"key_file,omitempty"`
	KeyPassphrase string `yaml:"-" json:"-"` // populated from environment variable
	// origin, maint or archive (defaults to origin)
	Type string `yaml:"type,omitempty" json:"type,omitempty"`
}

// NFPMDeb is custom configs that are only available on deb packages.
type NFPMDeb struct {
	Scripts   NFPMDebScripts   `yaml:"scripts,omitempty" json:"scripts,omitempty"`
	Triggers  NFPMDebTriggers  `yaml:"triggers,omitempty" json:"triggers,omitempty"`
	Breaks    []string         `yaml:"breaks,omitempty" json:"breaks,omitempty"`
	Signature NFPMDebSignature `yaml:"signature,omitempty" json:"signature,omitempty"`
	Lintian   []string         `yaml:"lintian_overrides,omitempty" json:"lintian_overrides,omitempty"`
}

type NFPMAPKScripts struct {
	PreUpgrade  string `yaml:"preupgrade,omitempty" json:"preupgrade,omitempty"`
	PostUpgrade string `yaml:"postupgrade,omitempty" json:"postupgrade,omitempty"`
}

// NFPMAPKSignature contains config for signing apk packages created by nfpm.
type NFPMAPKSignature struct {
	// RSA private key in PEM format
	KeyFile       string `yaml:"key_file,omitempty" json:"key_file,omitempty"`
	KeyPassphrase string `yaml:"-" json:"-"` // populated from environment variable
	// defaults to <maintainer email>.rsa.pub
	KeyName string `yaml:"key_name,omitempty" json:"key_name,omitempty"`
}

// NFPMAPK is custom config only available on apk packages.
type NFPMAPK struct {
	Scripts   NFPMAPKScripts   `yaml:"scripts,omitempty" json:"scripts,omitempty"`
	Signature NFPMAPKSignature `yaml:"signature,omitempty" json:"signature,omitempty"`
}

type NFPMArchLinuxScripts struct {
	PreUpgrade  string `yaml:"preupgrade,omitempty" json:"preupgrade,omitempty"`
	PostUpgrade string `yaml:"postupgrade,omitempty" json:"postupgrade,omitempty"`
}

type NFPMArchLinux struct {
	Pkgbase  string               `yaml:"pkgbase,omitempty" json:"pkgbase,omitempty"`
	Packager string               `yaml:"packager,omitempty" json:"packager,omitempty"`
	Scripts  NFPMArchLinuxScripts `yaml:"scripts,omitempty" json:"scripts,omitempty"`
}

// NFPMOverridables is used to specify per package format settings.
type NFPMOverridables struct {
	FileNameTemplate string            `yaml:"file_name_template,omitempty" json:"file_name_template,omitempty"`
	PackageName      string            `yaml:"package_name,omitempty" json:"package_name,omitempty"`
	Epoch            string            `yaml:"epoch,omitempty" json:"epoch,omitempty"`
	Release          string            `yaml:"release,omitempty" json:"release,omitempty"`
	Prerelease       string            `yaml:"prerelease,omitempty" json:"prerelease,omitempty"`
	VersionMetadata  string            `yaml:"version_metadata,omitempty" json:"version_metadata,omitempty"`
	Replacements     map[string]string `yaml:"replacements,omitempty" json:"replacements,omitempty"` // Deprecated: use templates instead
	Dependencies     []string          `yaml:"dependencies,omitempty" json:"dependencies,omitempty"`
	Recommends       []string          `yaml:"recommends,omitempty" json:"recommends,omitempty"`
	Suggests         []string          `yaml:"suggests,omitempty" json:"suggests,omitempty"`
	Conflicts        []string          `yaml:"conflicts,omitempty" json:"conflicts,omitempty"`
	Replaces         []string          `yaml:"replaces,omitempty" json:"replaces,omitempty"`
	Provides         []string          `yaml:"provides,omitempty" json:"provides,omitempty"`
	Contents         files.Contents    `yaml:"contents,omitempty" json:"contents,omitempty"`
	Scripts          NFPMScripts       `yaml:"scripts,omitempty" json:"scripts,omitempty"`
	RPM              NFPMRPM           `yaml:"rpm,omitempty" json:"rpm,omitempty"`
	Deb              NFPMDeb           `yaml:"deb,omitempty" json:"deb,omitempty"`
	APK              NFPMAPK           `yaml:"apk,omitempty" json:"apk,omitempty"`
	ArchLinux        NFPMArchLinux     `yaml:"archlinux,omitempty" json:"archlinux,omitempty"`
}

// SBOM config.
type SBOM struct {
	ID        string   `yaml:"id,omitempty" json:"id,omitempty"`
	Cmd       string   `yaml:"cmd,omitempty" json:"cmd,omitempty"`
	Env       []string `yaml:"env,omitempty" json:"env,omitempty"`
	Args      []string `yaml:"args,omitempty" json:"args,omitempty"`
	Documents []string `yaml:"documents,omitempty" json:"documents,omitempty"`
	Artifacts string   `yaml:"artifacts,omitempty" json:"artifacts,omitempty"`
	IDs       []string `yaml:"ids,omitempty" json:"ids,omitempty"`
}

// Sign config.
type Sign struct {
	ID          string   `yaml:"id,omitempty" json:"id,omitempty"`
	Cmd         string   `yaml:"cmd,omitempty" json:"cmd,omitempty"`
	Args        []string `yaml:"args,omitempty" json:"args,omitempty"`
	Signature   string   `yaml:"signature,omitempty" json:"signature,omitempty"`
	Artifacts   string   `yaml:"artifacts,omitempty" json:"artifacts,omitempty" jsonschema:"enum=all,enum=manifests,enum=images,enum=checksum,enum=source,enum=package,enum=archive,enum=binary,enum=sbom"`
	IDs         []string `yaml:"ids,omitempty" json:"ids,omitempty"`
	Stdin       *string  `yaml:"stdin,omitempty" json:"stdin,omitempty"`
	StdinFile   string   `yaml:"stdin_file,omitempty" json:"stdin_file,omitempty"`
	Env         []string `yaml:"env,omitempty" json:"env,omitempty"`
	Certificate string   `yaml:"certificate,omitempty" json:"certificate,omitempty"`
	Output      bool     `yaml:"output,omitempty" json:"output,omitempty"`
}

// SnapcraftAppMetadata for the binaries that will be in the snap package.
type SnapcraftAppMetadata struct {
	Command string `yaml:"command" json:"command"`
	Args    string `yaml:"args,omitempty" json:"args,omitempty"`

	Adapter          string                 `yaml:"adapter,omitempty" json:"adapter,omitempty"`
	After            []string               `yaml:"after,omitempty" json:"after,omitempty"`
	Aliases          []string               `yaml:"aliases,omitempty" json:"aliases,omitempty"`
	Autostart        string                 `yaml:"autostart,omitempty" json:"autostart,omitempty"`
	Before           []string               `yaml:"before,omitempty" json:"before,omitempty"`
	BusName          string                 `yaml:"bus_name,omitempty" json:"bus_name,omitempty"`
	CommandChain     []string               `yaml:"command_chain,omitempty" json:"command_chain,omitempty"`
	CommonID         string                 `yaml:"common_id,omitempty" json:"common_id,omitempty"`
	Completer        string                 `yaml:"completer,omitempty" json:"completer,omitempty"`
	Daemon           string                 `yaml:"daemon,omitempty" json:"daemon,omitempty"`
	Desktop          string                 `yaml:"desktop,omitempty" json:"desktop,omitempty"`
	Environment      map[string]interface{} `yaml:"environment,omitempty" json:"environment,omitempty"`
	Extensions       []string               `yaml:"extensions,omitempty" json:"extensions,omitempty"`
	InstallMode      string                 `yaml:"install_mode,omitempty" json:"install_mode,omitempty"`
	Passthrough      map[string]interface{} `yaml:"passthrough,omitempty" json:"passthrough,omitempty"`
	Plugs            []string               `yaml:"plugs,omitempty" json:"plugs,omitempty"`
	PostStopCommand  string                 `yaml:"post_stop_command,omitempty" json:"post_stop_command,omitempty"`
	RefreshMode      string                 `yaml:"refresh_mode,omitempty" json:"refresh_mode,omitempty"`
	ReloadCommand    string                 `yaml:"reload_command,omitempty" json:"reload_command,omitempty"`
	RestartCondition string                 `yaml:"restart_condition,omitempty" json:"restart_condition,omitempty"`
	RestartDelay     string                 `yaml:"restart_delay,omitempty" json:"restart_delay,omitempty"`
	Slots            []string               `yaml:"slots,omitempty" json:"slots,omitempty"`
	Sockets          map[string]interface{} `yaml:"sockets,omitempty" json:"sockets,omitempty"`
	StartTimeout     string                 `yaml:"start_timeout,omitempty" json:"start_timeout,omitempty"`
	StopCommand      string                 `yaml:"stop_command,omitempty" json:"stop_command,omitempty"`
	StopMode         string                 `yaml:"stop_mode,omitempty" json:"stop_mode,omitempty"`
	StopTimeout      string                 `yaml:"stop_timeout,omitempty" json:"stop_timeout,omitempty"`
	Timer            string                 `yaml:"timer,omitempty" json:"timer,omitempty"`
	WatchdogTimeout  string                 `yaml:"watchdog_timeout,omitempty" json:"watchdog_timeout,omitempty"`
}

type SnapcraftLayoutMetadata struct {
	Symlink  string `yaml:"symlink,omitempty" json:"symlink,omitempty"`
	Bind     string `yaml:"bind,omitempty" json:"bind,omitempty"`
	BindFile string `yaml:"bind_file,omitempty" json:"bind_file,omitempty"`
	Type     string `yaml:"type,omitempty" json:"type,omitempty"`
}

// Snapcraft config.
type Snapcraft struct {
	NameTemplate string            `yaml:"name_template,omitempty" json:"name_template,omitempty"`
	Replacements map[string]string `yaml:"replacements,omitempty" json:"replacements,omitempty"` // Deprecated: use templates instead.
	Publish      bool              `yaml:"publish,omitempty" json:"publish,omitempty"`

	ID               string                             `yaml:"id,omitempty" json:"id,omitempty"`
	Builds           []string                           `yaml:"builds,omitempty" json:"builds,omitempty"`
	Name             string                             `yaml:"name,omitempty" json:"name,omitempty"`
	Summary          string                             `yaml:"summary,omitempty" json:"summary,omitempty"`
	Description      string                             `yaml:"description,omitempty" json:"description,omitempty"`
	Base             string                             `yaml:"base,omitempty" json:"base,omitempty"`
	License          string                             `yaml:"license,omitempty" json:"license,omitempty"`
	Grade            string                             `yaml:"grade,omitempty" json:"grade,omitempty"`
	ChannelTemplates []string                           `yaml:"channel_templates,omitempty" json:"channel_templates,omitempty"`
	Confinement      string                             `yaml:"confinement,omitempty" json:"confinement,omitempty"`
	Layout           map[string]SnapcraftLayoutMetadata `yaml:"layout,omitempty" json:"layout,omitempty"`
	Apps             map[string]SnapcraftAppMetadata    `yaml:"apps,omitempty" json:"apps,omitempty"`
	Plugs            map[string]interface{}             `yaml:"plugs,omitempty" json:"plugs,omitempty"`

	Files []SnapcraftExtraFiles `yaml:"extra_files,omitempty" json:"extra_files,omitempty"`
}

// SnapcraftExtraFiles config.
type SnapcraftExtraFiles struct {
	Source      string `yaml:"source" json:"source"`
	Destination string `yaml:"destination,omitempty" json:"destination,omitempty"`
	Mode        uint32 `yaml:"mode,omitempty" json:"mode,omitempty"`
}

// Snapshot config.
type Snapshot struct {
	NameTemplate string `yaml:"name_template,omitempty" json:"name_template,omitempty"`
}

// Checksum config.
type Checksum struct {
	NameTemplate string      `yaml:"name_template,omitempty" json:"name_template,omitempty"`
	Algorithm    string      `yaml:"algorithm,omitempty" json:"algorithm,omitempty"`
	IDs          []string    `yaml:"ids,omitempty" json:"ids,omitempty"`
	Disable      bool        `yaml:"disable,omitempty" json:"disable,omitempty"`
	ExtraFiles   []ExtraFile `yaml:"extra_files,omitempty" json:"extra_files,omitempty"`
}

// Docker image config.
type Docker struct {
	ID                 string   `yaml:"id,omitempty" json:"id,omitempty"`
	IDs                []string `yaml:"ids,omitempty" json:"ids,omitempty"`
	Goos               string   `yaml:"goos,omitempty" json:"goos,omitempty"`
	Goarch             string   `yaml:"goarch,omitempty" json:"goarch,omitempty"`
	Goarm              string   `yaml:"goarm,omitempty" json:"goarm,omitempty" jsonschema:"oneof_type=string;integer"`
	Goamd64            string   `yaml:"goamd64,omitempty" json:"goamd64,omitempty"`
	Dockerfile         string   `yaml:"dockerfile,omitempty" json:"dockerfile,omitempty"`
	ImageTemplates     []string `yaml:"image_templates,omitempty" json:"image_templates,omitempty"`
	SkipPush           string   `yaml:"skip_push,omitempty" json:"skip_push,omitempty" jsonschema:"oneof_type=string;boolean"`
	Files              []string `yaml:"extra_files,omitempty" json:"extra_files,omitempty"`
	BuildFlagTemplates []string `yaml:"build_flag_templates,omitempty" json:"build_flag_templates,omitempty"`
	PushFlags          []string `yaml:"push_flags,omitempty" json:"push_flags,omitempty"`
	Use                string   `yaml:"use,omitempty" json:"use,omitempty"`
}

// DockerManifest config.
type DockerManifest struct {
	ID             string   `yaml:"id,omitempty" json:"id,omitempty"`
	NameTemplate   string   `yaml:"name_template,omitempty" json:"name_template,omitempty"`
	SkipPush       string   `yaml:"skip_push,omitempty" json:"skip_push,omitempty" jsonschema:"oneof_type=string;boolean"`
	ImageTemplates []string `yaml:"image_templates,omitempty" json:"image_templates,omitempty"`
	CreateFlags    []string `yaml:"create_flags,omitempty" json:"create_flags,omitempty"`
	PushFlags      []string `yaml:"push_flags,omitempty" json:"push_flags,omitempty"`
	Use            string   `yaml:"use,omitempty" json:"use,omitempty"`
}

// Filters config.
type Filters struct {
	Exclude []string `yaml:"exclude,omitempty" json:"exclude,omitempty"`
}

// Changelog Config.
type Changelog struct {
	Filters Filters          `yaml:"filters,omitempty" json:"filters,omitempty"`
	Sort    string           `yaml:"sort,omitempty" json:"sort,omitempty" jsonschema:"enum=asc,enum=desc,enum=,default="`
	Skip    bool             `yaml:"skip,omitempty" json:"skip,omitempty"` // TODO(caarlos0): rename to Disable to match other pipes
	Use     string           `yaml:"use,omitempty" json:"use,omitempty" jsonschema:"enum=git,enum=github,enum=github-native,enum=gitlab,default=git"`
	Groups  []ChangeLogGroup `yaml:"groups,omitempty" json:"groups,omitempty"`
	Abbrev  int              `yaml:"abbrev,omitempty" json:"abbrev,omitempty"`
}

// ChangeLogGroup holds the grouping criteria for the changelog.
type ChangeLogGroup struct {
	Title  string `yaml:"title,omitempty" json:"title,omitempty"`
	Regexp string `yaml:"regexp,omitempty" json:"regexp,omitempty"`
	Order  int    `yaml:"order,omitempty" json:"order,omitempty"`
}

// EnvFiles holds paths to files that contains environment variables
// values like the github token for example.
type EnvFiles struct {
	GitHubToken string `yaml:"github_token,omitempty" json:"github_token,omitempty"`
	GitLabToken string `yaml:"gitlab_token,omitempty" json:"gitlab_token,omitempty"`
	GiteaToken  string `yaml:"gitea_token,omitempty" json:"gitea_token,omitempty"`
}

// Before config.
type Before struct {
	Hooks []string `yaml:"hooks,omitempty" json:"hooks,omitempty"`
}

// Blob contains config for GO CDK blob.
type Blob struct {
	Bucket     string      `yaml:"bucket,omitempty" json:"bucket,omitempty"`
	Provider   string      `yaml:"provider,omitempty" json:"provider,omitempty"`
	Region     string      `yaml:"region,omitempty" json:"region,omitempty"`
	DisableSSL bool        `yaml:"disableSSL,omitempty" json:"disableSSL,omitempty"` // nolint:tagliatelle // TODO(caarlos0): rename to disable_ssl
	Folder     string      `yaml:"folder,omitempty" json:"folder,omitempty"`
	KMSKey     string      `yaml:"kmskey,omitempty" json:"kmskey,omitempty"`
	IDs        []string    `yaml:"ids,omitempty" json:"ids,omitempty"`
	Endpoint   string      `yaml:"endpoint,omitempty" json:"endpoint,omitempty"` // used for minio for example
	ExtraFiles []ExtraFile `yaml:"extra_files,omitempty" json:"extra_files,omitempty"`
}

// Upload configuration.
type Upload struct {
	Name               string            `yaml:"name,omitempty" json:"name,omitempty"`
	IDs                []string          `yaml:"ids,omitempty" json:"ids,omitempty"`
	Exts               []string          `yaml:"exts,omitempty" json:"exts,omitempty"`
	Target             string            `yaml:"target,omitempty" json:"target,omitempty"`
	Username           string            `yaml:"username,omitempty" json:"username,omitempty"`
	Mode               string            `yaml:"mode,omitempty" json:"mode,omitempty"`
	Method             string            `yaml:"method,omitempty" json:"method,omitempty"`
	ChecksumHeader     string            `yaml:"checksum_header,omitempty" json:"checksum_header,omitempty"`
	ClientX509Cert     string            `yaml:"client_x509_cert,omitempty" json:"client_x509_cert,omitempty"`
	ClientX509Key      string            `yaml:"client_x509_key,omitempty" json:"client_x509_key,omitempty"`
	TrustedCerts       string            `yaml:"trusted_certificates,omitempty" json:"trusted_certificates,omitempty"`
	Checksum           bool              `yaml:"checksum,omitempty" json:"checksum,omitempty"`
	Signature          bool              `yaml:"signature,omitempty" json:"signature,omitempty"`
	CustomArtifactName bool              `yaml:"custom_artifact_name,omitempty" json:"custom_artifact_name,omitempty"`
	CustomHeaders      map[string]string `yaml:"custom_headers,omitempty" json:"custom_headers,omitempty"`
}

// Publisher configuration.
type Publisher struct {
	Name       string      `yaml:"name,omitempty" json:"name,omitempty"`
	IDs        []string    `yaml:"ids,omitempty" json:"ids,omitempty"`
	Checksum   bool        `yaml:"checksum,omitempty" json:"checksum,omitempty"`
	Signature  bool        `yaml:"signature,omitempty" json:"signature,omitempty"`
	Dir        string      `yaml:"dir,omitempty" json:"dir,omitempty"`
	Cmd        string      `yaml:"cmd,omitempty" json:"cmd,omitempty"`
	Env        []string    `yaml:"env,omitempty" json:"env,omitempty"`
	ExtraFiles []ExtraFile `yaml:"extra_files,omitempty" json:"extra_files,omitempty"`
}

// Source configuration.
type Source struct {
	NameTemplate   string `yaml:"name_template,omitempty" json:"name_template,omitempty"`
	Format         string `yaml:"format,omitempty" json:"format,omitempty"`
	Enabled        bool   `yaml:"enabled,omitempty" json:"enabled,omitempty"`
	PrefixTemplate string `yaml:"prefix_template,omitempty" json:"prefix_template,omitempty"`
	Files          []File `yaml:"files,omitempty" json:"files,omitempty"`
	RLCP           bool   `yaml:"rlcp,omitempty" json:"rlcp,omitempty"`
}

// Project includes all project configuration.
type Project struct {
	ProjectName     string           `yaml:"project_name,omitempty" json:"project_name,omitempty"`
	Env             []string         `yaml:"env,omitempty" json:"env,omitempty"`
	Release         Release          `yaml:"release,omitempty" json:"release,omitempty"`
	Milestones      []Milestone      `yaml:"milestones,omitempty" json:"milestones,omitempty"`
	Brews           []Homebrew       `yaml:"brews,omitempty" json:"brews,omitempty"`
	AURs            []AUR            `yaml:"aurs,omitempty" json:"aurs,omitempty"`
	Krews           []Krew           `yaml:"krews,omitempty" json:"krews,omitempty"`
	Scoop           Scoop            `yaml:"scoop,omitempty" json:"scoop,omitempty"`
	Builds          []Build          `yaml:"builds,omitempty" json:"builds,omitempty"`
	Archives        []Archive        `yaml:"archives,omitempty" json:"archives,omitempty"`
	NFPMs           []NFPM           `yaml:"nfpms,omitempty" json:"nfpms,omitempty"`
	Snapcrafts      []Snapcraft      `yaml:"snapcrafts,omitempty" json:"snapcrafts,omitempty"`
	Snapshot        Snapshot         `yaml:"snapshot,omitempty" json:"snapshot,omitempty"`
	Checksum        Checksum         `yaml:"checksum,omitempty" json:"checksum,omitempty"`
	Dockers         []Docker         `yaml:"dockers,omitempty" json:"dockers,omitempty"`
	DockerManifests []DockerManifest `yaml:"docker_manifests,omitempty" json:"docker_manifests,omitempty"`
	Artifactories   []Upload         `yaml:"artifactories,omitempty" json:"artifactories,omitempty"`
	Uploads         []Upload         `yaml:"uploads,omitempty" json:"uploads,omitempty"`
	Blobs           []Blob           `yaml:"blobs,omitempty" json:"blobs,omitempty"`
	Publishers      []Publisher      `yaml:"publishers,omitempty" json:"publishers,omitempty"`
	Changelog       Changelog        `yaml:"changelog,omitempty" json:"changelog,omitempty"`
	Dist            string           `yaml:"dist,omitempty" json:"dist,omitempty"`
	Signs           []Sign           `yaml:"signs,omitempty" json:"signs,omitempty"`
	DockerSigns     []Sign           `yaml:"docker_signs,omitempty" json:"docker_signs,omitempty"`
	EnvFiles        EnvFiles         `yaml:"env_files,omitempty" json:"env_files,omitempty"`
	Before          Before           `yaml:"before,omitempty" json:"before,omitempty"`
	Source          Source           `yaml:"source,omitempty" json:"source,omitempty"`
	GoMod           GoMod            `yaml:"gomod,omitempty" json:"gomod,omitempty"`
	Announce        Announce         `yaml:"announce,omitempty" json:"announce,omitempty"`
	SBOMs           []SBOM           `yaml:"sboms,omitempty" json:"sboms,omitempty"`
	Chocolateys     []Chocolatey     `yaml:"chocolateys,omitempty" json:"chocolateys,omitempty"`
	Git             Git              `yaml:"git,omitempty" json:"git,omitempty"`

	UniversalBinaries []UniversalBinary `yaml:"universal_binaries,omitempty" json:"universal_binaries,omitempty"`

	// this is a hack ¯\_(ツ)_/¯
	SingleBuild Build `yaml:"build,omitempty" json:"build,omitempty"`

	// should be set if using github enterprise
	GitHubURLs GitHubURLs `yaml:"github_urls,omitempty" json:"github_urls,omitempty"`

	// should be set if using a private gitlab
	GitLabURLs GitLabURLs `yaml:"gitlab_urls,omitempty" json:"gitlab_urls,omitempty"`

	// should be set if using Gitea
	GiteaURLs GiteaURLs `yaml:"gitea_urls,omitempty" json:"gitea_urls,omitempty"`
}

type GoMod struct {
	Proxy    bool     `yaml:"proxy,omitempty" json:"proxy,omitempty"`
	Env      []string `yaml:"env,omitempty" json:"env,omitempty"`
	GoBinary string   `yaml:"gobinary,omitempty" json:"gobinary,omitempty"`
	Mod      string   `yaml:"mod,omitempty" json:"mod,omitempty"`
}

type Announce struct {
	Skip       string     `yaml:"skip,omitempty" json:"skip,omitempty" jsonschema:"oneof_type=string;boolean"`
	Twitter    Twitter    `yaml:"twitter,omitempty" json:"twitter,omitempty"`
	Mastodon   Mastodon   `yaml:"mastodon,omitempty" json:"mastodon,omitempty"`
	Reddit     Reddit     `yaml:"reddit,omitempty" json:"reddit,omitempty"`
	Slack      Slack      `yaml:"slack,omitempty" json:"slack,omitempty"`
	Discord    Discord    `yaml:"discord,omitempty" json:"discord,omitempty"`
	Teams      Teams      `yaml:"teams,omitempty" json:"teams,omitempty"`
	SMTP       SMTP       `yaml:"smtp,omitempty" json:"smtp,omitempty"`
	Mattermost Mattermost `yaml:"mattermost,omitempty" json:"mattermost,omitempty"`
	LinkedIn   LinkedIn   `yaml:"linkedin,omitempty" json:"linkedin,omitempty"`
	Telegram   Telegram   `yaml:"telegram,omitempty" json:"telegram,omitempty"`
	Webhook    Webhook    `yaml:"webhook,omitempty" json:"webhook,omitempty"`
}

type Webhook struct {
	Enabled         bool              `yaml:"enabled,omitempty" json:"enabled,omitempty"`
	SkipTLSVerify   bool              `yaml:"skip_tls_verify,omitempty" json:"skip_tls_verify,omitempty"`
	MessageTemplate string            `yaml:"message_template,omitempty" json:"message_template,omitempty"`
	EndpointURL     string            `yaml:"endpoint_url,omitempty" json:"endpoint_url,omitempty"`
	Headers         map[string]string `yaml:"headers,omitempty" json:"headers,omitempty"`
	ContentType     string            `yaml:"content_type,omitempty" json:"content_type,omitempty"`
}

type Twitter struct {
	Enabled         bool   `yaml:"enabled,omitempty" json:"enabled,omitempty"`
	MessageTemplate string `yaml:"message_template,omitempty" json:"message_template,omitempty"`
}

type Mastodon struct {
	Enabled         bool   `yaml:"enabled,omitempty" json:"enabled,omitempty"`
	MessageTemplate string `yaml:"message_template,omitempty" json:"message_template,omitempty"`
	Server          string `yaml:"server" json:"server"`
}

type Reddit struct {
	Enabled       bool   `yaml:"enabled,omitempty" json:"enabled,omitempty"`
	ApplicationID string `yaml:"application_id,omitempty" json:"application_id,omitempty"`
	Username      string `yaml:"username,omitempty" json:"username,omitempty"`
	TitleTemplate string `yaml:"title_template,omitempty" json:"title_template,omitempty"`
	URLTemplate   string `yaml:"url_template,omitempty" json:"url_template,omitempty"`
	Sub           string `yaml:"sub,omitempty" json:"sub,omitempty"`
}

type Slack struct {
	Enabled         bool              `yaml:"enabled,omitempty" json:"enabled,omitempty"`
	MessageTemplate string            `yaml:"message_template,omitempty" json:"message_template,omitempty"`
	Channel         string            `yaml:"channel,omitempty" json:"channel,omitempty"`
	Username        string            `yaml:"username,omitempty" json:"username,omitempty"`
	IconEmoji       string            `yaml:"icon_emoji,omitempty" json:"icon_emoji,omitempty"`
	IconURL         string            `yaml:"icon_url,omitempty" json:"icon_url,omitempty"`
	Blocks          []SlackBlock      `yaml:"blocks,omitempty" json:"blocks,omitempty"`
	Attachments     []SlackAttachment `yaml:"attachments,omitempty" json:"attachments,omitempty"`
}

type Discord struct {
	Enabled         bool   `yaml:"enabled,omitempty" json:"enabled,omitempty"`
	MessageTemplate string `yaml:"message_template,omitempty" json:"message_template,omitempty"`
	Author          string `yaml:"author,omitempty" json:"author,omitempty"`
	Color           string `yaml:"color,omitempty" json:"color,omitempty"`
	IconURL         string `yaml:"icon_url,omitempty" json:"icon_url,omitempty"`
}

type Teams struct {
	Enabled         bool   `yaml:"enabled,omitempty" json:"enabled,omitempty"`
	TitleTemplate   string `yaml:"title_template,omitempty" json:"title_template,omitempty"`
	MessageTemplate string `yaml:"message_template,omitempty" json:"message_template,omitempty"`
	Color           string `yaml:"color,omitempty" json:"color,omitempty"`
	IconURL         string `yaml:"icon_url,omitempty" json:"icon_url,omitempty"`
}

type Mattermost struct {
	Enabled         bool   `yaml:"enabled,omitempty" json:"enabled,omitempty"`
	MessageTemplate string `yaml:"message_template,omitempty" json:"message_template,omitempty"`
	TitleTemplate   string `yaml:"title_template,omitempty" json:"title_template,omitempty"`
	Color           string `yaml:"color,omitempty" json:"color,omitempty"`
	Channel         string `yaml:"channel,omitempty" json:"channel,omitempty"`
	Username        string `yaml:"username,omitempty" json:"username,omitempty"`
	IconEmoji       string `yaml:"icon_emoji,omitempty" json:"icon_emoji,omitempty"`
	IconURL         string `yaml:"icon_url,omitempty" json:"icon_url,omitempty"`
}

type SMTP struct {
	Enabled            bool     `yaml:"enabled,omitempty" json:"enabled,omitempty"`
	Host               string   `yaml:"host,omitempty" json:"host,omitempty"`
	Port               int      `yaml:"port,omitempty" json:"port,omitempty"`
	Username           string   `yaml:"username,omitempty" json:"username,omitempty"`
	From               string   `yaml:"from,omitempty" json:"from,omitempty"`
	To                 []string `yaml:"to,omitempty" json:"to,omitempty"`
	SubjectTemplate    string   `yaml:"subject_template,omitempty" json:"subject_template,omitempty"`
	BodyTemplate       string   `yaml:"body_template,omitempty" json:"body_template,omitempty"`
	InsecureSkipVerify bool     `yaml:"insecure_skip_verify,omitempty" json:"insecure_skip_verify,omitempty"`
}

type LinkedIn struct {
	Enabled         bool   `yaml:"enabled,omitempty" json:"enabled,omitempty"`
	MessageTemplate string `yaml:"message_template,omitempty" json:"message_template,omitempty"`
}

type Telegram struct {
	Enabled         bool   `yaml:"enabled,omitempty" json:"enabled,omitempty"`
	MessageTemplate string `yaml:"message_template,omitempty" json:"message_template,omitempty"`
<<<<<<< HEAD
	ChatID          string `yaml:"chat_id,omitempty" json:"chat_id,omitempty"`
=======
	ChatID          int64  `yaml:"chat_id,omitempty" json:"chat_id,omitempty" jsonschema:"oneof_type=string;integer"`
>>>>>>> 0286cf71
}

// Load config file.
func Load(file string) (config Project, err error) {
	f, err := os.Open(file) // #nosec
	if err != nil {
		return
	}
	defer f.Close()
	log.WithField("file", file).Info("loading config file")
	return LoadReader(f)
}

// LoadReader config via io.Reader.
func LoadReader(fd io.Reader) (config Project, err error) {
	data, err := io.ReadAll(fd)
	if err != nil {
		return config, err
	}
	err = yaml.UnmarshalStrict(data, &config)
	log.WithField("config", config).Debug("loaded config file")
	return config, err
}

// SlackBlock represents the untyped structure of a rich slack message layout.
type SlackBlock struct {
	Internal interface{}
}

// UnmarshalYAML is a custom unmarshaler that unmarshals a YAML slack block as untyped interface{}.
func (a *SlackBlock) UnmarshalYAML(unmarshal func(interface{}) error) error {
	var yamlv2 interface{}
	if err := unmarshal(&yamlv2); err != nil {
		return err
	}

	a.Internal = yamlv2

	return nil
}

// MarshalJSON marshals a slack block as JSON.
func (a SlackBlock) MarshalJSON() ([]byte, error) {
	return json.Marshal(a.Internal)
}

// SlackAttachment represents the untyped structure of a slack message attachment.
type SlackAttachment struct {
	Internal interface{}
}

// UnmarshalYAML is a custom unmarshaler that unmarshals a YAML slack attachment as untyped interface{}.
func (a *SlackAttachment) UnmarshalYAML(unmarshal func(interface{}) error) error {
	var yamlv2 interface{}
	if err := unmarshal(&yamlv2); err != nil {
		return err
	}

	a.Internal = yamlv2

	return nil
}

// MarshalJSON marshals a slack attachment as JSON.
func (a SlackAttachment) MarshalJSON() ([]byte, error) {
	return json.Marshal(a.Internal)
}

// Chocolatey contains the chocolatey section.
type Chocolatey struct {
	Name                     string                 `yaml:"name,omitempty" json:"name,omitempty"`
	IDs                      []string               `yaml:"ids,omitempty" json:"ids,omitempty"`
	PackageSourceURL         string                 `yaml:"package_source_url,omitempty" json:"package_source_url,omitempty"`
	Owners                   string                 `yaml:"owners,omitempty" json:"authoers,omitempty"`
	Title                    string                 `yaml:"title,omitempty" json:"title,omitempty"`
	Authors                  string                 `yaml:"authors,omitempty" json:"authors,omitempty"`
	ProjectURL               string                 `yaml:"project_url,omitempty" json:"project_url,omitempty"`
	URLTemplate              string                 `yaml:"url_template,omitempty" json:"url_template,omitempty"`
	IconURL                  string                 `yaml:"icon_url,omitempty" json:"icon_url,omitempty"`
	Copyright                string                 `yaml:"copyright,omitempty" json:"copyright,omitempty"`
	LicenseURL               string                 `yaml:"license_url,omitempty" json:"license_url,omitempty"`
	RequireLicenseAcceptance bool                   `yaml:"require_license_acceptance,omitempty" json:"require_license_acceptance,omitempty"`
	ProjectSourceURL         string                 `yaml:"project_source_url,omitempty" json:"project_source_url,omitempty"`
	DocsURL                  string                 `yaml:"docs_url,omitempty" json:"docs_url,omitempty"`
	BugTrackerURL            string                 `yaml:"bug_tracker_url,omitempty" json:"bug_tracker_url,omitempty"`
	Tags                     string                 `yaml:"tags,omitempty" json:"tags,omitempty"`
	Summary                  string                 `yaml:"summary,omitempty" json:"summary,omitempty"`
	Description              string                 `yaml:"description,omitempty" json:"description,omitempty"`
	ReleaseNotes             string                 `yaml:"release_notes,omitempty" json:"release_notes,omitempty"`
	Dependencies             []ChocolateyDependency `yaml:"dependencies,omitempty" json:"dependencies,omitempty"`
	SkipPublish              bool                   `yaml:"skip_publish,omitempty" json:"skip_publish,omitempty"`
	APIKey                   string                 `yaml:"api_key,omitempty" json:"api_key,omitempty"`
	SourceRepo               string                 `yaml:"source_repo,omitempty" json:"source_repo,omitempty"`
	Goamd64                  string                 `yaml:"goamd64,omitempty" json:"goamd64,omitempty"`
}

// ChcolateyDependency represents Chocolatey dependency.
type ChocolateyDependency struct {
	ID      string `yaml:"id,omitempty" json:"id,omitempty"`
	Version string `yaml:"version,omitempty" json:"version,omitempty"`
}<|MERGE_RESOLUTION|>--- conflicted
+++ resolved
@@ -1066,11 +1066,7 @@
 type Telegram struct {
 	Enabled         bool   `yaml:"enabled,omitempty" json:"enabled,omitempty"`
 	MessageTemplate string `yaml:"message_template,omitempty" json:"message_template,omitempty"`
-<<<<<<< HEAD
-	ChatID          string `yaml:"chat_id,omitempty" json:"chat_id,omitempty"`
-=======
 	ChatID          int64  `yaml:"chat_id,omitempty" json:"chat_id,omitempty" jsonschema:"oneof_type=string;integer"`
->>>>>>> 0286cf71
 }
 
 // Load config file.
