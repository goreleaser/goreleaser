// Package config contains the model and loader of the goreleaser configuration
// file.
package config

import (
	"io"
	"os"
	"strings"
	"time"

	"github.com/apex/log"
	"github.com/goreleaser/nfpm/v2/files"
	yaml "gopkg.in/yaml.v2"
)

// GitHubURLs holds the URLs to be used when using github enterprise.
type GitHubURLs struct {
	API           string `yaml:"api,omitempty"`
	Upload        string `yaml:"upload,omitempty"`
	Download      string `yaml:"download,omitempty"`
	SkipTLSVerify bool   `yaml:"skip_tls_verify,omitempty"`
}

// GitLabURLs holds the URLs to be used when using gitlab ce/enterprise.
type GitLabURLs struct {
	API           string `yaml:"api,omitempty"`
	Download      string `yaml:"download,omitempty"`
	SkipTLSVerify bool   `yaml:"skip_tls_verify,omitempty"`
}

// GiteaURLs holds the URLs to be used when using gitea.
type GiteaURLs struct {
	API           string `yaml:"api,omitempty"`
	Download      string `yaml:"download,omitempty"`
	SkipTLSVerify bool   `yaml:"skip_tls_verify,omitempty"`
}

// Repo represents any kind of repo (github, gitlab, etc).
// to upload releases into.
type Repo struct {
	Owner string `yaml:",omitempty"`
	Name  string `yaml:",omitempty"`
}

// RepoRef represents any kind of repo which may differ
// from the one we are building from and may therefore
// also require separate authentication
// e.g. Homebrew Tap, Scoop bucket.
type RepoRef struct {
	Owner string `yaml:",omitempty"`
	Name  string `yaml:",omitempty"`
	Token string `yaml:",omitempty"`
}

// HomebrewDependency represents Homebrew dependency.
type HomebrewDependency struct {
	Name string `yaml:",omitempty"`
	Type string `yaml:",omitempty"`
}

// type alias to prevent stack overflowing in the custom unmarshaler.
type homebrewDependency HomebrewDependency

// UnmarshalYAML is a custom unmarshaler that accept brew deps in both the old and new format.
func (a *HomebrewDependency) UnmarshalYAML(unmarshal func(interface{}) error) error {
	var str string
	if err := unmarshal(&str); err == nil {
		a.Name = str
		return nil
	}

	var dep homebrewDependency
	if err := unmarshal(&dep); err != nil {
		return err
	}

	a.Name = dep.Name
	a.Type = dep.Type

	return nil
}

// String of the repo, e.g. owner/name.
func (r Repo) String() string {
	if r.Owner == "" && r.Name == "" {
		return ""
	}
	return r.Owner + "/" + r.Name
}

// Homebrew contains the brew section.
type Homebrew struct {
	Name             string               `yaml:",omitempty"`
	Tap              RepoRef              `yaml:",omitempty"`
	CommitAuthor     CommitAuthor         `yaml:"commit_author,omitempty"`
	Folder           string               `yaml:",omitempty"`
	Caveats          string               `yaml:",omitempty"`
	Plist            string               `yaml:",omitempty"`
	Install          string               `yaml:",omitempty"`
	PostInstall      string               `yaml:"post_install,omitempty"`
	Dependencies     []HomebrewDependency `yaml:",omitempty"`
	Test             string               `yaml:",omitempty"`
	Conflicts        []string             `yaml:",omitempty"`
	Description      string               `yaml:",omitempty"`
	Homepage         string               `yaml:",omitempty"`
	License          string               `yaml:",omitempty"`
	SkipUpload       string               `yaml:"skip_upload,omitempty"`
	DownloadStrategy string               `yaml:"download_strategy,omitempty"`
	URLTemplate      string               `yaml:"url_template,omitempty"`
	CustomRequire    string               `yaml:"custom_require,omitempty"`
	CustomBlock      string               `yaml:"custom_block,omitempty"`
	IDs              []string             `yaml:"ids,omitempty"`
	Goarm            string               `yaml:"goarm,omitempty"`
}

// Scoop contains the scoop.sh section.
type Scoop struct {
	Name                  string       `yaml:",omitempty"`
	Bucket                RepoRef      `yaml:",omitempty"`
	Folder                string       `yaml:",omitempty"`
	CommitAuthor          CommitAuthor `yaml:"commit_author,omitempty"`
	CommitMessageTemplate string       `yaml:"commit_msg_template,omitempty"`
	Homepage              string       `yaml:",omitempty"`
	Description           string       `yaml:",omitempty"`
	License               string       `yaml:",omitempty"`
	URLTemplate           string       `yaml:"url_template,omitempty"`
	Persist               []string     `yaml:"persist,omitempty"`
	SkipUpload            string       `yaml:"skip_upload,omitempty"`
	PreInstall            []string     `yaml:"pre_install,omitempty"`
	PostInstall           []string     `yaml:"post_install,omitempty"`
}

// CommitAuthor is the author of a Git commit.
type CommitAuthor struct {
	Name  string `yaml:",omitempty"`
	Email string `yaml:",omitempty"`
}

// Hooks define actions to run before and/or after something.
type Hooks struct {
	Pre  string `yaml:",omitempty"`
	Post string `yaml:",omitempty"`
}

// IgnoredBuild represents a build ignored by the user.
type IgnoredBuild struct {
	Goos, Goarch, Goarm, Gomips string
}

// StringArray is a wrapper for an array of strings.
type StringArray []string

// UnmarshalYAML is a custom unmarshaler that wraps strings in arrays.
func (a *StringArray) UnmarshalYAML(unmarshal func(interface{}) error) error {
	var strings []string
	if err := unmarshal(&strings); err != nil {
		var str string
		if err := unmarshal(&str); err != nil {
			return err
		}
		*a = []string{str}
	} else {
		*a = strings
	}
	return nil
}

// FlagArray is a wrapper for an array of strings.
type FlagArray []string

// UnmarshalYAML is a custom unmarshaler that wraps strings in arrays.
func (a *FlagArray) UnmarshalYAML(unmarshal func(interface{}) error) error {
	var flags []string
	if err := unmarshal(&flags); err != nil {
		var flagstr string
		if err := unmarshal(&flagstr); err != nil {
			return err
		}
		*a = strings.Fields(flagstr)
	} else {
		*a = flags
	}
	return nil
}

// Build contains the build configuration section.
type Build struct {
	ID              string         `yaml:",omitempty"`
	Goos            []string       `yaml:",omitempty"`
	Goarch          []string       `yaml:",omitempty"`
	Goarm           []string       `yaml:",omitempty"`
	Gomips          []string       `yaml:",omitempty"`
	Targets         []string       `yaml:",omitempty"`
	Ignore          []IgnoredBuild `yaml:",omitempty"`
	Dir             string         `yaml:",omitempty"`
	Main            string         `yaml:",omitempty"`
	Ldflags         StringArray    `yaml:",omitempty"`
	Tags            FlagArray      `yaml:",omitempty"`
	Flags           FlagArray      `yaml:",omitempty"`
	Binary          string         `yaml:",omitempty"`
	Hooks           HookConfig     `yaml:",omitempty"`
	Env             []string       `yaml:",omitempty"`
	Lang            string         `yaml:",omitempty"`
	Asmflags        StringArray    `yaml:",omitempty"`
	Gcflags         StringArray    `yaml:",omitempty"`
	ModTimestamp    string         `yaml:"mod_timestamp,omitempty"`
	Skip            bool           `yaml:",omitempty"`
	GoBinary        string         `yaml:",omitempty"`
	NoUniqueDistDir bool           `yaml:"no_unique_dist_dir,omitempty"`
	UnproxiedMain   string         `yaml:"-"` // used by gomod.proxy
	UnproxiedDir    string         `yaml:"-"` // used by gomod.proxy
}

type HookConfig struct {
	Pre  BuildHooks `yaml:",omitempty"`
	Post BuildHooks `yaml:",omitempty"`
}

type BuildHooks []BuildHook

// UnmarshalYAML is a custom unmarshaler that allows simplified declaration of single command.
func (bhc *BuildHooks) UnmarshalYAML(unmarshal func(interface{}) error) error {
	var singleCmd string
	err := unmarshal(&singleCmd)
	if err == nil {
		*bhc = []BuildHook{{Cmd: singleCmd}}
		return nil
	}

	type t BuildHooks
	var hooks t
	if err := unmarshal(&hooks); err != nil {
		return err
	}
	*bhc = (BuildHooks)(hooks)
	return nil
}

type BuildHook struct {
	Dir string   `yaml:",omitempty"`
	Cmd string   `yaml:",omitempty"`
	Env []string `yaml:",omitempty"`
}

// UnmarshalYAML is a custom unmarshaler that allows simplified declarations of commands as strings.
func (bh *BuildHook) UnmarshalYAML(unmarshal func(interface{}) error) error {
	var cmd string
	if err := unmarshal(&cmd); err != nil {
		type t BuildHook
		var hook t
		if err := unmarshal(&hook); err != nil {
			return err
		}
		*bh = (BuildHook)(hook)
		return nil
	}

	bh.Cmd = cmd
	return nil
}

// FormatOverride is used to specify a custom format for a specific GOOS.
type FormatOverride struct {
	Goos   string `yaml:",omitempty"`
	Format string `yaml:",omitempty"`
}

// File is a file inside an archive.
type File struct {
	Source      string   `yaml:"src,omitempty"`
	Destination string   `yaml:"dst,omitempty"`
	StripParent bool     `yaml:"strip_parent,omitempty"`
	Info        FileInfo `yaml:"info,omitempty"`
}

// FileInfo is the file info of a file.
type FileInfo struct {
	Owner string      `yaml:"owner,omitempty"`
	Group string      `yaml:"group"`
	Mode  os.FileMode `yaml:"mode,omitempty"`
	MTime time.Time   `yaml:"mtime,omitempty"`
}

// type alias to prevent stack overflow
type fileAlias File

// UnmarshalYAML is a custom unmarshaler that wraps strings in arrays.
func (f *File) UnmarshalYAML(unmarshal func(interface{}) error) error {
	var str string
	if err := unmarshal(&str); err == nil {
		*f = File{Source: str}
		return nil
	}

	var file fileAlias
	if err := unmarshal(&file); err != nil {
		return err
	}
	*f = File(file)
	return nil
}

// Archive config used for the archive.
type Archive struct {
	ID                        string            `yaml:",omitempty"`
	Builds                    []string          `yaml:",omitempty"`
	NameTemplate              string            `yaml:"name_template,omitempty"`
	Replacements              map[string]string `yaml:",omitempty"`
	Format                    string            `yaml:",omitempty"`
	FormatOverrides           []FormatOverride  `yaml:"format_overrides,omitempty"`
	WrapInDirectory           string            `yaml:"wrap_in_directory,omitempty"`
	Files                     []File            `yaml:",omitempty"`
	AllowDifferentBinaryCount bool              `yaml:"allow_different_binary_count"`
}

// Release config used for the GitHub/GitLab release.
type Release struct {
	GitHub                 Repo        `yaml:",omitempty"`
	GitLab                 Repo        `yaml:",omitempty"`
	Gitea                  Repo        `yaml:",omitempty"`
	Draft                  bool        `yaml:",omitempty"`
	Disable                bool        `yaml:",omitempty"`
	Prerelease             string      `yaml:",omitempty"`
	NameTemplate           string      `yaml:"name_template,omitempty"`
	IDs                    []string    `yaml:"ids,omitempty"`
	ExtraFiles             []ExtraFile `yaml:"extra_files,omitempty"`
	DiscussionCategoryName string      `yaml:"discussion_category_name,omitempty"`
	Header                 string      `yaml:"header,omitempty"`
	Footer                 string      `yaml:"footer,omitempty"`
}

// Milestone config used for VCS milestone.
type Milestone struct {
	Repo         Repo   `yaml:",omitempty"`
	Close        bool   `yaml:",omitempty"`
	FailOnError  bool   `yaml:"fail_on_error,omitempty"`
	NameTemplate string `yaml:"name_template,omitempty"`
}

// ExtraFile on a release.
type ExtraFile struct {
	Glob string `yaml:"glob,omitempty"`
}

// NFPM config.
type NFPM struct {
	NFPMOverridables `yaml:",inline"`
	Overrides        map[string]NFPMOverridables `yaml:"overrides,omitempty"`

	ID          string   `yaml:",omitempty"`
	Builds      []string `yaml:",omitempty"`
	Formats     []string `yaml:",omitempty"`
	Section     string   `yaml:",omitempty"`
	Priority    string   `yaml:",omitempty"`
	Vendor      string   `yaml:",omitempty"`
	Homepage    string   `yaml:",omitempty"`
	Maintainer  string   `yaml:",omitempty"`
	Description string   `yaml:",omitempty"`
	License     string   `yaml:",omitempty"`
	Bindir      string   `yaml:",omitempty"`
	Meta        bool     `yaml:",omitempty"` // make package without binaries - only deps
}

// NFPMScripts is used to specify maintainer scripts.
type NFPMScripts struct {
	PreInstall  string `yaml:"preinstall,omitempty"`
	PostInstall string `yaml:"postinstall,omitempty"`
	PreRemove   string `yaml:"preremove,omitempty"`
	PostRemove  string `yaml:"postremove,omitempty"`
}

type NFPMRPMSignature struct {
	// PGP secret key, can be ASCII-armored
	KeyFile       string `yaml:"key_file,omitempty"`
	KeyPassphrase string `yaml:"-"` // populated from environment variable
}

// NFPMRPMScripts represents scripts only available on RPM packages.
type NFPMRPMScripts struct {
	PreTrans  string `yaml:"pretrans,omitempty"`
	PostTrans string `yaml:"posttrans,omitempty"`
}

// NFPMRPM is custom configs that are only available on RPM packages.
type NFPMRPM struct {
	Summary     string           `yaml:"summary,omitempty"`
	Group       string           `yaml:"group,omitempty"`
	Compression string           `yaml:"compression,omitempty"`
	Signature   NFPMRPMSignature `yaml:"signature,omitempty"`
	Scripts     NFPMRPMScripts   `yaml:"scripts,omitempty"`
}

// NFPMDebScripts is scripts only available on deb packages.
type NFPMDebScripts struct {
	Rules     string `yaml:"rules,omitempty"`
	Templates string `yaml:"templates,omitempty"`
}

// NFPMDebTriggers contains triggers only available for deb packages.
// https://wiki.debian.org/DpkgTriggers
// https://man7.org/linux/man-pages/man5/deb-triggers.5.html
type NFPMDebTriggers struct {
	Interest        []string `yaml:"interest,omitempty"`
	InterestAwait   []string `yaml:"interest_await,omitempty"`
	InterestNoAwait []string `yaml:"interest_noawait,omitempty"`
	Activate        []string `yaml:"activate,omitempty"`
	ActivateAwait   []string `yaml:"activate_await,omitempty"`
	ActivateNoAwait []string `yaml:"activate_noawait,omitempty"`
}

// NFPMDebSignature contains config for signing deb packages created by nfpm.
type NFPMDebSignature struct {
	// PGP secret key, can be ASCII-armored
	KeyFile       string `yaml:"key_file,omitempty"`
	KeyPassphrase string `yaml:"-"` // populated from environment variable
	// origin, maint or archive (defaults to origin)
	Type string `yaml:"type,omitempty"`
}

// NFPMDeb is custom configs that are only available on deb packages.
type NFPMDeb struct {
	Scripts   NFPMDebScripts   `yaml:"scripts,omitempty"`
	Triggers  NFPMDebTriggers  `yaml:"triggers,omitempty"`
	Breaks    []string         `yaml:"breaks,omitempty"`
	Signature NFPMDebSignature `yaml:"signature,omitempty"`
}

type NFPMAPKScripts struct {
	PreUpgrade  string `yaml:"preupgrade,omitempty"`
	PostUpgrade string `yaml:"postupgrade,omitempty"`
}

// NFPMAPKSignature contains config for signing apk packages created by nfpm.
type NFPMAPKSignature struct {
	// RSA private key in PEM format
	KeyFile       string `yaml:"key_file,omitempty"`
	KeyPassphrase string `yaml:"-"` // populated from environment variable
	// defaults to <maintainer email>.rsa.pub
	KeyName string `yaml:"key_name,omitempty"`
}

// NFPMAPK is custom config only available on apk packages.
type NFPMAPK struct {
	Scripts   NFPMAPKScripts   `yaml:"scripts,omitempty"`
	Signature NFPMAPKSignature `yaml:"signature,omitempty"`
}

// NFPMOverridables is used to specify per package format settings.
type NFPMOverridables struct {
	FileNameTemplate string            `yaml:"file_name_template,omitempty"`
	PackageName      string            `yaml:"package_name,omitempty"`
	Epoch            string            `yaml:"epoch,omitempty"`
	Release          string            `yaml:"release,omitempty"`
	Prerelease       string            `yaml:"prerelease,omitempty"`
	VersionMetadata  string            `yaml:"version_metadata,omitempty"`
	Replacements     map[string]string `yaml:",omitempty"`
	Dependencies     []string          `yaml:",omitempty"`
	Recommends       []string          `yaml:",omitempty"`
	Suggests         []string          `yaml:",omitempty"`
	Conflicts        []string          `yaml:",omitempty"`
	Replaces         []string          `yaml:",omitempty"`
	EmptyFolders     []string          `yaml:"empty_folders,omitempty"`
	Contents         files.Contents    `yaml:"contents,omitempty"`
	Scripts          NFPMScripts       `yaml:"scripts,omitempty"`
	RPM              NFPMRPM           `yaml:"rpm,omitempty"`
	Deb              NFPMDeb           `yaml:"deb,omitempty"`
	APK              NFPMAPK           `yaml:"apk,omitempty"`
}

// Sign config.
type Sign struct {
	ID        string   `yaml:"id,omitempty"`
	Cmd       string   `yaml:"cmd,omitempty"`
	Args      []string `yaml:"args,omitempty"`
	Signature string   `yaml:"signature,omitempty"`
	Artifacts string   `yaml:"artifacts,omitempty"`
	IDs       []string `yaml:"ids,omitempty"`
	Stdin     *string  `yaml:"stdin,omitempty"`
	StdinFile string   `yaml:"stdin_file,omitempty"`
}

// SnapcraftAppMetadata for the binaries that will be in the snap package.
type SnapcraftAppMetadata struct {
	Plugs            []string
	Daemon           string
	Args             string
	Completer        string `yaml:",omitempty"`
	Command          string `yaml:"command"`
	RestartCondition string `yaml:"restart_condition,omitempty"`
}

type SnapcraftLayoutMetadata struct {
	Symlink  string `yaml:",omitempty"`
	Bind     string `yaml:",omitempty"`
	BindFile string `yaml:"bind_file,omitempty"`
	Type     string `yaml:",omitempty"`
}

// Snapcraft config.
type Snapcraft struct {
	NameTemplate string            `yaml:"name_template,omitempty"`
	Replacements map[string]string `yaml:",omitempty"`
	Publish      bool              `yaml:",omitempty"`

	ID               string                             `yaml:",omitempty"`
	Builds           []string                           `yaml:",omitempty"`
	Name             string                             `yaml:",omitempty"`
	Summary          string                             `yaml:",omitempty"`
	Description      string                             `yaml:",omitempty"`
	Base             string                             `yaml:",omitempty"`
	License          string                             `yaml:",omitempty"`
	Grade            string                             `yaml:",omitempty"`
	ChannelTemplates []string                           `yaml:"channel_templates,omitempty"`
	Confinement      string                             `yaml:",omitempty"`
	Layout           map[string]SnapcraftLayoutMetadata `yaml:",omitempty"`
	Apps             map[string]SnapcraftAppMetadata    `yaml:",omitempty"`
	Plugs            map[string]interface{}             `yaml:",omitempty"`

	Files []SnapcraftExtraFiles `yaml:"extra_files,omitempty"`
}

// SnapcraftExtraFiles config.
type SnapcraftExtraFiles struct {
	Source      string `yaml:"source"`
	Destination string `yaml:"destination,omitempty"`
	Mode        uint32 `yaml:"mode,omitempty"`
}

// Snapshot config.
type Snapshot struct {
	NameTemplate string `yaml:"name_template,omitempty"`
}

// Checksum config.
type Checksum struct {
	NameTemplate string   `yaml:"name_template,omitempty"`
	Algorithm    string   `yaml:"algorithm,omitempty"`
	IDs          []string `yaml:"ids,omitempty"`
	Disable      bool     `yaml:"disable,omitempty"`
}

// Docker image config.
type Docker struct {
<<<<<<< HEAD
	ID                 string   `yaml:"id,omitempty"`
	Binaries           []string `yaml:",omitempty"` // deprecated: no need to use this anymore
	Builds             []string `yaml:",omitempty"` // deprecated: use IDs instead
=======
>>>>>>> 72b7f3b3
	IDs                []string `yaml:"ids,omitempty"`
	Goos               string   `yaml:",omitempty"`
	Goarch             string   `yaml:",omitempty"`
	Goarm              string   `yaml:",omitempty"`
	Dockerfile         string   `yaml:",omitempty"`
	ImageTemplates     []string `yaml:"image_templates,omitempty"`
	SkipPush           string   `yaml:"skip_push,omitempty"`
	Files              []string `yaml:"extra_files,omitempty"`
	BuildFlagTemplates []string `yaml:"build_flag_templates,omitempty"`
	PushFlags          []string `yaml:"push_flags,omitempty"`
	Buildx             bool     `yaml:"use_buildx,omitempty"` // deprecated: use Use instead
	Use                string   `yaml:"use,omitempty"`
}

// DockerManifest config.
type DockerManifest struct {
	ID             string   `yaml:"id,omitempty"`
	NameTemplate   string   `yaml:"name_template,omitempty"`
	SkipPush       string   `yaml:"skip_push,omitempty"`
	ImageTemplates []string `yaml:"image_templates,omitempty"`
	CreateFlags    []string `yaml:"create_flags,omitempty"`
	PushFlags      []string `yaml:"push_flags,omitempty"`
	Use            string   `yaml:"use,omitempty"`
}

// Filters config.
type Filters struct {
	Exclude []string `yaml:",omitempty"`
}

// Changelog Config.
type Changelog struct {
	Filters Filters `yaml:",omitempty"`
	Sort    string  `yaml:",omitempty"`
	Skip    bool    `yaml:",omitempty"`
}

// EnvFiles holds paths to files that contains environment variables
// values like the github token for example.
type EnvFiles struct {
	GitHubToken string `yaml:"github_token,omitempty"`
	GitLabToken string `yaml:"gitlab_token,omitempty"`
	GiteaToken  string `yaml:"gitea_token,omitempty"`
}

// Before config.
type Before struct {
	Hooks []string `yaml:",omitempty"`
}

// Blob contains config for GO CDK blob.
type Blob struct {
	Bucket     string      `yaml:",omitempty"`
	Provider   string      `yaml:",omitempty"`
	Region     string      `yaml:",omitempty"`
	DisableSSL bool        `yaml:"disableSSL,omitempty"`
	Folder     string      `yaml:",omitempty"`
	KMSKey     string      `yaml:",omitempty"`
	IDs        []string    `yaml:"ids,omitempty"`
	Endpoint   string      `yaml:",omitempty"` // used for minio for example
	ExtraFiles []ExtraFile `yaml:"extra_files,omitempty"`
}

// Upload configuration.
type Upload struct {
	Name               string            `yaml:",omitempty"`
	IDs                []string          `yaml:"ids,omitempty"`
	Target             string            `yaml:",omitempty"`
	Username           string            `yaml:",omitempty"`
	Mode               string            `yaml:",omitempty"`
	Method             string            `yaml:",omitempty"`
	ChecksumHeader     string            `yaml:"checksum_header,omitempty"`
	TrustedCerts       string            `yaml:"trusted_certificates,omitempty"`
	Checksum           bool              `yaml:",omitempty"`
	Signature          bool              `yaml:",omitempty"`
	CustomArtifactName bool              `yaml:"custom_artifact_name,omitempty"`
	CustomHeaders      map[string]string `yaml:"custom_headers,omitempty"`
}

// Publisher configuration.
type Publisher struct {
	Name      string   `yaml:",omitempty"`
	IDs       []string `yaml:"ids,omitempty"`
	Checksum  bool     `yaml:",omitempty"`
	Signature bool     `yaml:",omitempty"`
	Dir       string   `yaml:",omitempty"`
	Cmd       string   `yaml:",omitempty"`
	Env       []string `yaml:",omitempty"`
}

// Source configuration.
type Source struct {
	NameTemplate string `yaml:"name_template,omitempty"`
	Format       string `yaml:",omitempty"`
	Enabled      bool   `yaml:",omitempty"`
}

// Project includes all project configuration.
type Project struct {
	ProjectName     string           `yaml:"project_name,omitempty"`
	Env             []string         `yaml:",omitempty"`
	Release         Release          `yaml:",omitempty"`
	Milestones      []Milestone      `yaml:",omitempty"`
	Brews           []Homebrew       `yaml:",omitempty"`
	Scoop           Scoop            `yaml:",omitempty"`
	Builds          []Build          `yaml:",omitempty"`
	Archives        []Archive        `yaml:",omitempty"`
	NFPMs           []NFPM           `yaml:"nfpms,omitempty"`
	Snapcrafts      []Snapcraft      `yaml:",omitempty"`
	Snapshot        Snapshot         `yaml:",omitempty"`
	Checksum        Checksum         `yaml:",omitempty"`
	Dockers         []Docker         `yaml:",omitempty"`
	DockerManifests []DockerManifest `yaml:"docker_manifests,omitempty"`
	Artifactories   []Upload         `yaml:",omitempty"`
	Uploads         []Upload         `yaml:",omitempty"`
	Blobs           []Blob           `yaml:"blobs,omitempty"`
	Publishers      []Publisher      `yaml:"publishers,omitempty"`
	Changelog       Changelog        `yaml:",omitempty"`
	Dist            string           `yaml:",omitempty"`
	Signs           []Sign           `yaml:",omitempty"`
	EnvFiles        EnvFiles         `yaml:"env_files,omitempty"`
	Before          Before           `yaml:",omitempty"`
	Source          Source           `yaml:",omitempty"`
	GoMod           GoMod            `yaml:"gomod,omitempty"`
	Announce        Announce         `yaml:"announce,omitempty"`

	// this is a hack ¯\_(ツ)_/¯
	SingleBuild Build `yaml:"build,omitempty"`

	// should be set if using github enterprise
	GitHubURLs GitHubURLs `yaml:"github_urls,omitempty"`

	// should be set if using a private gitlab
	GitLabURLs GitLabURLs `yaml:"gitlab_urls,omitempty"`

	// should be set if using Gitea
	GiteaURLs GiteaURLs `yaml:"gitea_urls,omitempty"`
}

type GoMod struct {
	Proxy    bool     `yaml:",omitempty"`
	Env      []string `yaml:",omitempty"`
	GoBinary string   `yaml:",omitempty"`
}

type Announce struct {
	Twitter Twitter `yaml:"twitter,omitempty"`
}

type Twitter struct {
	Enabled         bool   `yaml:"enabled,omitempty"`
	MessageTemplate string `yaml:"message_template,omitempty"`
}

// Load config file.
func Load(file string) (config Project, err error) {
	f, err := os.Open(file) // #nosec
	if err != nil {
		return
	}
	defer f.Close()
	log.WithField("file", file).Info("loading config file")
	return LoadReader(f)
}

// LoadReader config via io.Reader.
func LoadReader(fd io.Reader) (config Project, err error) {
	data, err := io.ReadAll(fd)
	if err != nil {
		return config, err
	}
	err = yaml.UnmarshalStrict(data, &config)
	log.WithField("config", config).Debug("loaded config file")
	return config, err
}<|MERGE_RESOLUTION|>--- conflicted
+++ resolved
@@ -541,12 +541,7 @@
 
 // Docker image config.
 type Docker struct {
-<<<<<<< HEAD
 	ID                 string   `yaml:"id,omitempty"`
-	Binaries           []string `yaml:",omitempty"` // deprecated: no need to use this anymore
-	Builds             []string `yaml:",omitempty"` // deprecated: use IDs instead
-=======
->>>>>>> 72b7f3b3
 	IDs                []string `yaml:"ids,omitempty"`
 	Goos               string   `yaml:",omitempty"`
 	Goarch             string   `yaml:",omitempty"`
