package archive

import (
	"os"
	"path/filepath"
	"testing"

	"github.com/stretchr/testify/require"
)

func TestArchive(t *testing.T) {
	var folder = t.TempDir()
	empty, err := os.Create(filepath.Join(folder, "empty.txt"))
	require.NoError(t, err)
	require.NoError(t, empty.Close())
<<<<<<< HEAD
	require.NoError(t, os.Mkdir(filepath.Join(folder, "folder-inside"), 0755))
=======
	require.NoError(t, os.Mkdir(folder+"/folder-inside", 0755))
>>>>>>> 66117f31

	for _, format := range []string{"tar.gz", "zip", "gz", "tar.xz", "willbeatargzanyway"} {
		format := format
		t.Run(format, func(t *testing.T) {
			file, err := os.Create(filepath.Join(folder, "folder."+format))
			require.NoError(t, err)
			t.Cleanup(func() {
				require.NoError(t, file.Close())
			})
			var archive = New(file)
			t.Cleanup(func() {
				require.NoError(t, archive.Close())
				require.NoError(t, file.Close())
			})
			require.NoError(t, archive.Add("empty.txt", empty.Name()))
			require.Error(t, archive.Add("dont.txt", empty.Name()+"_nope"))
		})
	}
}<|MERGE_RESOLUTION|>--- conflicted
+++ resolved
@@ -13,11 +13,7 @@
 	empty, err := os.Create(filepath.Join(folder, "empty.txt"))
 	require.NoError(t, err)
 	require.NoError(t, empty.Close())
-<<<<<<< HEAD
-	require.NoError(t, os.Mkdir(filepath.Join(folder, "folder-inside"), 0755))
-=======
 	require.NoError(t, os.Mkdir(folder+"/folder-inside", 0755))
->>>>>>> 66117f31
 
 	for _, format := range []string{"tar.gz", "zip", "gz", "tar.xz", "willbeatargzanyway"} {
 		format := format
