--- conflicted
+++ resolved
@@ -51,11 +51,7 @@
 .PHONY: deps
 
 # Build a beta version of goreleaser
-<<<<<<< HEAD
-build: deps
-=======
 build:
->>>>>>> 60b0bc24
 	go build
 .PHONY: build
 
