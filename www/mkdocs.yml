site_name: GoReleaser
site_url: https://goreleaser.com
site_description: Deliver Go binaries as fast and easily as possible
copyright: Made with ❤️ by GoReleaser contributors.
repo_name: goreleaser/goreleaser
repo_url: https://github.com/goreleaser/goreleaser
edit_uri: edit/master/www/docs/

theme:
  name: material
  custom_dir: docs/overrides
  language: en
  logo: static/avatar.png
  favicon: static/favicon.ico
  include_search_page: false
  search_index_only: true
  palette:
    - media: "(prefers-color-scheme: light)"  # Light mode
      scheme: default
      toggle:
        icon: material/lightbulb-outline
        name: Switch to light mode
    - media: "(prefers-color-scheme: dark)"  # Dark mode
      scheme: slate
      primary: light blue
      accent: indigo
      toggle:
        icon: material/lightbulb
        name: Switch to dark mode
  features:
    - search.suggest
    - search.highlight
    - search.share

plugins:
  - search
  - minify:
      minify_html: true

extra:
  social:
    - icon: fontawesome/brands/github-alt
      link: https://github.com/goreleaser
    - icon: fontawesome/brands/twitter
      link: https://twitter.com/goreleaser

nav:
- Home: index.md
- intro.md
- install.md
- quick-start.md
- Limitations:
  - limitations/cgo.md
  - limitations/semver.md
- SCM:
  - scm/github.md
  - scm/gitlab.md
  - scm/gitea.md
- Continuous Integration:
  - About: ci/index.md
  - ci/actions.md
  - ci/azurepipelines.md
  - ci/circle.md
  - ci/cirrus.md
  - ci/cloudbuild.md
  - ci/codefresh.md
  - ci/drone.md
  - ci/gitlab.md
  - ci/jenkins.md
  - ci/semaphore.md
  - ci/travis.md
- Customization:
  - About: customization/index.md
  - Basics:
    - customization/includes.md
    - customization/templates.md
    - customization/env.md
    - customization/hooks.md
    - customization/dist.md
    - customization/project.md
  - Build:
    - customization/build.md
    - customization/gomod.md
    - customization/monorepo.md
    - customization/universalbinaries.md
  - Packaging and Archiving:
    - customization/archive.md
    - customization/nfpm.md
    - customization/checksum.md
    - customization/snapcraft.md
    - customization/docker.md
    - customization/docker_manifest.md
  - Signing:
    - Checksums and artifacts: customization/sign.md
    - Docker Images and Manifests: customization/docker_sign.md
  - Publish:
    - customization/blob.md
    - customization/fury.md
    - customization/homebrew.md
    - customization/gofish.md
    - customization/scoop.md
    - customization/changelog.md
    - customization/release.md
    - customization/artifactory.md
    - customization/publishers.md
    - customization/upload.md
    - customization/source.md
    - customization/milestone.md
    - customization/snapshots.md
    - customization/nightly.md
  - Announce:
      - About: customization/announce/index.md
      - customization/announce/discord.md
      - customization/announce/reddit.md
      - customization/announce/slack.md
      - customization/announce/smtp.md
      - customization/announce/teams.md
      - customization/announce/twitter.md
      - customization/announce/mattermost.md
<<<<<<< HEAD
      - customization/announce/linkedin.md
=======
      - customization/announce/telegram.md
>>>>>>> cf73ede9
- Command Line Usage:
    - goreleaser: cmd/goreleaser.md
    - goreleaser init: cmd/goreleaser_init.md
    - goreleaser check: cmd/goreleaser_check.md
    - goreleaser build: cmd/goreleaser_build.md
    - goreleaser release: cmd/goreleaser_release.md
    - goreleaser completion: cmd/goreleaser_completion.md
    - goreleaser jsonschema: cmd/goreleaser_jsonschema.md
- deprecations.md
- Cookbooks:
  - About: cookbooks/index.md
  - Blog Posts: cookbooks/blog-posts.md
  - Add a new cookbook: cookbooks/contributing.md
  - cookbooks//build-go-modules.md
  - cookbooks/cgo-and-crosscompiling.md
  - cookbooks/debconf-templates.md
  - cookbooks/publish-to-nexus.md
  - cookbooks/release-a-library.md
  - cookbooks/semantic-release.md
  - cookbooks/set-a-custom-git-tag.md
  - cookbooks/using-main.version.md
- pro.md
- sponsors.md
- users.md
- contributing.md
- links.md

markdown_extensions:
  - admonition
  - codehilite
  - meta
  - toc:
      permalink: true
  - pymdownx.tabbed
  - pymdownx.superfences
  - pymdownx.tasklist:
      custom_checkbox: true
  - footnotes<|MERGE_RESOLUTION|>--- conflicted
+++ resolved
@@ -117,11 +117,8 @@
       - customization/announce/teams.md
       - customization/announce/twitter.md
       - customization/announce/mattermost.md
-<<<<<<< HEAD
       - customization/announce/linkedin.md
-=======
       - customization/announce/telegram.md
->>>>>>> cf73ede9
 - Command Line Usage:
     - goreleaser: cmd/goreleaser.md
     - goreleaser init: cmd/goreleaser_init.md
