site_name: GoReleaser
site_url: https://goreleaser.com
site_description: Release engineering, simplified.
copyright: >
  Made with 🩶 by the
  <a href="https://github.com/goreleaser/goreleaser/graphs/contributors"
    target="_blank"
    rel="noopener">
    GoReleaser contributors
  </a>
repo_name: goreleaser/goreleaser
repo_url: https://github.com/goreleaser/goreleaser
edit_uri: edit/main/www/docs/
hooks:
  - docs/overrides/hooks/shortcodes.py

theme:
  name: material
  custom_dir: docs/overrides
  language: en
  logo: static/avatar.png
  favicon: static/favicon.ico
  include_search_page: false
  search_index_only: true
  icon:
    admonition:
      example: material/professional-hexagon
    annotation: material/star-four-points-circle
  palette:
    - media: "(prefers-color-scheme: light)" # Light mode
      scheme: default
      primary: black
      accent: indigo
      toggle:
        icon: material/lightbulb-outline
        name: Switch to dark mode
    - media: "(prefers-color-scheme: dark)" # Dark mode
      scheme: slate
      primary: black
      accent: indigo
      toggle:
        icon: material/lightbulb
        name: Switch to light mode
  features:
    - announce.dismiss
    - search.suggest
    - search.highlight
    - search.share
    - content.code.copy
    - content.action.edit
    - navigation.footer
    - navigation.instant
    - navigation.tracking
    - navigation.tabs
    - content.tabs.link

plugins:
  - search
  - redirects:
      redirect_maps:
        discord.md: https://discord.gg/RGEBtg8vQ6
        github.md: https://github.com/goreleaser
        linkedin.md: https://www.linkedin.com/company/goreleaser/
        mastodon.md: https://fosstodon.org/@goreleaser
        twitter.md: https://twitter.com/goreleaser
        d.md: https://discord.gg/RGEBtg8vQ6
        g.md: https://github.com/goreleaser
        l.md: https://www.linkedin.com/company/goreleaser/
        m.md: https://fosstodon.org/@goreleaser
        t.md: https://twitter.com/goreleaser
        x.md: https://twitter.com/goreleaser
        "customization/build.md": customization/builds/index.md
        "customization/rust-builds.md": customization/builds/rust.md
        "customization/zig-builds.md": customization/builds/zig.md
        "customization/deno-builds.md": customization/builds/deno.md
        "customization/homebrew.md": customization/homebrew_casks.md
  - minify:
      minify_html: true
  - include-markdown
  - tags
  # - meta
  - blog:
      post_url_format: "{slug}"
  - rss:
      match_path: blog/posts/.*
      date_from_meta:
        as_creation: date

extra:
  generator: false
  social:
    - icon: fontawesome/brands/x-twitter
      link: https://x.com/goreleaser
    - icon: fontawesome/brands/mastodon
      link: https://fosstodon.org/@goreleaser
    - icon: fontawesome/brands/github
      link: https://github.com/goreleaser
    - icon: fontawesome/brands/discord
      link: /discord

nav:
  - Getting Started:
      - intro.md
      - install.md
      - quick-start.md
      - how-it-works.md
      - Limitations:
          - limitations/cgo.md
          - limitations/semver.md
  - Documentation:
      - customization/index.md
      - General:
          - customization/project.md
          - customization/metadata.md
          - customization/dist.md
          - customization/includes.md
          - customization/templates.md
          - customization/templatefiles.md
          - customization/env.md
          - customization/hooks.md
          - customization/git.md
          - Split & Merge: customization/partial.md
      - Build:
          - customization/builds/index.md
          - Builders:
              - customization/builds/go.md
              - customization/builds/bun.md
              - customization/builds/rust.md
              - customization/builds/zig.md
              - customization/builds/deno.md
              - customization/builds/python.md
              - customization/builds/uv.md
              - customization/builds/poetry.md
              - customization/prebuilt.md
          - customization/builds/hooks.md
          - customization/verifiable_builds.md
          - customization/universalbinaries.md
          - customization/upx.md
      - customization/monorepo.md
      - Package & Archive:
          - customization/archive.md
          - customization/source.md
          - Linux Packages: customization/nfpm.md
          - customization/app_bundles.md
          - customization/dmg.md
          - customization/msi.md
          - customization/checksum.md
          - Snaps: customization/snapcraft.md
          - Chocolatey: customization/chocolatey.md
<<<<<<< HEAD
          - customization/dockers_v2.md
          - customization/docker.md
          - customization/docker_manifest.md
=======
          - Docker: customization/docker.md
          - Docker Manifests: customization/docker_manifest.md
          - customization/docker_digests.md
>>>>>>> 6a541035
          - Ko: customization/ko.md
      - SBOMs: customization/sbom.md
      - customization/reportsizes.md
      - Sign & Notarize:
          - Binaries: customization/binary_sign.md
          - Archives, installers, packages, and checksums: customization/sign.md
          - Docker Images and Manifests: customization/docker_sign.md
          - customization/notarize.md
      - Publish:
          - Hooks: customization/beforepublish.md
          - customization/release.md
          - customization/snapshots.md
          - customization/nightlies.md
          - customization/blob.md
          - Cloudsmith: customization/cloudsmith.md
          - Fury: customization/fury.md
          - customization/dockerhub.md
          - customization/homebrew_casks.md
          - customization/homebrew_formulas.md
          - customization/winget.md
          - NUR: customization/nix.md
          - AUR: customization/aur.md
          - AUR (Sources): customization/aursources.md
          - customization/npm.md
          - Krew: customization/krew.md
          - Scoop: customization/scoop.md
          - customization/changelog.md
          - customization/upload.md
          - customization/artifactory.md
          - Custom: customization/publishers.md
          - SCM:
              - scm/github.md
              - scm/gitlab.md
              - scm/gitea.md
          - customization/attestations.md
          - customization/milestone.md
      - Announce:
          - Introduction: customization/announce/index.md
          - customization/announce/bluesky.md
          - customization/announce/discord.md
          - customization/announce/linkedin.md
          - customization/announce/mastodon.md
          - customization/announce/mattermost.md
          - customization/announce/opencollective.md
          - customization/announce/reddit.md
          - customization/announce/slack.md
          - customization/announce/smtp.md
          - customization/announce/teams.md
          - customization/announce/telegram.md
          - customization/announce/twitter.md
          - customization/announce/webhook.md

      - Continuous Integration:
          - Introduction: ci/index.md
          - ci/actions.md
          - ci/azurepipelines.md
          - ci/circle.md
          - ci/cirrus.md
          - ci/cloudbuild.md
          - ci/codefresh.md
          - ci/drone.md
          - ci/gitlab.md
          - ci/jenkins.md
          - ci/semaphore.md
          - ci/travis.md
          - ci/woodpecker.md

  - More resources:
      - maintainers.md
      - users.md
      - deprecations.md
      - experiments.md
      - Common errors:
          - errors/version.md
          - errors/dirty.md
          - errors/multiple-tokens.md
          - errors/release-upload.md
          - errors/docker-build.md
          - errors/no-main.md
          - errors/build.md
          - errors/resource-not-accessible-by-integration.md
          - errors/no-history.md
          - errors/multiple-binaries-archive.md
          - errors/scoop-archive.md
      - Cookbooks:
          - Introduction: cookbooks/index.md
          - Blog Posts: cookbooks/blog-posts.md
          - Add a new cookbook: cookbooks/contributing.md
          - cookbooks/private-monorepo-public-release.md
          - cookbooks/builds-complex-envs.md
          - cookbooks/multi-platform-docker-images.md
          - cookbooks/build-go-modules.md
          - cookbooks/cgo-and-crosscompiling.md
          - cookbooks/debconf-templates.md
          - cookbooks/using-jfrog-cli-to-publish-to-artifactory.md
          - cookbooks/publish-to-nexus.md
          - cookbooks/release-a-library.md
          - cookbooks/semantic-release.md
          - cookbooks/set-a-custom-git-tag.md
          - cookbooks/using-main.version.md
          - cookbooks/override-image-name.md
      - Command Line Usage:
          - cmd/goreleaser.md
          - cmd/goreleaser_init.md
          - cmd/goreleaser_healthcheck.md
          - cmd/goreleaser_check.md
          - cmd/goreleaser_changelog.md
          - cmd/goreleaser_build.md
          - cmd/goreleaser_release.md
          - cmd/goreleaser_continue.md
          - cmd/goreleaser_publish.md
          - cmd/goreleaser_announce.md
          - cmd/goreleaser_completion.md
          - cmd/goreleaser_completion_bash.md
          - cmd/goreleaser_completion_fish.md
          - cmd/goreleaser_completion_powershell.md
          - cmd/goreleaser_completion_zsh.md
          - cmd/goreleaser_jsonschema.md
      - contributing.md
      - links.md
  - Pro: pro.md
  - News:
      - blog/index.md
  - Sponsors: sponsors.md

markdown_extensions:
  - admonition
  - attr_list
  - md_in_html
  - pymdownx.details
  - codehilite
  - meta
  - toc:
      permalink: true
  - pymdownx.tabbed:
      alternate_style: true
      slugify: !!python/object/apply:pymdownx.slugs.slugify
        kwds:
          case: lower
  - pymdownx.superfences:
      custom_fences:
        - name: mermaid
          class: mermaid
          format: !!python/name:pymdownx.superfences.fence_code_format
  - pymdownx.tasklist:
      custom_checkbox: true
  - footnotes
  - pymdownx.emoji:
      emoji_index: !!python/name:material.extensions.emoji.twemoji
      emoji_generator: !!python/name:material.extensions.emoji.to_svg<|MERGE_RESOLUTION|>--- conflicted
+++ resolved
@@ -147,15 +147,10 @@
           - customization/checksum.md
           - Snaps: customization/snapcraft.md
           - Chocolatey: customization/chocolatey.md
-<<<<<<< HEAD
           - customization/dockers_v2.md
           - customization/docker.md
           - customization/docker_manifest.md
-=======
-          - Docker: customization/docker.md
-          - Docker Manifests: customization/docker_manifest.md
           - customization/docker_digests.md
->>>>>>> 6a541035
           - Ko: customization/ko.md
       - SBOMs: customization/sbom.md
       - customization/reportsizes.md
