# Deprecation notices

This page is used to list deprecation notices across GoReleaser.

Deprecated options are only removed on major versions of GoReleaser.

Nevertheless, it's a good thing to keep your configuration up-to-date to prevent
any issues.

You can check your use of deprecated configurations by running:

```sh
goreleaser check
```

## Active deprecation notices

<!--

Template for new deprecations:

### property

> since yyyy-mm-dd

Description.

=== "Before"

    ```yaml
    foo: bar
    ```

=== "After"

    ```yaml
    foo: bar
    ```

-->

<<<<<<< HEAD
### checksum.templated_extra_files

> since 2024-02-23 (v1.25.0)

This option no longer makes sense.

Checksums will now be evaluated for all the assets being uploaded, which should
include the extra files too.

The `ids` filter also is not necessary anymore, as you would already have
filtered the artifacts by the `id`s you want beforehand.

You can now simply remove this.

### checksum.extra_files

See [`checksum.templated_extra_files`](#checksumtemplated_extra_files).

### checksum.ids

See [`checksum.templated_extra_files`](#checksumtemplated_extra_files).
=======
### furies.skip

> since 2024-03-03

Changed to `disable` to conform with all other pipes.

=== "Before"

    ```yaml
    furies:
      - skip: true
    ```

=== "After"

    ```yaml
    furies:
      - disable: true
    ```
>>>>>>> 1a9d3f72

### changelog.skip

> since 2024-01-14

Changed to `disable` to conform with all other pipes.

=== "Before"

    ```yaml
    changelog:
      skip: true
    ```

=== "After"

    ```yaml
    changelog:
      disable: true
    ```

### blobs.kmskey

> since 2024-01-07

Changed to `kms_key` to conform with all other options.

=== "Before"

    ```yaml
    blobs:
      - kmskey: foo
    ```

=== "After"

    ```yaml
    blobs:
      - kms_key: foo
    ```

### blobs.disableSSL

> since 2024-01-07

Changed to `disable_ssl` to conform with all other options.

=== "Before"

    ```yaml
    blobs:
      - disableSSL: true
    ```

=== "After"

    ```yaml
    blobs:
      - disable_ssl: true
    ```

### `--skip`

> since 2023-09-14

The following `goreleaser release` flags were deprecated:

- `--skip-announce`
- `--skip-before`
- `--skip-docker`
- `--skip-ko`
- `--skip-publish`
- `--skip-sbom`
- `--skip-sign`
- `--skip-validate`

By the same token, the following `goreleaser build` flags were deprecated:

- `--skip-before`
- `--skip-post-hooks`
- `--skip-validate`

All these flags are now under a single `--skip` flag, that accepts multiple
values.

=== "Before"

    ```sh
    goreleaser build --skip-before --skip-validate
    goreleaser release --skip-validate --skip-publish
    ```

=== "After"

    ```sh
    goreleaser build --skip=before,validate
    goreleaser release --skip=validate,publish

    # or

    goreleaser build --skip=before --skip=validate
    goreleaser release --skip=validate --skip=publish
    ```

You can check `goreleaser build --help` and `goreleaser release --help` to see
the valid options, and shell autocompletion should work properly as well.

### scoops.bucket

> since 2023-06-13 (v1.19.0)

Replace `bucket` with `repository`.

=== "Before"

    ```yaml
    scoops:
      -
        bucket:
          - name: foo
            owner: bar
    ```

=== "After"

    ```yaml
    scoops:
      -
        repository:
          - name: foo
            owner: bar
    ```

### krews.index

> since 2023-06-13 (v1.19.0)

Replace `index` with `repository`.

=== "Before"

    ```yaml
    krews:
      -
        index:
          - name: foo
            owner: bar
    ```

=== "After"

    ```yaml
    krews:
      -
        repository:
          - name: foo
            owner: bar
    ```

### brews.tap

> since 2023-06-13 (v1.19.0)

Replace `tap` with `repository`.

=== "Before"

    ```yaml
    brews:
      -
        tap:
          - name: foo
            owner: bar
    ```

=== "After"

    ```yaml
    brews:
      -
        repository:
          - name: foo
            owner: bar
    ```

### archives.rlcp

> since 2023-06-06 (v1.19.0)

This option is now default and can't be changed. You can remove it from your
configuration files.

See [this](#archivesrlcp_1) for more info.

### source.rlcp

> since 2023-06-06 (v1.19.0)

This option is now default and can't be changed. You can remove it from your
configuration files.

See [this](#sourcerlcp_1) for more info.

### brews.plist

> since 2023-06-06 (v1.19.0)

`plist` is deprecated by Homebrew, and now on GoReleaser too. Use `service`
instead.

=== "Before"

    ```yaml
    brews:
    -
      plist: |
        <?xml version="1.0" encoding="UTF-8"?>
        <!DOCTYPE plist PUBLIC "-//Apple//DTD PLIST 1.0//EN" "http://www.apple.com/DTDs/PropertyList-1.0.dtd">
        <plist version="1.0">
        <dict>
        # etc ...
    ```

=== "After"

    ```yaml
    brews:
    -
      service: |
        run [opt_bin/"mybin"]
        keep_alive true
        # etc ...
    ```

### --debug

> since 2023-05-16 (v1.19.0)

`--debug` has been deprecated in favor of `--verbose`.

=== "Before"

    ```bash
    goreleaser release --debug
    ```

=== "After"

    ```bash
    goreleaser release --verbose
    ```

### scoop

> since 2023-04-30 (v1.18.0)

GoReleaser now allows many `scoop` configurations, so it should be pluralized
[accordingly](/customization/scoop).

=== "Before"

    ```yaml
    scoop:
      # ...
    ```

=== "After"

    ```yaml
    scoops:
    - # ...
    ```

### build

> since 2023-02-09 (v1.16.0)

This option was still being supported, even though undocumented, for a couple
of years now. It's finally time to sunset it.

Simply use the pluralized form, `builds`, according to the
[documentation](/customization/builds).

=== "Before"

    ```yaml
    build:
      # ...
    ```

=== "After"

    ```yaml
    builds:
    - # ...
    ```

### --rm-dist

> since 2023-01-17 (v1.15.0)

`--rm-dist` has been deprecated in favor of `--clean`.

=== "Before"

    ```bash
    goreleaser release --rm-dist
    ```

=== "After"

    ```bash
    goreleaser release --clean
    ```

### nfpms.maintainer

> since 2022-05-07 (v1.9.0)

nFPM will soon make mandatory setting the maintainer field.

=== "Before"

    ```yaml
    nfpms:
    - maintainer: ''
    ```

=== "After"

    ```yaml
    nfpms:
    - maintainer: 'Name <email>'
    ```

## Expired deprecation notices

The following options were deprecated in the past and were already removed.

### archives.rlcp

> since 2022-12-23 (v1.14.0), removed 2023-06-06 (v1.19.0)

This is not so much a deprecation property (yet), as it is a default behavior
change.

The usage of relative longest common path (`rlcp`) on the destination side of
archive files will be enabled by default by June 2023. Then, this option will be
deprecated, and you will have another 6 months (until December 2023) to remove
it.

For now, if you want to keep the old behavior, no action is required, but it
would be nice to have your opinion [here][rlcp-discuss].

[rlcp-discuss]: https://github.com/goreleaser/goreleaser/discussions/3659

If you want to make sure your releases will keep working properly, you can
enable this option and test it out with
`goreleaser release --snapshot --clean`.

=== "After"

    ```yaml
    archives:
    -
      rlcp: true
    ```

### source.rlcp

> since 2022-12-23 (v1.14.0), removed 2023-06-06 (v1.19.0)

Same as [`archives.rlcp`](#archivesrlcp).

=== "After"

    ```yaml
    source:
      rlcp: true
    ```

### nfpms.maintainer

> since 2022-05-07 (v1.9.0)

nFPM will soon make mandatory setting the maintainer field.

=== "Before"

    ```yaml
    nfpms:
    - maintainer: ''
    ```

=== "After"

    ```yaml
    nfpms:
    - maintainer: 'Name <email>'
    ```

### archives.replacements

> since 2022-11-24 (v1.14.0), removed 2023-06-06 (v1.19.0)

The `replacements` will be removed soon from the archives section, as it was
never handled correctly when multiple archives were being used, and it also
causes confusion in other places.

You can still get the same features by abusing the `name_template` property.

=== "Before"

    ```yaml
    archives:
      - id: foo
        name_template: '{{ .ProjectName }}_{{ .Os }}_{{ .Arch }}{{ if .Arm }}v{{ .Arm }}{{ end }}'
        replacements:
          darwin: Darwin
          linux: Linux
          windows: Windows
          386: i386
          amd64: x86_64
    ```

=== "After"

    ```yaml
    archives:
      - id: foo
        name_template: >-
          {{- .ProjectName }}_
          {{- title .Os }}_
          {{- if eq .Arch "amd64" }}x86_64
          {{- else if eq .Arch "386" }}i386
          {{- else }}{{ .Arch }}{{ end }}
          {{- if .Arm }}v{{ .Arm }}{{ end -}}
    ```

Those two configurations will yield the same results.

Notice that if you are using the `archives.name_template`, notice it also has a
`{{.Version}}` in it. Adjust the new `name_template` accordingly.

### nfpms.replacements

> since 2022-11-24 (v1.14.0), removed 2023-06-06 (v1.19.0)

The `replacements` will be removed soon from the nFPMs section.

You can still get the same features by abusing the `file_name_template` property.

=== "Before"

    ```yaml
    nfpms:
      - id: foo
        file_name_template: '{{ .ProjectName }}_{{ .Os }}_{{ .Arch }}{{ if .Arm }}v{{ .Arm }}{{ end }}'
        replacements:
          darwin: Darwin
          linux: Linux
          windows: Windows
          386: i386
          amd64: x86_64
    ```

=== "After"

    ```yaml
    nfpms:
      - id: foo
        file_name_template: >-
          {{- .ProjectName }}_
          {{- title .Os }}_
          {{- if eq .Arch "amd64" }}x86_64
          {{- else if eq .Arch "386" }}i386
          {{- else }}{{ .Arch }}{{ end }}
          {{- if .Arm }}v{{ .Arm }}{{ end -}}
    ```

Those two configurations will yield the same results.

Generally speaking, is probably best to use `{{ .ConventionalFileName }}`
instead of custom templates.

### snapcrafts.replacements

> since 2022-11-24 (v1.14.0), removed 2023-06-06 (v1.19.0)

The `replacements` will be removed soon from the Snapcrafts section.

You can still get the same features by abusing the `name_template` property.

=== "Before"

    ```yaml
    snapcrafts:
      - id: foo
        name_template: '{{ .ProjectName }}_{{ .Os }}_{{ .Arch }}{{ if .Arm }}v{{ .Arm }}{{ end }}'
        replacements:
          darwin: Darwin
          linux: Linux
          windows: Windows
          386: i386
          amd64: x86_64
    ```

=== "After"

    ```yaml
    snapcrafts:
      - id: foo
        name_template: >-
          {{ .ProjectName }}_
          {{- title .Os }}_
          {{- if eq .Arch "amd64" }}x86_64
          {{- else if eq .Arch "386" }}i386
          {{- else }}{{ .Arch }}{{ end }}
    ```

Those two configurations will yield the same results.

Generally speaking, is probably best to use `{{ .ConventionalFileName }}`
instead of custom templates.

### variables

> since 2022-01-20 (v1.4.0), removed 2023-05-01 (v1.18.0)

On [GoReleaser PRO](/pro/) custom variables should now be prefixed with `.Var`.

=== "Before"

    ```yaml
    variables:
      foo: bar
    some_template: 'lala-{{ .foo }}'
    ```

=== "After"

    ```yaml
    variables:
      foo: bar
    some_template: 'lala-{{ .Var.foo }}'
    ```

### dockers.use: buildpacks

> since 2022-03-16 (v1.7.0), removed 2022-09-28 (v1.12.0)

This was removed due to some issues:

- The binary gets rebuild again during the buildpacks build;
- There is no ARM support.

### rigs

> since 2022-03-21 (v1.8.0), removed 2022-08-16 (v1.11.0)

GoFish was deprecated by their authors, therefore, we're removing its
support from GoReleaser too.

### nfpms.empty_folders

> since 2021-11-14 (v1.0.0), removed 2022-06-14 (v1.10.0)

nFPM empty folders is now deprecated in favor of a `dir` content type:

=== "Before"

    ```yaml
    nfpms:
    - empty_folders:
      - /foo/bar
    ```

=== "After"

    ```yaml
    nfpms:
    - contents:
      - dst: /foo/bar
        type: dir
    ```

### builds for windows/arm64

> since 2021-08-16 (v0.175.0), removed 2022-06-12 (v1.10.0)

Since Go 1.17, `windows/arm64` is a valid target.

Prior to v0.175.0, GoReleaser would just ignore this target.
Since in Go 1.17 it is now a valid target, GoReleaser will build it if the Go version being used is 1.17 or later.

If you want to make sure it is ignored in the future, you need to add this to your build config:

```yaml
ignore:
  - goos: windows
    goarch: arm64
```

If you try to use new versions of GoReleaser with Go 1.16 or older, it will warn
about it until this deprecation warning expires, after that your build will
likely fail.

### godownloader

> since 2021-10-13 (all), removed 2022-05-18

GoDownloader, the installation script generator, wasn't updated for a long time
and is now officially deprecated.
The website and all install scripts will be taken out in 6 months.
You can still use any of the other install methods.

This also includes `install.goreleaser.com`.

Most common tools installed via that website were probably
[GoReleaser](/install/) itself and
[golangci-lint](https://golangci-lint.run/usage/install/).

Please follow to the check their documentation for alternative install methods.

### dockers.use_buildx

> since 2021-06-26 (v0.172.0), removed 2022-03-16 (v1.7.0)

`use_buildx` is deprecated in favor of the more generalist `use`, since now it also allow other options in the future:

Change this:

=== "Before"

    ```yaml
    dockers:
      -
        use_buildx: true
    ```

=== "After"

    ```yaml
    dockers:
      -
        use: buildx
    ```

### builds for darwin/arm64

> since 2021-02-17 (v0.157.0), removed 2022-03-16 (v1.7.0)

Since Go 1.16, `darwin/arm64` is macOS on Apple Silicon instead of `iOS`.

Prior to v0.156.0, GoReleaser would just ignore this target.
Since in Go 1.16 and later it is a valid target, GoReleaser will now build it if the Go version being used is 1.16 or later.

If you want to make sure it is ignored in the future, you need to add this to your build config:

```yaml
ignore:
  - goos: darwin
    goarch: arm64
```

If you try to use new versions of GoReleaser with Go 1.15 or older, it will warn about it until this deprecation warning expires, after that your build will likely fail.

### Skipping SemVer Validations

> since 2021-02-28 (v0.158.0), removed 2021-09-22 (v0.180.0)

GoReleaser skips SemVer validations when run with `--skip-validation` or `--snapshot`.
This causes other problems later, such as [invalid Linux packages](https://github.com/goreleaser/goreleaser/issues/2081).
Because of that, once this deprecation expires, GoReleaser will hard fail on non-semver versions, as stated on our [limitations page](https://goreleaser.com/limitations/semver/).

### docker.builds

> since 2021-01-07 (v0.154.0), removed 2021-08-13 (v0.175.0)

`builds` is deprecated in favor of `ids`, since now it also allows to copy nfpm packages:

Change this:

=== "Before"

    ```yaml
    dockers:
      -
        builds: ['a', 'b']
    ```

=== "After"

    ```yaml
    dockers:
      -
        ids: ['a', 'b']
    ```

### docker.binaries

> since 2021-01-07 (v0.154.0), removed 2021-08-13 (v0.175.0)

`binaries` is deprecated and now does nothing.
If you want to filter something out, use the `ids` property.

Change this:

=== "Before"

    ```yaml
    dockers:
      -
        binaries: ['foo']
    ```

=== "After"

    ```yaml
    dockers:
      -
        ids: ['foo']
    ```

### nfpms.files

> since 2020-12-21 (v0.149.0), removed 2021-07-26 (v0.172.0)

`files` is deprecated in favor of `contents` (check [this page](https://goreleaser.com/customization/nfpm/) for more details):

Change this:

=== "Before"

    ```yaml
    nfpms:
      -
        files:
          foo: bar
    ```

=== "After"

    ```yaml
    nfpms:
      -
        contents:
          - src: foo
            dst: bar
    ```

### nfpms.config_files

> since 2020-12-21 (v0.149.0), removed 2021-07-26 (v0.172.0)

`config_files` is deprecated in favor of `contents` (check [this page](https://goreleaser.com/customization/nfpm/) for more details):

Change this:

=== "Before"

    ```yaml
    nfpms:
      -
        config_files:
          foo: bar
    ```

=== "After"

    ```yaml
    nfpms:
      -
        contents:
          - src: foo
            dst: bar
            type: config
    ```

### nfpms.symlinks

> since 2020-12-21 (v0.149.0), removed 2021-07-26 (v0.172.0)

`symlinks` is deprecated in favor of `contents` (check [this page](https://goreleaser.com/customization/nfpm/) for more details):

Change this:

=== "Before"

    ```yaml
    nfpms:
      -
        symlinks:
          foo: bar
    ```

=== "After"

    ```yaml
    nfpms:
      -
        contents:
          - src: foo
            dst: bar
            type: symlink
    ```

### nfpms.rpm.ghost_files

> since 2020-12-21 (v0.149.0), removed 2021-07-26 (v0.172.0)

`rpm.ghost_files` is deprecated in favor of `contents` (check [this page](https://goreleaser.com/customization/nfpm/) for more details):

Change this:

=== "Before"

    ```yaml
    nfpms:
      -
        rpm:
          ghost_files:
            - foo
    ```

=== "After"

    ```yaml
    nfpms:
      -
        contents:
          - dst: bar
            type: ghost
            packager: rpm # optional
    ```

### nfpms.rpm.config_noreplace_files

> since 2020-12-21 (v0.149.0), removed 2021-07-26 (v0.172.0)

`rpm.config_noreplace_files` is deprecated in favor of `contents` (check [this page](https://goreleaser.com/customization/nfpm/) for more details):

Change this:

=== "Before"

    ```yaml
    nfpms:
      -
        rpm:
          config_noreplace_files:
            foo: bar
    ```

=== "After"

    ```yaml
    nfpms:
      -
        contents:
          - src: foo
            dst: bar
            type: config|noreplace
            packager: rpm # optional
    ```

### nfpms.deb.version_metadata

> since 2020-12-21 (v0.149.0), removed 2021-07-26 (v0.172.0)

`deb.version_metadata` is deprecated in favor of `version_metadata` (check [this page](https://goreleaser.com/customization/nfpm/) for more details):

Change this:

=== "Before"

    ```yaml
    nfpms:
      -
        deb:
          version_metadata: beta1
    ```

=== "After"

    ```yaml
    nfpms:
      -
        version_metadata: beta1
    ```

### brews.github

> since 2020-07-06 (v0.139.0), removed 2021-01-04 (v0.152.0)

GitHub section was deprecated in favour of `tap` which
reflects Homebrew's naming convention. GitHub will be picked
automatically when GitHub token is passed.

Change this:

=== "Before"

    ```yaml
    brews:
      -
        github:
          owner: goreleaser
          name: homebrew-tap
    ```

=== "After"

    ```yaml
    brews:
      -
        tap:
          owner: goreleaser
          name: homebrew-tap
    ```

### brews.gitlab

> since 2020-07-06 (v0.139.0), removed 2021-01-04 (v0.152.0)

GitLab section was deprecated in favour of `tap` which
reflects Homebrew's naming convention. GitLab will be picked
automatically when GitLab token is passed.

Change this:

=== "Before"

    ```yaml
    brews:
      -
        gitlab:
          owner: goreleaser
          name: homebrew-tap
    ```

=== "After"

    ```yaml
    brews:
      -
        tap:
          owner: goreleaser
          name: homebrew-tap
    ```

### puts

> since 2019-11-15, removed 2020-04-14 (v0.132.0)

The HTTP upload support was extended to also accept `POST` as a method,
so the name `puts` kind of lost its meaning.

=== "Before"

    ```yaml
    puts:
    - ...
    ```

=== "After"

    ```yaml
    uploads:
    - ...
    ```

Also note that secrets environment variable name prefixes have changed from
`PUT_` to `UPLOAD_`.

### nfpms.name_template

> since 2019-11-15, removed 2020-04-14 (v0.132.0)

The `name_template` field was deprecated in favor of a more clear one,
`file_name_template`.

=== "Before"

    ```yaml
    nfpms:
    - name_template: foo
    ```

=== "After"

    ```yaml
    nfpms:
    - file_name_template: foo
    ```

### blob

> since 2019-08-02, removed 2020-03-22 (v0.130.0)

Blob was deprecated in favor of its plural form.
It was already accepting multiple inputs, but its pluralized now so its more
clear.

=== "Before"

    ```yaml
    blob:
      # etc
    ```

=== "After"

    ```yaml
    blobs:
      # etc
    ```

### sign

> since 2019-07-20, removed 2020-03-22 (v0.130.0)

Sign was deprecated in favor of its plural form.

=== "Before"

    ```yaml
    sign:
      # etc
    ```

=== "After"

    ```yaml
    signs:
      -
        # etc
    ```

### brew

> since 2019-06-09, removed 2020-01-26 (v0.125.0)

Brew was deprecated in favor of its plural form.

Change this:

=== "Before"

    ```yaml
    brew:
      # etc
    ```

=== "After"

    ```yaml
    brews:
      -
        # etc
    ```

### s3

> since 2019-06-09, removed 2020-01-07 (v0.125.0)

S3 was deprecated in favor of the new `blob`, which supports S3, Azure Blob and
GCS.

=== "Before"

    ```yaml
    s3:
    -
      # etc
    ```

=== "After"

    ```yaml
    blobs:
    -
      provider: s3
      # etc
    ```

ACLs should be set on the bucket, the `acl` option does not exist anymore.

### archive

> since 2019-04-16, removed 2019-12-27 (v0.124.0)

We now allow multiple archives, so the `archive` statement will be removed.

=== "Before"

    ```yaml
    archive:
      format: zip
    ```

=== "After"

    ```yaml
    archives:
      - id: foo
        format: zip
    ```

### snapcraft

> since 2019-05-27, removed 2019-12-27 (v0.124.0)

We now allow multiple Snapcraft configs, so the `snapcraft` statement will be removed.

=== "Before"

    ```yaml
    snapcraft:
      publish: true
      # ...
    ```

=== "After"

    ```yaml
    snapcrafts:
      -
        publish: true
        # ...
    ```

### nfpm

> since 2019-05-07, removed 2019-12-27 (v0.124.0)

We now allow multiple NFPM config, so the `nfpm` statement will be removed.

=== "Before"

    ```yaml
    nfpm:
      formats:
        - deb
    ```

=== "After"

    ```yaml
    nfpms:
      -
        formats:
          - deb
    ```

### docker.binary

> since 2018-10-01, removed 2019-08-02 (v0.114.0)

You can now create a Docker image with multiple binaries.

=== "Before"

    ```yaml
    dockers:
    - image: foo/bar
      binary: foo
    ```

=== "After"

    ```yaml
    dockers:
    - image: foo/bar
      binaries:
      - foo
    ```

### docker.image

> since 2018-10-20, removed 2019-08-02 (v0.114.0)

This property was deprecated in favor of more flexible `image_templates`.
The idea is to be able to define several images and tags using templates instead of just one image with tag templates.
This flexibility allows images to be pushed to multiple registries.

=== "Before"

    ```yaml
    dockers:
    - image: foo/bar
      tag_templates:
        - '{{ .Tag }}'
    ```

=== "After"

    ```yaml
    dockers:
    - image_templates:
        - 'foo/bar:{{ .Tag }}'
    ```

### docker.tag_templates

> since 2018-10-20, removed 2019-08-02 (v0.114.0)

This property was deprecated in favor of more flexible `image_templates`.
The idea is to be able to define several images and tags using templates instead of just one image with tag templates.

=== "Before"

    ```yaml
    dockers:
    - image: foo/bar
      tag_templates:
        - '{{ .Tag }}'
    ```

=== "After"

    ```yaml
    dockers:
    - image_templates:
        - 'foo/bar:{{ .Tag }}'
    ```

### git.short_hash

> since 2018-10-03, removed 2019-01-19 (v0.98.0)

This property was being used to tell GoReleaser to use short git hashes
instead of the full ones. This has been removed in favor of specific
template variables (`.FullCommit` and `.ShortCommit`).

=== "Before"

    ```yaml
    git:
      short_hash: true

    fake:
      foo_template: 'blah {{ .Commit }}'
    ```

=== "After"

    ```yaml
    fake:
      foo_template: 'blah {{ .ShortCommit }}'
    ```

### fpm

> since 2018-02-17, removed 2017-08-15 (v0.83.0)

FPM is deprecated in favor of nfpm, which is a simpler alternative written
in Go. The objective is to remove the ruby dependency thus simplify the
CI/CD pipelines.

Just replace the `fpm` keyword by `nfpm` in your `.goreleaser.yaml` file.

=== "Before"

    ```yaml
    fpm:
      # ...
    ```

=== "After"

    ```yaml
    nfpm:
      # ...
    ```

### docker.tag_template

> since 2018-01-19, removed 2017-08-15 (v0.83.0)

This property was deprecated in favor of the pluralized `tag_templates`.
The idea is to be able to define several tags instead of just one.

=== "Before"

    ```yaml
    dockers:
    - image: foo/bar
      tag_template: '{{ .Tag }}'
    ```

=== "After"

    ```yaml
    dockers:
    - image: foo/bar
      tag_templates:
        - '{{ .Tag }}'
    ```

### docker.latest

> since 2018-01-19, removed 2017-08-15 (v0.83.0)

The `latest` field in Docker config is deprecated in favor of the newer
`tag_templates` field.

=== "Before"

    ```yaml
    dockers:
    - image: foo/bar
      latest: true
    ```

=== "After"

    ```yaml
    dockers:
    - image: foo/bar
      tag_templates:
        - '{{ .Tag }}'
        - latest
    ```<|MERGE_RESOLUTION|>--- conflicted
+++ resolved
@@ -39,7 +39,6 @@
 
 -->
 
-<<<<<<< HEAD
 ### checksum.templated_extra_files
 
 > since 2024-02-23 (v1.25.0)
@@ -61,10 +60,10 @@
 ### checksum.ids
 
 See [`checksum.templated_extra_files`](#checksumtemplated_extra_files).
-=======
+
 ### furies.skip
 
-> since 2024-03-03
+> since 2024-03-03 (v1.25)
 
 Changed to `disable` to conform with all other pipes.
 
@@ -81,7 +80,6 @@
     furies:
       - disable: true
     ```
->>>>>>> 1a9d3f72
 
 ### changelog.skip
 
