# Homebrew Taps

After releasing to GitHub, GitLab, or Gitea, GoReleaser can generate and publish
a _homebrew-tap_ recipe into a repository that you have access to.

The `brews` section specifies how the formula should be created.
You can check the
[Homebrew documentation](https://github.com/Homebrew/brew/blob/master/docs/How-to-Create-and-Maintain-a-Tap.md),
and the
[formula cookbook](https://github.com/Homebrew/brew/blob/master/docs/Formula-Cookbook.md)
for more details.

```yaml
# .goreleaser.yaml
brews:
  -
    # Name of the recipe
    #
    # Default: ProjectName
    # Templates: allowed
    name: myproject

    # IDs of the archives to use.
    # Empty means all IDs.
    ids:
    - foo
    - bar

    # GOARM to specify which 32-bit arm version to use if there are multiple
    # versions from the build section. Brew formulas support only one 32-bit
    # version.
    #
    # Default: 6
    goarm: 6

    # GOAMD64 to specify which amd64 version to use if there are multiple
    # versions from the build section.
    #
    # Default: v1
    goamd64: v1

    # NOTE: make sure the url_template, the token and given repo (github or
    # gitlab) owner and name are from the same kind.
    # We will probably unify this in the next major version like it is
    # done with scoop.

    # URL which is determined by the given Token (github, gitlab or gitea).
    #
    # Default depends on the client.
    # Templates: allowed
    url_template: "https://github.mycompany.com/foo/bar/releases/download/{{ .Tag }}/{{ .ArtifactName }}"

    # Allows you to set a custom download strategy. Note that you'll need
    # to implement the strategy and add it to your tap repository.
    # Example: https://docs.brew.sh/Formula-Cookbook#specifying-the-download-strategy-explicitly
    download_strategy: CurlDownloadStrategy

    # Allows you to add a custom require_relative at the top of the formula
    # template.
    custom_require: custom_download_strategy

    # Git author used to commit to the repository.
    commit_author:
      name: goreleaserbot
      email: bot@goreleaser.com

    # The project name and current git tag are used in the format string.
    #
    # Templates: allowed
    commit_msg_template: "Brew formula update for {{ .ProjectName }} version {{ .Tag }}"

    # Folder inside the repository to put the formula.
    folder: Formula

    # Caveats for the user of your binary.
    caveats: "How to use this binary"

    # Your app's homepage.
    homepage: "https://example.com/"

    # Your app's description.
    #
    # Templates: allowed
    description: "Software to create fast and easy drum rolls."

    # SPDX identifier of your app's license.
    license: "MIT"

    # Setting this will prevent goreleaser to actually try to commit the updated
    # formula - instead, the formula file will be stored on the dist folder only,
    # leaving the responsibility of publishing it to the user.
    # If set to auto, the release will not be uploaded to the homebrew tap
    # in case there is an indicator for prerelease in the tag e.g. v1.0.0-rc1
    #
    # Templates: allowed
    skip_upload: true

    # Custom block for brew.
    # Can be used to specify alternate downloads for devel or head releases.
    custom_block: |
      head "https://github.com/some/package.git"
      ...

    # Packages your package depends on.
    dependencies:
      - name: git
      - name: zsh
        type: optional
      - name: fish
        version: v1.2.3
      # if providing both version and type, only the type will be taken into
      # account.
      - name: elvish
        type: optional
        version: v1.2.3


    # Packages that conflict with your package.
    conflicts:
      - svn
      - bash

    # Specify for packages that run as a service.
    plist: |
      <?xml version="1.0" encoding="UTF-8"?>
      # ...

    # Service block.
    #
    # Since: v1.7
    service: |
      run: foo/bar
      # ...

    # So you can `brew test` your formula.
    test: |
      system "#{bin}/foo --version"
      # ...

    # Custom install script for brew.
    # Default: 'bin.install "BinaryName"'
    install: |
      bin.install "some_other_name"
      bash_completion.install "completions/foo.bash" => "foo"
      # ...

    # Custom post_install script for brew.
    # Could be used to do any additional work after the "install" script
    post_install: |
    	etc.install "app-config.conf"
      # ...

<<<<<<< HEAD
    # GitHub/GitLab repository to push the formula to
    tap:
=======
>>>>>>> 35b22106
{% include-markdown "../includes/repository.md" comments=false %}
```

!!! tip
<<<<<<< HEAD
Learn more about the [name template engine](/customization/templates/).
=======

    Learn more about the [name template engine](/customization/templates/).
>>>>>>> 35b22106

By defining the `brew` section, GoReleaser will take care of publishing the
Homebrew tap.
Assuming that the current tag is `v1.2.3`, the above configuration will generate a
`program.rb` formula in the `Formula` folder of `user/homebrew-tap` repository:

```rb
class Program < Formula
  desc "How to use this binary"
  homepage "https://github.com/user/repo"
  version "v1.2.3"

  on_macos do
    url "https://github.com/user/repo/releases/download/v1.2.3/program_v1.2.3_macOs_64bit.zip"
    sha256 "9ee30fc358fae8d248a2d7538957089885da321dca3f09e3296fe2058e7fff74"
  end

  on_linux
    if Hardware::CPU.intel?
      url "https://github.com/user/repo/releases/download/v1.2.3/program_v1.2.3_Linux_64bit.zip"
      sha256 "b41bebd25fd7bb1a67dc2cd5ee12c9f67073094567fdf7b3871f05fd74a45fdd"
    end
    if Hardware::CPU.arm? && !Hardware::CPU.is_64_bit?
      url "https://github.com/user/repo/releases/download/v1.2.3/program_v1.2.3_Linux_armv7.zip"
      sha256 "78f31239430eaaec01df783e2a3443753a8126c325292ed8ddb1658ddd2b401d"
    end
    if Hardware::CPU.arm? && Hardware::CPU.is_64_bit?
      url "https://github.com/user/repo/releases/download/v1.2.3/program_v1.2.3_Linux_arm64.zip"
      sha256 "97cadca3c3c3f36388a4a601acf878dd356d6275a976bee516798b72bfdbeecf"
    end
  end

  depends_on "git"
  depends_on "zsh" => :optional

  def install
    bin.install "program"
  end

  def post_install
  	etc.install "app-config.conf"
  end
end
```

!!! info
<<<<<<< HEAD
Note that GoReleaser does not generate a valid homebrew-core formula.
The generated formulas are meant to be published as
[homebrew taps](https://docs.brew.sh/Taps.html), and in their current
form will not be accepted in any of the official homebrew repositories.
=======

    Note that GoReleaser does not generate a valid homebrew-core formula.
    The generated formulas are meant to be published as
    [homebrew taps](https://docs.brew.sh/Taps.html), and in their current
    form will not be accepted in any of the official homebrew repositories.
>>>>>>> 35b22106

## Head Formulas

GoReleaser does not generate `head` formulas for you, as it may be very different
from one software to another.

Our suggestion is to create a `my-app-head.rb` file on your tap following
[homebrew's documentation](https://docs.brew.sh/Formula-Cookbook#unstable-versions-head).

## GitHub Actions

To publish a formula from one repository to another using GitHub Actions, you cannot use the default action token.
You must use a separate token with content write privileges for the tap repository.
You can check the [resource not accessible by integration](https://goreleaser.com/errors/resource-not-accessible-by-integration/) for more information.

## Limitations

- Only one `GOARM` build is allowed;<|MERGE_RESOLUTION|>--- conflicted
+++ resolved
@@ -150,21 +150,12 @@
     	etc.install "app-config.conf"
       # ...
 
-<<<<<<< HEAD
-    # GitHub/GitLab repository to push the formula to
-    tap:
-=======
->>>>>>> 35b22106
 {% include-markdown "../includes/repository.md" comments=false %}
 ```
 
 !!! tip
-<<<<<<< HEAD
-Learn more about the [name template engine](/customization/templates/).
-=======
 
     Learn more about the [name template engine](/customization/templates/).
->>>>>>> 35b22106
 
 By defining the `brew` section, GoReleaser will take care of publishing the
 Homebrew tap.
@@ -211,18 +202,11 @@
 ```
 
 !!! info
-<<<<<<< HEAD
-Note that GoReleaser does not generate a valid homebrew-core formula.
-The generated formulas are meant to be published as
-[homebrew taps](https://docs.brew.sh/Taps.html), and in their current
-form will not be accepted in any of the official homebrew repositories.
-=======
 
     Note that GoReleaser does not generate a valid homebrew-core formula.
     The generated formulas are meant to be published as
     [homebrew taps](https://docs.brew.sh/Taps.html), and in their current
     form will not be accepted in any of the official homebrew repositories.
->>>>>>> 35b22106
 
 ## Head Formulas
 
