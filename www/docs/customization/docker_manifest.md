# Docker Manifests (deprecated)

<<<<<<< HEAD
> [Deprecated](./../deprecations.md#dockers) in v2.12.
> [Docker Images v2](./dockers_v2.md) should be used instead.
=======
> [Phasing out](./../deprecations.md#dockers) in v2.12.
> [Docker Images v2](./dockers_v2.md) is preferred instead.
>>>>>>> 9399b33c

GoReleaser can also create and push Docker multi-platform images using the
`docker manifest` tool.

For it to work, it needs to be enabled in the
[client's configuration](https://github.com/docker/cli/blob/master/experimental/README.md).

Please make sure `docker manifest` works before opening issues.

Notice that if you have something in the `docker_manifests` section in your
config file, GoReleaser will add the manifest's to the release notes instead of
the Docker images names.

!!! warning

    Notice that the images used in the manifest **need to be pushed** for this
    to work. This is a limitation of how `docker manifest create` works. For
    more info, check
    [this issue](https://github.com/goreleaser/goreleaser/issues/2606).

## Customization

You can create several manifests in a single GoReleaser run, here are all the
options available:

```yaml title=".goreleaser.yaml"
docker_manifests:
  # You can have multiple Docker manifests.
  - # ID of the manifest, needed if you want to filter by it later on (e.g. on
    # custom publishers).
    id: myimg

    # Name for the manifest.
    #
    # Templates: allowed.
    name_template: "foo/bar:{{ .Version }}"

    # Image name to be added to this manifest.
    #
    # Templates: allowed.
    image_templates:
      - "foo/bar:{{ .Version }}-amd64"
      - "foo/bar:{{ .Version }}-arm64v8"

    # Extra flags to be passed down to the manifest create command.
    create_flags:
      - --insecure

    # Extra flags to be passed down to the manifest push command.
    push_flags:
      - --insecure

    # Retry configuration for manifest operations.
    #
    # <!-- md:inline_version v2.12 -->.
    retry:
      # Attempts of retry.
      #
      # Default: 10.
      attempts: 5

      # Delay between retry attempts.
      #
      # Default: 10s.
      delay: 5s

      # Maximum delay between retry attempts.
      #
      # Default: 5m.
      max_delay: 2m

    # Skips the Docker manifest.
    # If you set this to `false` or `auto` on your source Docker configuration,
    #  you'll probably want to do the same here.
    #
    # If set to `auto`, the manifest will not be created in case there is an
    #  indicator of a prerelease in the tag, e.g. v1.0.0-rc1.
    #
    # Templates: allowed.
    skip_push: false

    # Set the "backend" for the Docker manifest pipe.
    # Valid options are: docker, podman
    #
    # Relevant notes:
    # 1. podman is a GoReleaser Pro feature and is only available on Linux;
    # 2. if you set podman here, the respective docker configuration need to use
    #     podman too.
    #
    # Default: 'docker'.
    use: docker
```

<!-- md:templates -->

## How it works

We basically build and push our images as usual, but we also add a new
section to our configuration defining, which images are part of which manifests.

GoReleaser will create and publish the manifest in its publishing phase.

!!! warning

    Unfortunately, the manifest tool needs the images to be pushed to create
    the manifest, that's why we both create and push it in the publishing phase.

## Example config

In this example we will use Docker's `--platform` option to specify the target platform.
This way we can use the same `Dockerfile` for both the `amd64`, and the `arm64`
images (and possibly others):

```dockerfile
# Dockerfile
FROM alpine
ENTRYPOINT ["/usr/bin/mybin"]
COPY mybin /usr/bin/mybin
```

Then, on our GoReleaser configuration file, we need to define both the
`dockers`, and the `docker_manifests` section:

```yaml title=".goreleaser.yaml"
builds:
  - env:
      - CGO_ENABLED=0
    binary: mybin
    goos:
      - linux
    goarch:
      - amd64
      - arm64
dockers:
  - image_templates:
      - "foo/bar:{{ .Version }}-amd64"
    use: buildx
    dockerfile: Dockerfile
    build_flag_templates:
      - "--platform=linux/amd64"
  - image_templates:
      - "foo/bar:{{ .Version }}-arm64v8"
    use: buildx
    goarch: arm64
    dockerfile: Dockerfile
    build_flag_templates:
      - "--platform=linux/arm64/v8"
docker_manifests:
  - name_template: "foo/bar:{{ .Version }}"
    image_templates:
      - "foo/bar:{{ .Version }}-amd64"
      - "foo/bar:{{ .Version }}-arm64v8"
```

!!! warning

    Notice that `--platform` needs to be in the Docker platform format, not Go's.

That config will build the 2 Docker images defined, as well as the manifest,
and push everything to Docker Hub.

## Using Podman

<!-- md:pro -->

You can use [`podman`](https://podman.io) instead of `docker` by setting `use`
to `podman` on your configuration:

```yaml title=".goreleaser.yaml"
docker_manifests:
  - name_template: "foo/bar:{{ .Version }}"
    image_templates:
      - "foo/bar:{{ .Version }}-amd64"
      - "foo/bar:{{ .Version }}-arm64v8"
    use: podman
```

Note that GoReleaser will not install Podman for you, nor change any of its
configuration.<|MERGE_RESOLUTION|>--- conflicted
+++ resolved
@@ -1,12 +1,7 @@
 # Docker Manifests (deprecated)
 
-<<<<<<< HEAD
-> [Deprecated](./../deprecations.md#dockers) in v2.12.
-> [Docker Images v2](./dockers_v2.md) should be used instead.
-=======
 > [Phasing out](./../deprecations.md#dockers) in v2.12.
 > [Docker Images v2](./dockers_v2.md) is preferred instead.
->>>>>>> 9399b33c
 
 GoReleaser can also create and push Docker multi-platform images using the
 `docker manifest` tool.
