--- conflicted
+++ resolved
@@ -87,11 +87,6 @@
     post_install: |
       installShellCompletion ./completions/*
 
-<<<<<<< HEAD
-    # GitHub/GitLab repository to push the pkg to.
-    repository:
-=======
->>>>>>> 35b22106
 {% include-markdown "../includes/repository.md" comments=false %}
 ```
 
