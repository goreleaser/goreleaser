--- conflicted
+++ resolved
@@ -46,11 +46,7 @@
     # You can add extra pre-existing files to the bucket.
     # The filename on the release will be the last part of the path (base).
     # If another file with the same name exists, the last one found will be used.
-<<<<<<< HEAD
-    # This globs can also include templates.
-=======
     # These globs can also include templates.
->>>>>>> 808b6035
     #
     # Defaults to empty.
     extra_files:
