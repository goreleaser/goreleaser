# Name Templates

Several fields in GoReleaser's config file support templating.

Those fields are often suffixed with `_template`, but sometimes they may not
be. The documentation of each section should be explicit about which fields
support templating.

On fields that support templating, these fields are always available:

| Key                 | Description                                                                                            |
|---------------------|--------------------------------------------------------------------------------------------------------|
| `.ProjectName`      | the project name                                                                                       |
| `.Version`          | the version being released[^1]                                                                         |
| `.Branch`           | the current git branch                                                                                 |
| `.PrefixedTag`      | the current git tag prefixed with the monorepo config tag prefix (if any)                              |
| `.Tag`              | the current git tag                                                                                    |
| `.ShortCommit`      | the git commit short hash                                                                              |
| `.FullCommit`       | the git commit full hash                                                                               |
| `.Commit`           | the git commit hash (deprecated)                                                                       |
| `.CommitDate`       | the UTC commit date in RFC 3339 format                                                                 |
| `.CommitTimestamp`  | the UTC commit date in Unix format                                                                     |
| `.GitURL`           | the git remote url                                                                                     |
| `.Major`            | the major part of the version[^2]                                                                      |
| `.Minor`            | the minor part of the version[^2]                                                                      |
| `.Patch`            | the patch part of the version[^2]                                                                      |
<<<<<<< HEAD
| `.ReleaseURL`       | the current release download url[^3]                                                                   |
| `.Prerelease`       | the prerelease part of the version, e.g. `beta`[^2]                                                    |
| `.RawVersion`       | composed of `{Major}.{Minor}.{Patch}` [^2]                                                                     |
=======
| `.Prerelease`       | the prerelease part of the version, e.g. `beta`[^2]                                                    |
| `.RawVersion`       | composed of `{Major}.{Minor}.{Patch}` [^2]                                                             |
>>>>>>> a7b929a4
| `.ReleaseNotes`     | the generated release notes, available after the changelog step has been executed                      |
| `.IsSnapshot`       | `true` if `--snapshot` is set, `false` otherwise                                                       |
| `.IsNightly`        | `true` if `--nightly` is set, `false` otherwise                                                        |
| `.Env`              | a map with system's environment variables                                                              |
| `.Date`             | current UTC date in RFC 3339 format                                                                    |
| `.Timestamp`        | current UTC time in Unix format                                                                        |
| `.ModulePath`       | the go module path, as reported by `go list -m`                                                        |
<<<<<<< HEAD
| `incpatch "v1.2.4"` | increments the patch of the given version[^4]                                                          |
| `incminor "v1.2.4"` | increments the minor of the given version[^4]                                                          |
| `incmajor "v1.2.4"` | increments the major of the given version[^4]                                                          |

[^1]: The `v` prefix is stripped and it might be changed in `snapshot` and `nightly` builds.
[^2]: Assuming `Tag` is a valid a SemVer, otherwise empty/zeroed.
[^3]: Composed from the current SCM's download URL and current tag. For instance, on GitHub, it'll be `https://github.com/{owner}/{repo}/releases/tag/{tag}`.
[^4]: Will panic if not a semantic version.
=======
| `incpatch "v1.2.4"` | increments the patch of the given version[^3]                                                          |
| `incminor "v1.2.4"` | increments the minor of the given version[^3]                                                          |
| `incmajor "v1.2.4"` | increments the major of the given version[^3]                                                          |

[^1]: The `v` prefix is stripped and it might be changed in `snapshot` and `nightly` builds.
[^2]: Assuming `Tag` is a valid a SemVer, otherwise empty/zeroed.
[^3]: Will panic if not a semantic version.
>>>>>>> a7b929a4

On fields that are related to a single artifact (e.g., the binary name), you
may have some extra fields:

| Key             | Description                           |
|-----------------|---------------------------------------|
<<<<<<< HEAD
| `.Os`           | `GOOS`[^5]                            |
| `.Arch`         | `GOARCH`[^5]                          |
| `.Arm`          | `GOARM`[^5]                           |
| `.Mips`         | `GOMIPS`[^5]                          |
=======
| `.Os`           | `GOOS`[^4]                            |
| `.Arch`         | `GOARCH`[^4]                          |
| `.Arm`          | `GOARM`[^4]                           |
| `.Mips`         | `GOMIPS`[^4]                          |
>>>>>>> a7b929a4
| `.Binary`       | binary name                           |
| `.ArtifactName` | archive name                          |
| `.ArtifactPath` | absolute path to artifact             |

<<<<<<< HEAD
[^5]: Might have been replaced by `archives.replacements`.
=======
[^4]: Might have been replaced by `archives.replacements`.
>>>>>>> a7b929a4

On the NFPM name template field, you can use those extra fields as well:

| Key            | Description                                                |
|----------------|------------------------------------------------------------|
| `.Release`     | release from the nfpm config                               |
| `.Epoch`       | epoch from the nfpm config                                 |
| `.PackageName` | package the name. Same as `ProjectName` if not overridden. |

On all fields, you have these available functions:

| Usage                   | Description                                                                                                                    |
|-------------------------|--------------------------------------------------------------------------------------------------------------------------------|
| `replace "v1.2" "v" ""` | replaces all matches. See [ReplaceAll](https://golang.org/pkg/strings/#ReplaceAll)                                             |
| `time "01/02/2006"`     | current UTC time in the specified format (this is not deterministic, a new time for every call)                                |
| `tolower "V1.2"`        | makes input string lowercase. See [ToLower](https://golang.org/pkg/strings/#ToLower)                                           |
| `toupper "v1.2"`        | makes input string uppercase. See [ToUpper](https://golang.org/pkg/strings/#ToUpper)                                           |
| `trim " v1.2  "`        | removes all leading and trailing white space. See [TrimSpace](https://golang.org/pkg/strings/#TrimSpace)                       |
| `trimprefix "v1.2" "v"` | removes provided leading prefix string, if present. See [TrimPrefix](https://golang.org/pkg/strings/#TrimPrefix)               |
| `trimsuffix "1.2v" "v"` | removes provided trailing suffix string, if present. See [TrimSuffix](https://pkg.go.dev/strings#TrimSuffix)                   |
| `dir .Path`             | returns all but the last element of path, typically the path's directory. See [Dir](https://golang.org/pkg/path/filepath/#Dir) |
| `abs .ArtifactPath`     | returns an absolute representation of path. See [Abs](https://golang.org/pkg/path/filepath/#Abs)                               |

With all those fields, you may be able to compose the name of your artifacts
pretty much the way you want:

```yaml
example_template: '{{ tolower .ProjectName }}_{{ .Env.USER }}_{{ time "2006" }}'
```

For example, if you want to add the go version to some artifact:

```yaml
foo_template: 'foo_{{ .Env.GOVERSION }}'
```

And then you can run:

```sh
GOVERSION_NR=$(go version | awk '{print $3;}') goreleaser
```

!!! warning
    Note that those are hypothetical examples and the fields `foo_template` and
    `example_template` are not valid GoReleaser configurations.

## Custom variables

!!! success "GoReleaser Pro"
     Custom template variables support is a [GoReleaser Pro feature](/pro/).

You can also declare custom variables.
This feature is specially useful with [includes](/customization/includes/), so you can have more generic config files.

Usage is as simple as you would expect:

```yaml
# .goreleaser.yml
variables:
  description: my project description
  somethingElse: yada yada yada
  empty: ""
```

And then you can use those fields as `{{ .description }}`, for example.

!!! warning
    You won't be allowed to override GoReleaser "native" fields.<|MERGE_RESOLUTION|>--- conflicted
+++ resolved
@@ -24,14 +24,9 @@
 | `.Major`            | the major part of the version[^2]                                                                      |
 | `.Minor`            | the minor part of the version[^2]                                                                      |
 | `.Patch`            | the patch part of the version[^2]                                                                      |
-<<<<<<< HEAD
 | `.ReleaseURL`       | the current release download url[^3]                                                                   |
 | `.Prerelease`       | the prerelease part of the version, e.g. `beta`[^2]                                                    |
-| `.RawVersion`       | composed of `{Major}.{Minor}.{Patch}` [^2]                                                                     |
-=======
-| `.Prerelease`       | the prerelease part of the version, e.g. `beta`[^2]                                                    |
 | `.RawVersion`       | composed of `{Major}.{Minor}.{Patch}` [^2]                                                             |
->>>>>>> a7b929a4
 | `.ReleaseNotes`     | the generated release notes, available after the changelog step has been executed                      |
 | `.IsSnapshot`       | `true` if `--snapshot` is set, `false` otherwise                                                       |
 | `.IsNightly`        | `true` if `--nightly` is set, `false` otherwise                                                        |
@@ -39,7 +34,6 @@
 | `.Date`             | current UTC date in RFC 3339 format                                                                    |
 | `.Timestamp`        | current UTC time in Unix format                                                                        |
 | `.ModulePath`       | the go module path, as reported by `go list -m`                                                        |
-<<<<<<< HEAD
 | `incpatch "v1.2.4"` | increments the patch of the given version[^4]                                                          |
 | `incminor "v1.2.4"` | increments the minor of the given version[^4]                                                          |
 | `incmajor "v1.2.4"` | increments the major of the given version[^4]                                                          |
@@ -48,41 +42,21 @@
 [^2]: Assuming `Tag` is a valid a SemVer, otherwise empty/zeroed.
 [^3]: Composed from the current SCM's download URL and current tag. For instance, on GitHub, it'll be `https://github.com/{owner}/{repo}/releases/tag/{tag}`.
 [^4]: Will panic if not a semantic version.
-=======
-| `incpatch "v1.2.4"` | increments the patch of the given version[^3]                                                          |
-| `incminor "v1.2.4"` | increments the minor of the given version[^3]                                                          |
-| `incmajor "v1.2.4"` | increments the major of the given version[^3]                                                          |
-
-[^1]: The `v` prefix is stripped and it might be changed in `snapshot` and `nightly` builds.
-[^2]: Assuming `Tag` is a valid a SemVer, otherwise empty/zeroed.
-[^3]: Will panic if not a semantic version.
->>>>>>> a7b929a4
 
 On fields that are related to a single artifact (e.g., the binary name), you
 may have some extra fields:
 
 | Key             | Description                           |
 |-----------------|---------------------------------------|
-<<<<<<< HEAD
 | `.Os`           | `GOOS`[^5]                            |
 | `.Arch`         | `GOARCH`[^5]                          |
 | `.Arm`          | `GOARM`[^5]                           |
 | `.Mips`         | `GOMIPS`[^5]                          |
-=======
-| `.Os`           | `GOOS`[^4]                            |
-| `.Arch`         | `GOARCH`[^4]                          |
-| `.Arm`          | `GOARM`[^4]                           |
-| `.Mips`         | `GOMIPS`[^4]                          |
->>>>>>> a7b929a4
 | `.Binary`       | binary name                           |
 | `.ArtifactName` | archive name                          |
 | `.ArtifactPath` | absolute path to artifact             |
 
-<<<<<<< HEAD
 [^5]: Might have been replaced by `archives.replacements`.
-=======
-[^4]: Might have been replaced by `archives.replacements`.
->>>>>>> a7b929a4
 
 On the NFPM name template field, you can use those extra fields as well:
 
