# Name Templates

Several fields in GoReleaser's config file support templating.

Those fields are often suffixed with `_template`, but sometimes they may not
be. The documentation of each section should be explicit about which fields
support templating.

## Common Fields

<<<<<<< HEAD
On fields that support templating, these fields are always available:
=======
In fields that support templates, these fields are always available:
>>>>>>> 68b38c02

| Key                    | Description                                                                                                               |
| ---------------------- | ------------------------------------------------------------------------------------------------------------------------- |
| `.ProjectName`         | the project name                                                                                                          |
| `.Version`             | the version being released[^version-prefix]                                                                               |
| `.Branch`              | the current git branch                                                                                                    |
| `.PrefixedTag`         | the current git tag prefixed with the monorepo config tag prefix (if any)                                                 |
| `.Tag`                 | the current git tag                                                                                                       |
| `.PrefixedPreviousTag` | the previous git tag prefixed with the monorepo config tag prefix (if any)                                                |
| `.PreviousTag`         | the previous git tag, or empty if no previous tags                                                                        |
| `.ShortCommit`         | the git commit short hash                                                                                                 |
| `.FullCommit`          | the git commit full hash                                                                                                  |
| `.Commit`              | the git commit hash (deprecated)                                                                                          |
| `.CommitDate`          | the UTC commit date in RFC 3339 format                                                                                    |
| `.CommitTimestamp`     | the UTC commit date in Unix format                                                                                        |
| `.GitURL`              | the git remote url                                                                                                        |
| `.IsGitDirty`          | whether or not current git state is dirty. Since v1.19.                                                                   |
| `.Major`               | the major part of the version[^tag-is-semver]                                                                             |
| `.Minor`               | the minor part of the version[^tag-is-semver]                                                                             |
| `.Patch`               | the patch part of the version[^tag-is-semver]                                                                             |
| `.Prerelease`          | the prerelease part of the version, e.g. `beta`[^tag-is-semver]                                                           |
| `.RawVersion`          | composed of `{Major}.{Minor}.{Patch}` [^tag-is-semver]                                                                    |
| `.ReleaseNotes`        | the generated release notes, available after the changelog step has been executed                                         |
| `.IsDraft`             | `true` if `release.draft` is set in the configuration, `false` otherwise. Since v1.17.                                    |
| `.IsSnapshot`          | `true` if `--snapshot` is set, `false` otherwise                                                                          |
| `.IsNightly`           | `true` if `--nightly` is set, `false` otherwise                                                                           |
| `.Env`                 | a map with system's environment variables                                                                                 |
| `.Date`                | current UTC date in RFC 3339 format                                                                                       |
| `.Now`                 | current UTC date as `time.Time` struct, allows all `time.Time` functions (e.g. `{{ .Now.Format "2006" }}`) . Since v1.17. |
| `.Timestamp`           | current UTC time in Unix format                                                                                           |
| `.ModulePath`          | the go module path, as reported by `go list -m`                                                                           |
| `incpatch "v1.2.4"`    | increments the patch of the given version[^panic-if-not-semver]                                                           |
| `incminor "v1.2.4"`    | increments the minor of the given version[^panic-if-not-semver]                                                           |
| `incmajor "v1.2.4"`    | increments the major of the given version[^panic-if-not-semver]                                                           |
| `.ReleaseURL`          | the current release download url[^scm-release-url]                                                                        |
| `.Summary`             | the git summary, e.g. `v1.0.0-10-g34f56g3`[^git-summary]                                                                  |
| `.PrefixedSummary`     | the git summary prefixed with the monorepo config tag prefix (if any)                                                     |
| `.TagSubject`          | the annotated tag message subject, or the message subject of the commit it points out[^git-tag-subject]. Since v1.2.      |
| `.TagContents`         | the annotated tag message, or the message of the commit it points out[^git-tag-body]. Since v1.2.                         |
| `.TagBody`             | the annotated tag message's body, or the message's body of the commit it points out[^git-tag-body]. Since v1.2.           |
| `.Runtime.Goos`        | equivalent to `runtime.GOOS`. Since v1.5.                                                                                 |
| `.Runtime.Goarch`      | equivalent to `runtime.GOARCH`. Since v1.5.                                                                               |
| `.Artifacts`           | the current artifact list. See table bellow for fields. Since v1.16-pro.                                                  |

[^version-prefix]:
    The `v` prefix is stripped, and it might be changed in
    `snapshot` and `nightly` builds.

[^tag-is-semver]: Assuming `Tag` is a valid a SemVer, otherwise empty/zeroed.
[^panic-if-not-semver]: Will panic if not a semantic version.
[^scm-release-url]:
    Composed of the current SCM's download URL and current tag.
    For instance, on GitHub, it'll be
    `https://github.com/{owner}/{repo}/releases/tag/{tag}`.

[^git-summary]:
    It is generated by `git describe --dirty --always --tags`, the
    format will be `{Tag}-$N-{CommitSHA}`

[^git-tag-subject]: As reported by `git tag -l --format='%(contents:subject)'`
[^git-tag-body]: As reported by `git tag -l --format='%(contents)'`

## Artifacts

If you use the `.Artifacts` field, it evaluates to an
[`artifact.Artifact` list](https://pkg.go.dev/github.com/goreleaser/goreleaser@main/internal/artifact#Artifact).
You should be able to use all its fields on each item:

- `.Name`
- `.Path`
- `.Goos`
- `.Goarch`
- `.Goarm`
- `.Gomips`
- `.Goamd64`
- `.Type`
- `.Extra`

!!! success "GoReleaser Pro"

    The `.Artifacts` template variable is [GoReleaser Pro feature](/pro/).

## Single-artifact extra fields

On fields that are related to a single artifact (e.g., the binary name), you
may have some extra fields:

| Key             | Description                                  |
| --------------- | -------------------------------------------- |
<<<<<<< HEAD
| `.Os`           | `GOOS`[^archive-replacementes]               |
| `.Arch`         | `GOARCH`[^archive-replacementes]             |
| `.Arm`          | `GOARM`[^archive-replacementes]              |
| `.Mips`         | `GOMIPS`[^archive-replacementes]             |
| `.Amd64`        | `GOAMD64`[^archive-replacementes]            |
=======
| `.Os`           | `GOOS`                                       |
| `.Arch`         | `GOARCH`                                     |
| `.Arm`          | `GOARM`                                      |
| `.Mips`         | `GOMIPS`                                     |
| `.Amd64`        | `GOAMD64`                                    |
>>>>>>> 68b38c02
| `.Binary`       | binary name                                  |
| `.ArtifactName` | archive name                                 |
| `.ArtifactPath` | absolute path to artifact                    |
| `.ArtifactExt`  | binary extension (e.g. `.exe`). Since v1.11. |
<<<<<<< HEAD

[^archive-replacementes]: Might have been replaced by `archives.replacements`.
=======
>>>>>>> 68b38c02

## nFPM extra fields

In the nFPM name template field, you can use those extra fields:

| Key                      | Description                                                      |
| ------------------------ | ---------------------------------------------------------------- |
| `.Release`               | release from the nfpm config                                     |
| `.Epoch`                 | epoch from the nfpm config                                       |
| `.PackageName`           | package the name. Same as `ProjectName` if not overridden.       |
| `.ConventionalFileName`  | conventional package file name as provided by nFPM.[^arm-names]  |
| `.ConventionalExtension` | conventional package extension as provided by nFPM. Since v1.16. |

[^arm-names]:
    Please beware: some OSs might have the same names for different
    ARM versions, for example, for Debian both ARMv6 and ARMv7 are called `armhf`.
    Make sure that's not your case otherwise you might end up with colliding
    names. It also does not handle multiple GOAMD64 versions.

<<<<<<< HEAD
| Key                      | Description                                                      |
| ------------------------ | ---------------------------------------------------------------- |
| `.Release`               | release from the nfpm config                                     |
| `.Epoch`                 | epoch from the nfpm config                                       |
| `.PackageName`           | package the name. Same as `ProjectName` if not overridden.       |
| `.ConventionalFileName`  | conventional package file name as provided by nFPM.[^arm-names]  |
| `.ConventionalExtension` | conventional package extension as provided by nFPM. Since v1.16. |

[^arm-names]:
    Please beware: some OSs might have the same names for different
    ARM versions, for example, for Debian both ARMv6 and ARMv7 are called `armhf`.
    Make sure that's not your case otherwise you might end up with colliding
    names. It also does not handle multiple GOAMD64 versions.
=======
## Release body extra fields

In the `release.body` field, you can use these extra fields:

| Key          | Description                                                                          |
| ------------ | ------------------------------------------------------------------------------------ |
| `.Checksums` | the current checksum file contents. Only available in the release body. Since v1.19. |
>>>>>>> 68b38c02

## Functions

On all fields, you have these available functions:

| Usage                          | Description                                                                                                                     |
| ------------------------------ | ------------------------------------------------------------------------------------------------------------------------------- |
| `replace "v1.2" "v" ""`        | replaces all matches. See [ReplaceAll](https://golang.org/pkg/strings/#ReplaceAll).                                             |
| `split "1.2" "."`              | split string at separator. See [Split](https://golang.org/pkg/strings/#Split). Since v1.11.                                     |
| `time "01/02/2006"`            | current UTC time in the specified format (this is not deterministic, a new time for every call).                                |
| `tolower "V1.2"`               | makes input string lowercase. See [ToLower](https://golang.org/pkg/strings/#ToLower).                                           |
| `toupper "v1.2"`               | makes input string uppercase. See [ToUpper](https://golang.org/pkg/strings/#ToUpper).                                           |
| `trim " v1.2  "`               | removes all leading and trailing white space. See [TrimSpace](https://golang.org/pkg/strings/#TrimSpace).                       |
| `trimprefix "v1.2" "v"`        | removes provided leading prefix string, if present. See [TrimPrefix](https://golang.org/pkg/strings/#TrimPrefix).               |
| `trimsuffix "1.2v" "v"`        | removes provided trailing suffix string, if present. See [TrimSuffix](https://pkg.go.dev/strings#TrimSuffix).                   |
| `dir .Path`                    | returns all but the last element of path, typically the path's directory. See [Dir](https://golang.org/pkg/path/filepath/#Dir). |
| `base .Path`                   | returns the last element of path. See [Base](https://golang.org/pkg/path/filepath/#Base). Since v1.16.                          |
| `abs .ArtifactPath`            | returns an absolute representation of path. See [Abs](https://golang.org/pkg/path/filepath/#Abs).                               |
| `filter "text" "regex"`        | keeps only the lines matching the given regex, analogous to `grep -E`. Since v1.6.                                              |
| `reverseFilter "text" "regex"` | keeps only the lines **not** matching the given regex, analogous to `grep -vE`. Since v1.6.                                     |
| `title "foo"`                  | "titlenize" the string using english as language. See [Title](https://pkg.go.dev/golang.org/x/text/cases#Title). Since v1.14.   |
<<<<<<< HEAD
| `mdv2escape "foo"`             | escape characteres according to MarkdownV2, especially useful in the Telegram integration. Since v1.19.                         |
=======
| `mdv2escape "foo"`             | escape characters according to MarkdownV2, especially useful in the Telegram integration. Since v1.19.                          |
>>>>>>> 68b38c02

With all those fields, you may be able to compose the name of your artifacts
pretty much the way you want:

```yaml
example_template: '{{ tolower .ProjectName }}_{{ .Env.USER }}_{{ time "2006" }}'
```

For example, if you want to add the go version to some artifact:

```yaml
foo_template: "foo_{{ .Env.GOVERSION }}"
```

And then you can run:

```sh
GOVERSION_NR=$(go version | awk '{print $3;}') goreleaser
```

!!! warning

    Note that those are hypothetical examples and the fields `foo_template` and
    `example_template` are not valid GoReleaser configurations.

## Custom variables

!!! success "GoReleaser Pro"

<<<<<<< HEAD
     Custom template variables support is a [GoReleaser Pro feature](/pro/).
=======
    Custom template variables support is a [GoReleaser Pro feature](/pro/).
>>>>>>> 68b38c02

You can also declare custom variables. This feature is specially useful with
[includes](/customization/includes/), so you can have more generic configuration
files.

Usage is as simple as you would expect:

```yaml
# .goreleaser.yaml
variables:
  description: my project description
  somethingElse: yada yada yada
  empty: ""
```

And then you can use those fields as `{{ .Var.description }}`, for example.<|MERGE_RESOLUTION|>--- conflicted
+++ resolved
@@ -8,11 +8,7 @@
 
 ## Common Fields
 
-<<<<<<< HEAD
-On fields that support templating, these fields are always available:
-=======
 In fields that support templates, these fields are always available:
->>>>>>> 68b38c02
 
 | Key                    | Description                                                                                                               |
 | ---------------------- | ------------------------------------------------------------------------------------------------------------------------- |
@@ -102,28 +98,15 @@
 
 | Key             | Description                                  |
 | --------------- | -------------------------------------------- |
-<<<<<<< HEAD
-| `.Os`           | `GOOS`[^archive-replacementes]               |
-| `.Arch`         | `GOARCH`[^archive-replacementes]             |
-| `.Arm`          | `GOARM`[^archive-replacementes]              |
-| `.Mips`         | `GOMIPS`[^archive-replacementes]             |
-| `.Amd64`        | `GOAMD64`[^archive-replacementes]            |
-=======
 | `.Os`           | `GOOS`                                       |
 | `.Arch`         | `GOARCH`                                     |
 | `.Arm`          | `GOARM`                                      |
 | `.Mips`         | `GOMIPS`                                     |
 | `.Amd64`        | `GOAMD64`                                    |
->>>>>>> 68b38c02
 | `.Binary`       | binary name                                  |
 | `.ArtifactName` | archive name                                 |
 | `.ArtifactPath` | absolute path to artifact                    |
 | `.ArtifactExt`  | binary extension (e.g. `.exe`). Since v1.11. |
-<<<<<<< HEAD
-
-[^archive-replacementes]: Might have been replaced by `archives.replacements`.
-=======
->>>>>>> 68b38c02
 
 ## nFPM extra fields
 
@@ -143,21 +126,6 @@
     Make sure that's not your case otherwise you might end up with colliding
     names. It also does not handle multiple GOAMD64 versions.
 
-<<<<<<< HEAD
-| Key                      | Description                                                      |
-| ------------------------ | ---------------------------------------------------------------- |
-| `.Release`               | release from the nfpm config                                     |
-| `.Epoch`                 | epoch from the nfpm config                                       |
-| `.PackageName`           | package the name. Same as `ProjectName` if not overridden.       |
-| `.ConventionalFileName`  | conventional package file name as provided by nFPM.[^arm-names]  |
-| `.ConventionalExtension` | conventional package extension as provided by nFPM. Since v1.16. |
-
-[^arm-names]:
-    Please beware: some OSs might have the same names for different
-    ARM versions, for example, for Debian both ARMv6 and ARMv7 are called `armhf`.
-    Make sure that's not your case otherwise you might end up with colliding
-    names. It also does not handle multiple GOAMD64 versions.
-=======
 ## Release body extra fields
 
 In the `release.body` field, you can use these extra fields:
@@ -165,7 +133,6 @@
 | Key          | Description                                                                          |
 | ------------ | ------------------------------------------------------------------------------------ |
 | `.Checksums` | the current checksum file contents. Only available in the release body. Since v1.19. |
->>>>>>> 68b38c02
 
 ## Functions
 
@@ -187,11 +154,7 @@
 | `filter "text" "regex"`        | keeps only the lines matching the given regex, analogous to `grep -E`. Since v1.6.                                              |
 | `reverseFilter "text" "regex"` | keeps only the lines **not** matching the given regex, analogous to `grep -vE`. Since v1.6.                                     |
 | `title "foo"`                  | "titlenize" the string using english as language. See [Title](https://pkg.go.dev/golang.org/x/text/cases#Title). Since v1.14.   |
-<<<<<<< HEAD
-| `mdv2escape "foo"`             | escape characteres according to MarkdownV2, especially useful in the Telegram integration. Since v1.19.                         |
-=======
 | `mdv2escape "foo"`             | escape characters according to MarkdownV2, especially useful in the Telegram integration. Since v1.19.                          |
->>>>>>> 68b38c02
 
 With all those fields, you may be able to compose the name of your artifacts
 pretty much the way you want:
@@ -221,11 +184,7 @@
 
 !!! success "GoReleaser Pro"
 
-<<<<<<< HEAD
-     Custom template variables support is a [GoReleaser Pro feature](/pro/).
-=======
-    Custom template variables support is a [GoReleaser Pro feature](/pro/).
->>>>>>> 68b38c02
+Custom template variables support is a [GoReleaser Pro feature](/pro/).
 
 You can also declare custom variables. This feature is specially useful with
 [includes](/customization/includes/), so you can have more generic configuration
