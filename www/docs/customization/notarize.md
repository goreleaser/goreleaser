--- conflicted
+++ resolved
@@ -27,15 +27,9 @@
   macos:
     - # Whether this configuration is enabled or not.
       #
-<<<<<<< HEAD
       # Default: false.
       # Templates: allowed.
-      enabled: '{{ isEnvSet "MACOS_SIGN_P12 }}'
-=======
-      # Default: false
-      # Templates: allowed
       enabled: '{{ isEnvSet "MACOS_SIGN_P12" }}'
->>>>>>> 10d3647c
 
       # IDs to use to filter the built binaries.
       #
