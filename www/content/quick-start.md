---
title: Quick Start
weight: 10
menu: true
---

In this example we will build, archive and release a sample Go project.

Create a GitHub repository and add a single main package:

```go
// main.go
package main

func main() {
  println("Ba dum, tss!")
}
```

Run `goreleaser init` to create an example `.goreleaser.yaml` file:

```sh
$ goreleaser init

   • Generating .goreleaser.yml file
   • config created; please edit accordingly to your needs file=.goreleaser.yml
```

<<<<<<< HEAD
The generated config file will look like this:

```yml
# This is an example goreleaser.yaml file with some sane defaults.
# Make sure to check the documentation at http://goreleaser.com
builds:
- env:
  - CGO_ENABLED=0
archives:
- replacements:
    darwin: Darwin
    linux: Linux
    windows: Windows
    386: i386
    amd64: x86_64
checksum:
  name_template: 'checksums.txt'
snapshot:
  name_template: "{{ .Tag }}-next"
changelog:
  sort: asc
  filters:
    exclude:
    - '^docs:'
    - '^test:'
=======
You can [customize](/customization) the generated `.goreleaser.yml` or leave
it as-is, it's up to you.

You can test the configuration at any time by running GoReleaser with a few
extra parameters to not require a version tag, skip publishing to GitHub,
and remove any already-built files:

```sh
$ goreleaser --snapshot --skip-publish --rm-dist
>>>>>>> 3d74b1fe
```

If you are not using vgo or Go modules, then you will need to comment out the
before hooks in the generated config file or update them to match your setup
accordingly.

GoReleaser will build the binaries for your app for Windows, Linux and macOS,
both amd64 and i386 architectures. You can customize that by changing the
`builds` section. Check the [documentation](/build) for more information.

After building the binaries, GoReleaser will create an archive for each OS/Arch
pair into a separate file. You can customize several things by changing
the `archive` section, including releasing only the binaries and not creating
archives at all. Check the [documentation](/archive) for more information.

You'll need to export a `GITHUB_TOKEN` environment variable, which should
contain a valid GitHub token with the `repo` scope.
It will be used to deploy releases to your GitHub repository.
You can create a token [here](https://github.com/settings/tokens/new).

```sh
$ export GITHUB_TOKEN=`YOUR_TOKEN`
```

GoReleaser will use the latest
[Git tag](https://git-scm.com/book/en/v2/Git-Basics-Tagging) of your repository.
Create a tag and push it to GitHub:

```sh
$ git tag -a v0.1.0 -m "First release"
$ git push origin v0.1.0
```

> **Attention**: Check if your tag adheres to [semantic versioning](/semver).

If you don't want to create a tag yet, you can also create a release
based on the latest commit by using the `--snapshot` flag.

Now you can run GoReleaser at the root of your repository:

```sh
$ goreleaser
```

That's all! Check your GitHub project's release page.
The release should look like this:

<a href="https://github.com/goreleaser/goreleaser/releases">
  <img width="100%"
    src="https://cloud.githubusercontent.com/assets/245435/23342061/fbcbd506-fc31-11e6-9d2b-4c1b776dee9c.png">
</a>

## Dry run

If you want to test everything before doing a release "for real", you can
use the `--skip-publish` flag, which will only build and package things:

```sh
$ goreleaser release --skip-publish
```

You can check the other options by running:

```sh
$ goreleaser --help
```

and

```sh
$ goreleaser release --help
```<|MERGE_RESOLUTION|>--- conflicted
+++ resolved
@@ -26,33 +26,6 @@
    • config created; please edit accordingly to your needs file=.goreleaser.yml
 ```
 
-<<<<<<< HEAD
-The generated config file will look like this:
-
-```yml
-# This is an example goreleaser.yaml file with some sane defaults.
-# Make sure to check the documentation at http://goreleaser.com
-builds:
-- env:
-  - CGO_ENABLED=0
-archives:
-- replacements:
-    darwin: Darwin
-    linux: Linux
-    windows: Windows
-    386: i386
-    amd64: x86_64
-checksum:
-  name_template: 'checksums.txt'
-snapshot:
-  name_template: "{{ .Tag }}-next"
-changelog:
-  sort: asc
-  filters:
-    exclude:
-    - '^docs:'
-    - '^test:'
-=======
 You can [customize](/customization) the generated `.goreleaser.yml` or leave
 it as-is, it's up to you.
 
@@ -62,7 +35,6 @@
 
 ```sh
 $ goreleaser --snapshot --skip-publish --rm-dist
->>>>>>> 3d74b1fe
 ```
 
 If you are not using vgo or Go modules, then you will need to comment out the
