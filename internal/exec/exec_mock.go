--- conflicted
+++ resolved
@@ -103,13 +103,8 @@
 
 func filterEnv(vars []string) []string {
 	for i, env := range vars {
-<<<<<<< HEAD
 		if strings.HasPrefix(env, mockEnvVar+"=") {
-			return append(vars[:i], vars[i+1:]...)
-=======
-		if strings.HasPrefix(env, MockEnvVar+"=") {
 			return slices.Delete(vars, i, i+1)
->>>>>>> 2d6d9dcc
 		}
 	}
 
