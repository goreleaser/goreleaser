--- conflicted
+++ resolved
@@ -1,16 +1,10 @@
 package logging
 
 import (
-<<<<<<< HEAD
 	"time"
 
-	"github.com/apex/log"
-	"github.com/apex/log/handlers/cli"
-	"github.com/fatih/color"
-=======
 	"github.com/caarlos0/log"
 	"github.com/charmbracelet/lipgloss"
->>>>>>> fe7e2123
 	"github.com/goreleaser/goreleaser/internal/middleware"
 	"github.com/goreleaser/goreleaser/pkg/context"
 )
@@ -22,14 +16,10 @@
 	return func(ctx *context.Context) error {
 		start := time.Now()
 		defer func() {
-<<<<<<< HEAD
 			if took := time.Since(start).Round(time.Second); took > 0 {
 				log.Info(color.New(color.Italic, color.Faint).Sprintf("took %s", took))
 			}
-			cli.Default.Padding = int(DefaultInitialPadding)
-=======
 			log.ResetPadding()
->>>>>>> fe7e2123
 		}()
 		log.Infof(bold.Render(title))
 		log.IncreasePadding()
