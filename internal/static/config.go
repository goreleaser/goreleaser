// Package static contains static "text" files.
package static

import _ "embed"

// GoExampleConfig is the config used within goreleaser init.
//
//go:embed config.yaml
var GoExampleConfig []byte

// ZigExampleConfig is the config used within goreleaser init --lang zig.
//
//go:embed config.zig.yaml
var ZigExampleConfig []byte

// BunExampleConfig is the config used within goreleaser init --lang bun.
//
//go:embed config.bun.yaml
var BunExampleConfig []byte

// DenoExampleConfig is the config used within goreleaser init --lang deno.
//
//go:embed config.deno.yaml
var DenoExampleConfig []byte

// RustExampleConfig is the config used within goreleaser init --lang rust.
//
//go:embed config.rust.yaml
var RustExampleConfig []byte

<<<<<<< HEAD
// NodeExampleConfig is the config used within goreleaser init --lang node.
//
//go:embed config.node.yaml
var NodeExampleConfig []byte
=======
// UVExampleConfig is the config used within goreleaser init --lang uv.
//
//go:embed config.uv.yaml
var UVExampleConfig []byte

// PoetryExampleConfig is the config used within goreleaser init --lang poetry.
//
//go:embed config.poetry.yaml
var PoetryExampleConfig []byte
>>>>>>> 8d8a28af
<|MERGE_RESOLUTION|>--- conflicted
+++ resolved
@@ -28,12 +28,11 @@
 //go:embed config.rust.yaml
 var RustExampleConfig []byte
 
-<<<<<<< HEAD
 // NodeExampleConfig is the config used within goreleaser init --lang node.
 //
 //go:embed config.node.yaml
 var NodeExampleConfig []byte
-=======
+
 // UVExampleConfig is the config used within goreleaser init --lang uv.
 //
 //go:embed config.uv.yaml
@@ -42,5 +41,4 @@
 // PoetryExampleConfig is the config used within goreleaser init --lang poetry.
 //
 //go:embed config.poetry.yaml
-var PoetryExampleConfig []byte
->>>>>>> 8d8a28af
+var PoetryExampleConfig []byte