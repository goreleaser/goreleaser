package sign

import (
	"bytes"
	"fmt"
	"io"
	"os"
	"os/exec"
	"strings"

	"github.com/apex/log"
	"github.com/goreleaser/goreleaser/internal/artifact"
	"github.com/goreleaser/goreleaser/internal/gio"
	"github.com/goreleaser/goreleaser/internal/ids"
	"github.com/goreleaser/goreleaser/internal/logext"
	"github.com/goreleaser/goreleaser/internal/pipe"
	"github.com/goreleaser/goreleaser/internal/semerrgroup"
	"github.com/goreleaser/goreleaser/internal/tmpl"
	"github.com/goreleaser/goreleaser/pkg/config"
	"github.com/goreleaser/goreleaser/pkg/context"
)

// Pipe that signs common artifacts.
type Pipe struct{}

func (Pipe) String() string                 { return "signing artifacts" }
func (Pipe) Skip(ctx *context.Context) bool { return ctx.SkipSign || len(ctx.Config.Signs) == 0 }

// Default sets the Pipes defaults.
func (Pipe) Default(ctx *context.Context) error {
	ids := ids.New("signs")
	for i := range ctx.Config.Signs {
		cfg := &ctx.Config.Signs[i]
		if cfg.Cmd == "" {
			cfg.Cmd = "gpg"
		}
		if cfg.Signature == "" {
			cfg.Signature = "${artifact}.sig"
		}
		if len(cfg.Args) == 0 {
			cfg.Args = []string{"--output", "$signature", "--detach-sig", "$artifact"}
		}
		if cfg.Artifacts == "" {
			cfg.Artifacts = "none"
		}
		if cfg.ID == "" {
			cfg.ID = "default"
		}
		ids.Inc(cfg.ID)
	}
	return ids.Validate()
}

// Run executes the Pipe.
func (Pipe) Run(ctx *context.Context) error {
	g := semerrgroup.New(ctx.Parallelism)
	for i := range ctx.Config.Signs {
		cfg := ctx.Config.Signs[i]
		g.Go(func() error {
			var filters []artifact.Filter
			switch cfg.Artifacts {
			case "checksum":
				filters = append(filters, artifact.ByType(artifact.Checksum))
				if len(cfg.IDs) > 0 {
					log.Warn("when artifacts is `checksum`, `ids` has no effect. ignoring")
				}
			case "source":
				filters = append(filters, artifact.ByType(artifact.UploadableSourceArchive))
				if len(cfg.IDs) > 0 {
					log.Warn("when artifacts is `source`, `ids` has no effect. ignoring")
				}
			case "all":
				filters = append(filters, artifact.Or(
					artifact.ByType(artifact.UploadableArchive),
					artifact.ByType(artifact.UploadableBinary),
					artifact.ByType(artifact.UploadableSourceArchive),
					artifact.ByType(artifact.Checksum),
					artifact.ByType(artifact.LinuxPackage),
				))
			case "archive":
				filters = append(filters, artifact.ByType(artifact.UploadableArchive))
			case "binary":
				filters = append(filters, artifact.ByType(artifact.UploadableBinary))
			case "package":
				filters = append(filters, artifact.ByType(artifact.LinuxPackage))
			case "none": // TODO(caarlos0): this is not very useful, lets remove it.
				return pipe.ErrSkipSignEnabled
			default:
				return fmt.Errorf("invalid list of artifacts to sign: %s", cfg.Artifacts)
			}

			if len(cfg.IDs) > 0 {
				filters = append(filters, artifact.ByIDs(cfg.IDs...))
			}
			return sign(ctx, cfg, ctx.Artifacts.Filter(artifact.And(filters...)).List())
		})
	}
	return g.Wait()
}

func sign(ctx *context.Context, cfg config.Sign, artifacts []*artifact.Artifact) error {
	for _, a := range artifacts {
<<<<<<< HEAD
		if err := a.Refresh(); err != nil {
			return err
		}
		artifact, err := signone(ctx, cfg, a)
=======
		artifacts, err := signone(ctx, cfg, a)
>>>>>>> f9687b48
		if err != nil {
			return err
		}
		for _, artifact := range artifacts {
			ctx.Artifacts.Add(artifact)
		}
	}
	return nil
}

func signone(ctx *context.Context, cfg config.Sign, art *artifact.Artifact) ([]*artifact.Artifact, error) {
	env := ctx.Env.Copy()
	env["artifactName"] = art.Name // shouldn't be used
	env["artifact"] = art.Path
	env["artifactID"] = art.ID()

	tmplEnv, err := templateEnvS(ctx, cfg.Env)
	if err != nil {
		return nil, fmt.Errorf("sign failed: %s: %w", art.Name, err)
	}

	for k, v := range context.ToEnv(tmplEnv) {
		env[k] = v
	}

	name, err := tmpl.New(ctx).WithEnv(env).Apply(expand(cfg.Signature, env))
	if err != nil {
		return nil, fmt.Errorf("sign failed: %s: %w", art.Name, err)
	}
	env["signature"] = name

	cert, err := tmpl.New(ctx).WithEnv(env).Apply(expand(cfg.Certificate, env))
	if err != nil {
		return nil, fmt.Errorf("sign failed: %s: %w", art.Name, err)
	}
	env["certificate"] = cert

	// nolint:prealloc
	var args []string
	for _, a := range cfg.Args {
		arg, err := tmpl.New(ctx).WithEnv(env).Apply(expand(a, env))
		if err != nil {
			return nil, fmt.Errorf("sign failed: %s: %w", art.Name, err)
		}
		args = append(args, arg)
	}

	var stdin io.Reader
	if cfg.Stdin != nil {
		s, err := tmpl.New(ctx).WithEnv(env).Apply(expand(*cfg.Stdin, env))
		if err != nil {
			return nil, err
		}
		stdin = strings.NewReader(s)
	} else if cfg.StdinFile != "" {
		f, err := os.Open(cfg.StdinFile)
		if err != nil {
			return nil, fmt.Errorf("sign failed: cannot open file %s: %w", cfg.StdinFile, err)
		}
		defer f.Close()

		stdin = f
	}

	fields := log.Fields{"cmd": cfg.Cmd, "artifact": art.Name}

	// The GoASTScanner flags this as a security risk.
	// However, this works as intended. The nosec annotation
	// tells the scanner to ignore this.
	// #nosec
	cmd := exec.CommandContext(ctx, cfg.Cmd, args...)
	var b bytes.Buffer
	w := gio.Safe(&b)
	cmd.Stderr = io.MultiWriter(logext.NewWriter(fields, logext.Error), w)
	cmd.Stdout = io.MultiWriter(logext.NewWriter(fields, logext.Info), w)
	if stdin != nil {
		cmd.Stdin = stdin
	}
	cmd.Env = env.Strings()
	log.WithFields(fields).Info("signing")
	if err := cmd.Run(); err != nil {
		return nil, fmt.Errorf("sign: %s failed: %w: %s", cfg.Cmd, err, b.String())
	}

	if cfg.Signature == "" {
		return nil, nil
	}

	// re-execute template results, using artifact name as artifact so they eval to the actual needed file name.
	env["artifact"] = art.Name
	name, _ = tmpl.New(ctx).WithEnv(env).Apply(expand(cfg.Signature, env))   // could never error as it passed the previous check
	cert, _ = tmpl.New(ctx).WithEnv(env).Apply(expand(cfg.Certificate, env)) // could never error as it passed the previous check

	result := []*artifact.Artifact{
		{
			Type: artifact.Signature,
			Name: name,
			Path: env["signature"],
			Extra: map[string]interface{}{
				artifact.ExtraID: cfg.ID,
			},
		},
	}

	if cert != "" {
		result = append(result, &artifact.Artifact{
			Type: artifact.Certificate,
			Name: cert,
			Path: env["certificate"],
			Extra: map[string]interface{}{
				artifact.ExtraID: cfg.ID,
			},
		})
	}

	return result, nil
}

func expand(s string, env map[string]string) string {
	return os.Expand(s, func(key string) string {
		return env[key]
	})
}

func templateEnvS(ctx *context.Context, s []string) ([]string, error) {
	var out []string
	for _, s := range s {
		ts, err := tmpl.New(ctx).WithEnvS(out).Apply(s)
		if err != nil {
			return nil, err
		}
		out = append(out, ts)
	}
	return out, nil
}<|MERGE_RESOLUTION|>--- conflicted
+++ resolved
@@ -100,14 +100,10 @@
 
 func sign(ctx *context.Context, cfg config.Sign, artifacts []*artifact.Artifact) error {
 	for _, a := range artifacts {
-<<<<<<< HEAD
 		if err := a.Refresh(); err != nil {
 			return err
 		}
-		artifact, err := signone(ctx, cfg, a)
-=======
 		artifacts, err := signone(ctx, cfg, a)
->>>>>>> f9687b48
 		if err != nil {
 			return err
 		}
