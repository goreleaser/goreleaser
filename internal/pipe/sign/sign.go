--- conflicted
+++ resolved
@@ -93,11 +93,7 @@
 				return fmt.Errorf("invalid list of artifacts to sign: %s", cfg.Artifacts)
 			}
 
-<<<<<<< HEAD
-			if cfg.Artifacts != "checksum" && len(cfg.IDs) > 0 {
-=======
 			if len(cfg.IDs) > 0 {
->>>>>>> 7cfa2c47
 				filters = append(filters, artifact.ByIDs(cfg.IDs...))
 			}
 			return sign(ctx, cfg, ctx.Artifacts.Filter(artifact.And(filters...)).List())
