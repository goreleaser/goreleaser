--- conflicted
+++ resolved
@@ -90,10 +90,6 @@
 		if err != nil {
 			return err
 		}
-<<<<<<< HEAD
-
-=======
->>>>>>> b477ffa0
 		ctx.Artifacts.Add(artifact)
 	}
 	return nil
