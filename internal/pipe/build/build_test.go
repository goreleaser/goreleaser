package build

import (
	"errors"
	"os"
	"os/exec"
	"path/filepath"
	"testing"

	"github.com/goreleaser/goreleaser/internal/artifact"
	"github.com/goreleaser/goreleaser/internal/semerrgroup"
	"github.com/goreleaser/goreleaser/internal/testctx"
	"github.com/goreleaser/goreleaser/internal/testlib"
	"github.com/goreleaser/goreleaser/internal/tmpl"
	api "github.com/goreleaser/goreleaser/pkg/build"
	"github.com/goreleaser/goreleaser/pkg/config"
	"github.com/goreleaser/goreleaser/pkg/context"
	"github.com/stretchr/testify/require"
)

var (
	errFailedBuild   = errors.New("fake builder failed")
	errFailedDefault = errors.New("fake builder defaults failed")
)

type fakeBuilder struct {
	fail        bool
	failDefault bool
}

func (f *fakeBuilder) WithDefaults(build config.Build) (config.Build, error) {
	if f.failDefault {
		return build, errFailedDefault
	}
	return build, nil
}

func (f *fakeBuilder) Build(ctx *context.Context, _ config.Build, options api.Options) error {
	if f.fail {
		return errFailedBuild
	}
	if err := os.MkdirAll(filepath.Dir(options.Path), 0o755); err != nil {
		return err
	}
	if err := os.WriteFile(options.Path, []byte("foo"), 0o755); err != nil {
		return err
	}
	ctx.Artifacts.Add(&artifact.Artifact{
		Name: options.Name,
	})
	return nil
}

func init() {
	api.Register("fake", &fakeBuilder{})
	api.Register("fakeFail", &fakeBuilder{
		fail: true,
	})
	api.Register("fakeFailDefault", &fakeBuilder{
		failDefault: true,
	})
}

func TestPipeDescription(t *testing.T) {
	require.NotEmpty(t, Pipe{}.String())
}

func TestBuild(t *testing.T) {
	folder := testlib.Mktmp(t)
	config := config.Project{
		Dist: folder,
		Builds: []config.Build{
			{
				Builder: "fake",
				Binary:  "testing.v{{.Version}}",
				BuildDetails: config.BuildDetails{
					Flags: []string{"-n"},
					Env:   []string{"BLAH=1"},
				},
			},
		},
	}

	ctx := testctx.NewWithCfg(
		config,
		testctx.WithVersion("1.2.3"),
		testctx.WithGitInfo(context.GitInfo{
			CurrentTag: "v1.2.3",
			Commit:     "123",
		}),
	)
	opts, err := buildOptionsForTarget(ctx, ctx.Config.Builds[0], "darwin_amd64")
	require.NoError(t, err)
	require.NoError(t, doBuild(ctx, ctx.Config.Builds[0], *opts))
}

func TestRunPipe(t *testing.T) {
	folder := testlib.Mktmp(t)
	ctx := testctx.NewWithCfg(config.Project{
		Dist: folder,
		Builds: []config.Build{
			{
				Builder: "fake",
				Binary:  "testing",
				BuildDetails: config.BuildDetails{
					Flags:   []string{"-v"},
					Ldflags: []string{"-X main.test=testing"},
				},
				Targets: []string{"linux_amd64"},
			},
		},
	}, testctx.WithCurrentTag("2.4.5"))
	require.NoError(t, Pipe{}.Run(ctx))
	require.Equal(t, ctx.Artifacts.List(), []*artifact.Artifact{{
		Name: "testing",
	}})
}

func TestRunFullPipe(t *testing.T) {
	folder := testlib.Mktmp(t)
	pre := filepath.Join(folder, "pre")
	post := filepath.Join(folder, "post")
	preOS := filepath.Join(folder, "pre_linux")
	postOS := filepath.Join(folder, "post_linux")
	config := config.Project{
		Builds: []config.Build{
			{
				ID:      "build1",
				Builder: "fake",
				Binary:  "testing",
				BuildDetails: config.BuildDetails{
					Flags:   []string{"-v"},
					Ldflags: []string{"-X main.test=testing"},
					Env:     []string{"THE_OS={{ .Os }}"},
				},
				Hooks: config.BuildHookConfig{
					Pre: []config.Hook{
						{Cmd: "touch " + pre},
						{Cmd: "touch pre_{{ .Env.THE_OS}}"},
					},
					Post: []config.Hook{
						{Cmd: "touch " + post},
						{Cmd: "touch post_{{ .Env.THE_OS}}"},
					},
				},
				Targets: []string{"linux_amd64"},
			},
		},
		Dist: folder,
	}
	ctx := testctx.NewWithCfg(config, testctx.WithCurrentTag("2.4.5"))
	require.NoError(t, Pipe{}.Default(ctx))
	require.NoError(t, Pipe{}.Run(ctx))
	require.Equal(t, ctx.Artifacts.List(), []*artifact.Artifact{{
		Name: "testing",
	}})
	require.FileExists(t, post)
	require.FileExists(t, pre)
	require.FileExists(t, postOS)
	require.FileExists(t, preOS)
	require.FileExists(t, filepath.Join(folder, "build1_linux_amd64", "testing"))
}

func TestRunFullPipeFail(t *testing.T) {
	folder := testlib.Mktmp(t)
	pre := filepath.Join(folder, "pre")
	post := filepath.Join(folder, "post")
	config := config.Project{
		Dist: folder,
		Builds: []config.Build{
			{
				Builder: "fakeFail",
				Binary:  "testing",
				BuildDetails: config.BuildDetails{
					Flags:   []string{"-v"},
					Ldflags: []string{"-X main.test=testing"},
				},
				Hooks: config.BuildHookConfig{
					Pre: []config.Hook{
						{Cmd: "touch " + pre},
					},
					Post: []config.Hook{
						{Cmd: "touch " + post},
					},
				},
				Targets: []string{"linux_amd64"},
			},
		},
	}
	ctx := testctx.NewWithCfg(config, testctx.WithCurrentTag("2.4.5"))
	require.EqualError(t, Pipe{}.Run(ctx), errFailedBuild.Error())
	require.Empty(t, ctx.Artifacts.List())
	require.FileExists(t, pre)
}

func TestRunPipeFailingHooks(t *testing.T) {
	folder := testlib.Mktmp(t)
	cfg := config.Project{
		Dist: folder,
		Builds: []config.Build{
			{
				Builder: "fake",
				Binary:  "hooks",
				Hooks:   config.BuildHookConfig{},
				Targets: []string{"linux_amd64"},
			},
		},
	}
	t.Run("pre-hook", func(t *testing.T) {
		ctx := testctx.NewWithCfg(cfg, testctx.WithCurrentTag("2.4.5"))
		ctx.Config.Builds[0].Hooks.Pre = []config.Hook{{Cmd: "exit 1"}}
		ctx.Config.Builds[0].Hooks.Post = []config.Hook{{Cmd: "echo post"}}
<<<<<<< HEAD
		require.ErrorIs(t, Pipe{}.Run(ctx), exec.ErrNotFound)
=======

		err := Pipe{}.Run(ctx)
		require.ErrorIs(t, err, exec.ErrNotFound)
		require.Contains(t, err.Error(), "pre hook failed")
>>>>>>> bad79849
	})
	t.Run("post-hook", func(t *testing.T) {
		ctx := testctx.NewWithCfg(cfg, testctx.WithCurrentTag("2.4.5"))
		ctx.Config.Builds[0].Hooks.Pre = []config.Hook{{Cmd: "echo pre"}}
		ctx.Config.Builds[0].Hooks.Post = []config.Hook{{Cmd: "exit 1"}}
<<<<<<< HEAD
		require.ErrorIs(t, Pipe{}.Run(ctx), exec.ErrNotFound)
=======
		err := Pipe{}.Run(ctx)
		require.ErrorIs(t, err, exec.ErrNotFound)
		require.Contains(t, err.Error(), "post hook failed")
>>>>>>> bad79849
	})
}

func TestDefaultNoBuilds(t *testing.T) {
	ctx := testctx.New()
	require.NoError(t, Pipe{}.Default(ctx))
}

func TestDefaultFail(t *testing.T) {
	folder := testlib.Mktmp(t)
	config := config.Project{
		Dist: folder,
		Builds: []config.Build{
			{
				Builder: "fakeFailDefault",
			},
		},
	}
	ctx := testctx.NewWithCfg(config)
	require.EqualError(t, Pipe{}.Default(ctx), errFailedDefault.Error())
	require.Empty(t, ctx.Artifacts.List())
}

func TestDefaultExpandEnv(t *testing.T) {
	require.NoError(t, os.Setenv("XBAR", "FOOBAR"))
	ctx := testctx.NewWithCfg(config.Project{
		Builds: []config.Build{
			{
				BuildDetails: config.BuildDetails{
					Env: []string{
						"XFOO=bar_$XBAR",
					},
				},
			},
		},
	})
	require.NoError(t, Pipe{}.Default(ctx))
	env := ctx.Config.Builds[0].Env[0]
	require.Equal(t, "XFOO=bar_FOOBAR", env)
}

func TestDefaultEmptyBuild(t *testing.T) {
	ctx := testctx.NewWithCfg(config.Project{
		ProjectName: "foo",
		Builds: []config.Build{
			{},
		},
	})
	require.NoError(t, Pipe{}.Default(ctx))
	build := ctx.Config.Builds[0]
	require.Equal(t, ctx.Config.ProjectName, build.ID)
	require.Equal(t, ctx.Config.ProjectName, build.Binary)
	require.Equal(t, ".", build.Dir)
	require.Equal(t, ".", build.Main)
	require.Equal(t, []string{"linux", "darwin", "windows"}, build.Goos)
	require.Equal(t, []string{"amd64", "arm64", "386"}, build.Goarch)
	require.Equal(t, []string{"6"}, build.Goarm)
	require.Equal(t, []string{"hardfloat"}, build.Gomips)
	require.Equal(t, []string{"v1"}, build.Goamd64)
	require.Len(t, build.Ldflags, 1)
	require.Equal(t, "-s -w -X main.version={{.Version}} -X main.commit={{.Commit}} -X main.date={{.Date}} -X main.builtBy=goreleaser", build.Ldflags[0])
}

func TestDefaultBuildID(t *testing.T) {
	ctx := testctx.NewWithCfg(config.Project{
		ProjectName: "foo",
		Builds: []config.Build{
			{
				Binary: "{{.Env.FOO}}",
			},
			{
				Binary: "bar",
			},
		},
	})
	require.EqualError(t, Pipe{}.Default(ctx), "found 2 builds with the ID 'foo', please fix your config")
	build1 := ctx.Config.Builds[0].ID
	build2 := ctx.Config.Builds[1].ID
	require.Equal(t, build1, build2)
	require.Equal(t, "foo", build2)
}

func TestSeveralBuildsWithTheSameID(t *testing.T) {
	ctx := testctx.NewWithCfg(config.Project{
		Builds: []config.Build{
			{
				ID:     "a",
				Binary: "bar",
			},
			{
				ID:     "a",
				Binary: "foo",
			},
		},
	})
	require.EqualError(t, Pipe{}.Default(ctx), "found 2 builds with the ID 'a', please fix your config")
}

func TestDefaultPartialBuilds(t *testing.T) {
	ctx := testctx.NewWithCfg(config.Project{
		Builds: []config.Build{
			{
				ID:     "build1",
				Binary: "bar",
				Goos:   []string{"linux"},
				Main:   "./cmd/main.go",
			},
			{
				ID:     "build2",
				Binary: "foo",
				Dir:    "baz",
				BuildDetails: config.BuildDetails{
					Ldflags: []string{"-s -w"},
				},
				Goarch: []string{"386"},
			},
		},
	})
	// Create any 'Dir' paths necessary for builds.
	cwd, err := os.Getwd()
	require.NoError(t, err)
	t.Cleanup(func() { require.NoError(t, os.Chdir(cwd)) })
	require.NoError(t, os.Chdir(t.TempDir()))
	for _, b := range ctx.Config.Builds {
		if b.Dir != "" {
			require.NoError(t, os.Mkdir(b.Dir, 0o755))
		}
	}
	require.NoError(t, Pipe{}.Default(ctx))

	t.Run("build0", func(t *testing.T) {
		build := ctx.Config.Builds[0]
		require.Equal(t, "bar", build.Binary)
		require.Equal(t, ".", build.Dir)
		require.Equal(t, "./cmd/main.go", build.Main)
		require.Equal(t, []string{"linux"}, build.Goos)
		require.Equal(t, []string{"amd64", "arm64", "386"}, build.Goarch)
		require.Equal(t, []string{"6"}, build.Goarm)
		require.Len(t, build.Ldflags, 1)
		require.Equal(t, "-s -w -X main.version={{.Version}} -X main.commit={{.Commit}} -X main.date={{.Date}} -X main.builtBy=goreleaser", build.Ldflags[0])
	})
	t.Run("build1", func(t *testing.T) {
		build := ctx.Config.Builds[1]
		require.Equal(t, "foo", build.Binary)
		require.Equal(t, ".", build.Main)
		require.Equal(t, "baz", build.Dir)
		require.Equal(t, []string{"linux", "darwin", "windows"}, build.Goos)
		require.Equal(t, []string{"386"}, build.Goarch)
		require.Equal(t, []string{"6"}, build.Goarm)
		require.Len(t, build.Ldflags, 1)
		require.Equal(t, "-s -w", build.Ldflags[0])
	})
}

func TestDefaultFillSingleBuild(t *testing.T) {
	testlib.Mktmp(t)

	ctx := testctx.NewWithCfg(config.Project{
		ProjectName: "foo",
		SingleBuild: config.Build{
			Main: "testreleaser",
		},
	})
	require.NoError(t, Pipe{}.Default(ctx))
	require.Len(t, ctx.Config.Builds, 1)
	require.Equal(t, ctx.Config.Builds[0].Binary, "foo")
}

func TestDefaultFailSingleBuild(t *testing.T) {
	folder := testlib.Mktmp(t)
	config := config.Project{
		Dist: folder,
		SingleBuild: config.Build{
			Builder: "fakeFailDefault",
		},
	}
	ctx := testctx.NewWithCfg(config)
	require.EqualError(t, Pipe{}.Default(ctx), errFailedDefault.Error())
	require.Empty(t, ctx.Artifacts.List())
}

func TestSkipBuild(t *testing.T) {
	folder := testlib.Mktmp(t)
	config := config.Project{
		Dist: folder,
		Builds: []config.Build{
			{
				Skip: true,
			},
		},
	}
	ctx := testctx.NewWithCfg(config, testctx.WithCurrentTag("2.4.5"))
	require.NoError(t, Pipe{}.Run(ctx))
	require.Len(t, ctx.Artifacts.List(), 0)
}

func TestExtDarwin(t *testing.T) {
	require.Equal(t, "", extFor("darwin_amd64", config.BuildDetails{}))
	require.Equal(t, "", extFor("darwin_arm64", config.BuildDetails{}))
	require.Equal(t, "", extFor("darwin_amd64", config.BuildDetails{}))
	require.Equal(t, ".dylib", extFor("darwin_amd64", config.BuildDetails{Buildmode: "c-shared"}))
	require.Equal(t, ".dylib", extFor("darwin_arm64", config.BuildDetails{Buildmode: "c-shared"}))
	require.Equal(t, ".a", extFor("darwin_amd64", config.BuildDetails{Buildmode: "c-archive"}))
	require.Equal(t, ".a", extFor("darwin_arm64", config.BuildDetails{Buildmode: "c-archive"}))
}

func TestExtLinux(t *testing.T) {
	require.Equal(t, "", extFor("linux_amd64", config.BuildDetails{}))
	require.Equal(t, "", extFor("linux_386", config.BuildDetails{}))
	require.Equal(t, "", extFor("linux_amd64", config.BuildDetails{}))
	require.Equal(t, ".so", extFor("linux_amd64", config.BuildDetails{Buildmode: "c-shared"}))
	require.Equal(t, ".so", extFor("linux_386", config.BuildDetails{Buildmode: "c-shared"}))
	require.Equal(t, ".a", extFor("linux_amd64", config.BuildDetails{Buildmode: "c-archive"}))
	require.Equal(t, ".a", extFor("linux_386", config.BuildDetails{Buildmode: "c-archive"}))
}

func TestExtWindows(t *testing.T) {
	require.Equal(t, ".exe", extFor("windows_amd64", config.BuildDetails{}))
	require.Equal(t, ".exe", extFor("windows_386", config.BuildDetails{}))
	require.Equal(t, ".exe", extFor("windows_amd64", config.BuildDetails{}))
	require.Equal(t, ".dll", extFor("windows_amd64", config.BuildDetails{Buildmode: "c-shared"}))
	require.Equal(t, ".dll", extFor("windows_386", config.BuildDetails{Buildmode: "c-shared"}))
	require.Equal(t, ".lib", extFor("windows_amd64", config.BuildDetails{Buildmode: "c-archive"}))
	require.Equal(t, ".lib", extFor("windows_386", config.BuildDetails{Buildmode: "c-archive"}))
}

func TestExtWasm(t *testing.T) {
	require.Equal(t, ".wasm", extFor("js_wasm", config.BuildDetails{}))
}

func TestExtOthers(t *testing.T) {
	require.Equal(t, "", extFor("linux_amd64", config.BuildDetails{}))
	require.Equal(t, "", extFor("linuxwin_386", config.BuildDetails{}))
	require.Equal(t, "", extFor("winasdasd_sad", config.BuildDetails{}))
	require.Equal(t, ".so", extFor("aix_amd64", config.BuildDetails{Buildmode: "c-shared"}))
	require.Equal(t, ".a", extFor("android_386", config.BuildDetails{Buildmode: "c-archive"}))
	require.Equal(t, ".so", extFor("winasdasd_sad", config.BuildDetails{Buildmode: "c-shared"}))
}

func TestTemplate(t *testing.T) {
	ctx := testctx.New(
		testctx.WithEnv(map[string]string{"FOO": "123"}),
		testctx.WithVersion("1.2.3"),
		testctx.WithCurrentTag("v1.2.3"),
		testctx.WithCommit("123"),
	)
	binary, err := tmpl.New(ctx).
		Apply(`-s -w -X main.version={{.Version}} -X main.tag={{.Tag}} -X main.date={{.Date}} -X main.commit={{.Commit}} -X "main.foo={{.Env.FOO}}"`)
	require.NoError(t, err)
	require.Contains(t, binary, "-s -w")
	require.Contains(t, binary, "-X main.version=1.2.3")
	require.Contains(t, binary, "-X main.tag=v1.2.3")
	require.Contains(t, binary, "-X main.commit=123")
	require.Contains(t, binary, "-X main.date=")
	require.Contains(t, binary, `-X "main.foo=123"`)
}

func TestBuild_hooksKnowGoosGoarch(t *testing.T) {
	tmpDir := testlib.Mktmp(t)
	build := config.Build{
		Builder: "fake",
		Goarch:  []string{"amd64"},
		Goos:    []string{"linux"},
		Binary:  "testing-goos-goarch.v{{.Version}}",
		Targets: []string{
			"linux_amd64",
		},
		Hooks: config.BuildHookConfig{
			Pre: []config.Hook{
				{Cmd: "touch pre-hook-{{.Arch}}-{{.Os}}", Dir: tmpDir},
			},
			Post: config.Hooks{
				{Cmd: "touch post-hook-{{.Arch}}-{{.Os}}", Dir: tmpDir},
			},
		},
	}

	ctx := testctx.NewWithCfg(config.Project{
		Builds: []config.Build{
			build,
		},
	})
	g := semerrgroup.New(ctx.Parallelism)
	runPipeOnBuild(ctx, g, build)
	require.NoError(t, g.Wait())
	require.FileExists(t, filepath.Join(tmpDir, "pre-hook-amd64-linux"))
	require.FileExists(t, filepath.Join(tmpDir, "post-hook-amd64-linux"))
}

func TestPipeOnBuild_hooksRunPerTarget(t *testing.T) {
	tmpDir := testlib.Mktmp(t)

	build := config.Build{
		Builder: "fake",
		Binary:  "testing.v{{.Version}}",
		Targets: []string{
			"linux_amd64",
			"darwin_amd64",
			"windows_amd64",
		},
		Hooks: config.BuildHookConfig{
			Pre: []config.Hook{
				{Cmd: "touch pre-hook-{{.Target}}", Dir: tmpDir},
			},
			Post: config.Hooks{
				{Cmd: "touch post-hook-{{.Target}}", Dir: tmpDir},
			},
		},
	}
	ctx := testctx.NewWithCfg(config.Project{
		Builds: []config.Build{
			build,
		},
	})
	g := semerrgroup.New(ctx.Parallelism)
	runPipeOnBuild(ctx, g, build)
	require.NoError(t, g.Wait())
	require.FileExists(t, filepath.Join(tmpDir, "pre-hook-linux_amd64"))
	require.FileExists(t, filepath.Join(tmpDir, "pre-hook-darwin_amd64"))
	require.FileExists(t, filepath.Join(tmpDir, "pre-hook-windows_amd64"))
	require.FileExists(t, filepath.Join(tmpDir, "post-hook-linux_amd64"))
	require.FileExists(t, filepath.Join(tmpDir, "post-hook-darwin_amd64"))
	require.FileExists(t, filepath.Join(tmpDir, "post-hook-windows_amd64"))
}

func TestPipeOnBuild_invalidBinaryTpl(t *testing.T) {
	build := config.Build{
		Builder: "fake",
		Binary:  "testing.v{{.XYZ}}",
		Targets: []string{
			"linux_amd64",
		},
	}
	ctx := testctx.NewWithCfg(config.Project{
		Builds: []config.Build{
			build,
		},
	})
	g := semerrgroup.New(ctx.Parallelism)
	runPipeOnBuild(ctx, g, build)
	require.EqualError(t, g.Wait(), `template: tmpl:1:11: executing "tmpl" at <.XYZ>: map has no entry for key "XYZ"`)
}

func TestBuildOptionsForTarget(t *testing.T) {
	tmpDir := testlib.Mktmp(t)

	testCases := []struct {
		name         string
		build        config.Build
		expectedOpts *api.Options
		expectedErr  string
	}{
		{
			name: "simple options for target",
			build: config.Build{
				ID:     "testid",
				Binary: "testbinary",
				Targets: []string{
					"linux_amd64",
				},
			},
			expectedOpts: &api.Options{
				Name:    "testbinary",
				Path:    filepath.Join(tmpDir, "testid_linux_amd64_v1", "testbinary"),
				Target:  "linux_amd64_v1",
				Goos:    "linux",
				Goarch:  "amd64",
				Goamd64: "v1",
			},
		},
		{
			name: "binary name with Os and Arch template variables",
			build: config.Build{
				ID:     "testid",
				Binary: "testbinary_{{.Os}}_{{.Arch}}",
				Targets: []string{
					"linux_amd64",
				},
			},
			expectedOpts: &api.Options{
				Name:    "testbinary_linux_amd64",
				Path:    filepath.Join(tmpDir, "testid_linux_amd64_v1", "testbinary_linux_amd64"),
				Target:  "linux_amd64_v1",
				Goos:    "linux",
				Goarch:  "amd64",
				Goamd64: "v1",
			},
		},
		{
			name: "overriding dist path",
			build: config.Build{
				ID:     "testid",
				Binary: "distpath/{{.Os}}/{{.Arch}}/testbinary_{{.Os}}_{{.Arch}}",
				Targets: []string{
					"linux_amd64",
				},
				NoUniqueDistDir: true,
			},
			expectedOpts: &api.Options{
				Name:    "distpath/linux/amd64/testbinary_linux_amd64",
				Path:    filepath.Join(tmpDir, "distpath", "linux", "amd64", "testbinary_linux_amd64"),
				Target:  "linux_amd64_v1",
				Goos:    "linux",
				Goarch:  "amd64",
				Goamd64: "v1",
			},
		},
		{
			name: "with goarm",
			build: config.Build{
				ID:     "testid",
				Binary: "testbinary",
				Targets: []string{
					"linux_arm_6",
				},
			},
			expectedOpts: &api.Options{
				Name:   "testbinary",
				Path:   filepath.Join(tmpDir, "testid_linux_arm_6", "testbinary"),
				Target: "linux_arm_6",
				Goos:   "linux",
				Goarch: "arm",
				Goarm:  "6",
			},
		},
		{
			name: "with gomips",
			build: config.Build{
				ID:     "testid",
				Binary: "testbinary",
				Targets: []string{
					"linux_mips_softfloat",
				},
			},
			expectedOpts: &api.Options{
				Name:   "testbinary",
				Path:   filepath.Join(tmpDir, "testid_linux_mips_softfloat", "testbinary"),
				Target: "linux_mips_softfloat",
				Goos:   "linux",
				Goarch: "mips",
				Gomips: "softfloat",
			},
		},
		{
			name: "with goamd64",
			build: config.Build{
				ID:     "testid",
				Binary: "testbinary",
				Targets: []string{
					"linux_amd64_v3",
				},
			},
			expectedOpts: &api.Options{
				Name:    "testbinary",
				Path:    filepath.Join(tmpDir, "testid_linux_amd64_v3", "testbinary"),
				Target:  "linux_amd64_v3",
				Goos:    "linux",
				Goarch:  "amd64",
				Goamd64: "v3",
			},
		},
	}

	for _, tc := range testCases {
		t.Run(tc.name, func(t *testing.T) {
			ctx := testctx.NewWithCfg(config.Project{
				Dist:   tmpDir,
				Builds: []config.Build{tc.build},
			})
			require.NoError(t, Pipe{}.Default(ctx))
			opts, err := buildOptionsForTarget(ctx, ctx.Config.Builds[0], ctx.Config.Builds[0].Targets[0])
			if tc.expectedErr == "" {
				require.NoError(t, err)
				require.Equal(t, tc.expectedOpts, opts)
			} else {
				require.EqualError(t, err, tc.expectedErr)
			}
		})
	}
}

func TestRunHookFailWithLogs(t *testing.T) {
	folder := testlib.Mktmp(t)
	config := config.Project{
		Dist: folder,
		Builds: []config.Build{
			{
				Builder: "fakeFail",
				Binary:  "testing",
				BuildDetails: config.BuildDetails{
					Flags: []string{"-v"},
				},
				Hooks: config.BuildHookConfig{
					Pre: []config.Hook{
						{Cmd: "sh -c 'echo foo; exit 1'"},
					},
				},
				Targets: []string{"linux_amd64"},
			},
		},
	}
	ctx := testctx.NewWithCfg(config, testctx.WithCurrentTag("2.4.5"))
	require.EqualError(t, Pipe{}.Run(ctx), "pre hook failed: failed to run 'sh -c echo foo; exit 1': exit status 1")
	require.Empty(t, ctx.Artifacts.List())
}<|MERGE_RESOLUTION|>--- conflicted
+++ resolved
@@ -210,26 +210,17 @@
 		ctx := testctx.NewWithCfg(cfg, testctx.WithCurrentTag("2.4.5"))
 		ctx.Config.Builds[0].Hooks.Pre = []config.Hook{{Cmd: "exit 1"}}
 		ctx.Config.Builds[0].Hooks.Post = []config.Hook{{Cmd: "echo post"}}
-<<<<<<< HEAD
-		require.ErrorIs(t, Pipe{}.Run(ctx), exec.ErrNotFound)
-=======
-
 		err := Pipe{}.Run(ctx)
 		require.ErrorIs(t, err, exec.ErrNotFound)
 		require.Contains(t, err.Error(), "pre hook failed")
->>>>>>> bad79849
 	})
 	t.Run("post-hook", func(t *testing.T) {
 		ctx := testctx.NewWithCfg(cfg, testctx.WithCurrentTag("2.4.5"))
 		ctx.Config.Builds[0].Hooks.Pre = []config.Hook{{Cmd: "echo pre"}}
 		ctx.Config.Builds[0].Hooks.Post = []config.Hook{{Cmd: "exit 1"}}
-<<<<<<< HEAD
-		require.ErrorIs(t, Pipe{}.Run(ctx), exec.ErrNotFound)
-=======
 		err := Pipe{}.Run(ctx)
 		require.ErrorIs(t, err, exec.ErrNotFound)
 		require.Contains(t, err.Error(), "post hook failed")
->>>>>>> bad79849
 	})
 }
 
