// Package build provides a pipe that can build binaries for several
// languages.
package build

import (
	"bytes"
	"fmt"
	"io"
	"os"
	"os/exec"
	"path/filepath"
	"strings"

	"github.com/apex/log"
	"github.com/caarlos0/go-shellwords"
	"github.com/goreleaser/goreleaser/internal/ids"
	"github.com/goreleaser/goreleaser/internal/logext"
	"github.com/goreleaser/goreleaser/internal/semerrgroup"
	"github.com/goreleaser/goreleaser/internal/tmpl"
	builders "github.com/goreleaser/goreleaser/pkg/build"
	"github.com/goreleaser/goreleaser/pkg/config"
	"github.com/goreleaser/goreleaser/pkg/context"

	// langs to init.
	_ "github.com/goreleaser/goreleaser/internal/builders/golang"
)

// Pipe for build.
type Pipe struct{}

func (Pipe) String() string {
	return "building binaries"
}

// Run the pipe.
func (Pipe) Run(ctx *context.Context) error {
	for _, build := range ctx.Config.Builds {
		if build.Skip {
			log.WithField("id", build.ID).Info("skip is set")
			continue
		}
		log.WithField("build", build).Debug("building")
		if err := runPipeOnBuild(ctx, build); err != nil {
			return err
		}
	}
	return nil
}

// Default sets the pipe defaults.
func (Pipe) Default(ctx *context.Context) error {
	ids := ids.New("builds")
	for i, build := range ctx.Config.Builds {
		build, err := buildWithDefaults(ctx, build)
		if err != nil {
			return err
		}
		ctx.Config.Builds[i] = build
		ids.Inc(ctx.Config.Builds[i].ID)
	}
	if len(ctx.Config.Builds) == 0 {
		build, err := buildWithDefaults(ctx, ctx.Config.SingleBuild)
		if err != nil {
			return err
		}
		ctx.Config.Builds = []config.Build{build}
	}
	return ids.Validate()
}

func buildWithDefaults(ctx *context.Context, build config.Build) (config.Build, error) {
	if build.Lang == "" {
		build.Lang = "go"
	}
	if build.Binary == "" {
		build.Binary = ctx.Config.ProjectName
	}
	if build.ID == "" {
		build.ID = ctx.Config.ProjectName
	}
	for k, v := range build.Env {
		build.Env[k] = os.ExpandEnv(v)
	}
	return builders.For(build.Lang).WithDefaults(build)
}

func runPipeOnBuild(ctx *context.Context, build config.Build) error {
<<<<<<< HEAD
	build, err := proxy(ctx, build)
	if err != nil {
		return err
	}

=======
>>>>>>> 7378edc7
	g := semerrgroup.New(ctx.Parallelism)
	for _, target := range build.Targets {
		target := target
		build := build
		g.Go(func() error {
			opts, err := buildOptionsForTarget(ctx, build, target)
			if err != nil {
				return err
			}

			if err := runHook(ctx, *opts, build.Env, build.Hooks.Pre); err != nil {
				return fmt.Errorf("pre hook failed: %w", err)
			}
			if err := doBuild(ctx, build, *opts); err != nil {
				return err
			}
			if !ctx.SkipPostBuildHooks {
				if err := runHook(ctx, *opts, build.Env, build.Hooks.Post); err != nil {
					return fmt.Errorf("post hook failed: %w", err)
				}
			}
			return nil
		})
	}

	return g.Wait()
}

func proxy(ctx *context.Context, build config.Build) (config.Build, error) {
	if !build.IsProxied() {
		return build, nil
	}

	template := tmpl.New(ctx)

	proxy, err := template.Apply(build.Proxy.Path)
	if err != nil {
		return build, fmt.Errorf("failed to proxy module: %w", err)
	}

	version, err := template.Apply(build.Proxy.Version)
	if err != nil {
		return build, fmt.Errorf("failed to proxy module: %w", err)
	}

	log := log.WithField("id", build.ID)
	log.Infof("proxying %s@%s", proxy, version)

	template = template.WithExtraFields(tmpl.Fields{
		"Proxy":   proxy,
		"Version": version,
	})

	mod, err := template.Apply(`
module {{ .ProjectName }}

require {{ .Proxy }} {{ .Version }}

`)
	if err != nil {
		return build, fmt.Errorf("failed to proxy module: %w", err)
	}

	main, err := template.Apply(`
// +build main
package main

import _ "{{ .Proxy }}"
`)
	if err != nil {
		return build, fmt.Errorf("failed to proxy module: %w", err)
	}

	dir := fmt.Sprintf("%s/build_%s", ctx.Config.Dist, build.ID)

	log.Debugf("creating needed files")

	if err := os.Mkdir(dir, 0o755); err != nil {
		return build, fmt.Errorf("failed to proxy module: %w", err)
	}

	if err := os.WriteFile(dir+"/main.go", []byte(main), 0o650); err != nil {
		return build, fmt.Errorf("failed to proxy module: %w", err)
	}

	if err := os.WriteFile(dir+"/go.mod", []byte(mod), 0o650); err != nil {
		return build, fmt.Errorf("failed to proxy module: %w", err)
	}

	sumr, err := os.OpenFile("go.sum", os.O_RDONLY, 0o650)
	if err != nil {
		return build, fmt.Errorf("failed to proxy module: %w", err)
	}

	sumw, err := os.OpenFile(dir+"/go.sum", os.O_CREATE|os.O_TRUNC|os.O_RDWR, 0o650)
	if err != nil {
		return build, fmt.Errorf("failed to proxy module: %w", err)
	}

	if _, err := io.Copy(sumw, sumr); err != nil {
		return build, fmt.Errorf("failed to proxy module: %w", err)
	}

	log.Debugf("tidying")
	cmd := exec.CommandContext(ctx, "go", "mod", "tidy")
	cmd.Dir = dir
	if out, err := cmd.CombinedOutput(); err != nil {
		return build, fmt.Errorf("failed to proxy module: %w: %s", err, string(out))
	}

	build.Main = proxy
	build.Dir = dir
	return build, nil
}

func runHook(ctx *context.Context, opts builders.Options, buildEnv []string, hooks config.BuildHooks) error {
	if len(hooks) == 0 {
		return nil
	}

	for _, hook := range hooks {
		var env []string

		env = append(env, ctx.Env.Strings()...)
		env = append(env, buildEnv...)

		for _, rawEnv := range hook.Env {
			e, err := tmpl.New(ctx).WithBuildOptions(opts).Apply(rawEnv)
			if err != nil {
				return err
			}
			env = append(env, e)
		}

		dir, err := tmpl.New(ctx).WithBuildOptions(opts).Apply(hook.Dir)
		if err != nil {
			return err
		}

		sh, err := tmpl.New(ctx).WithBuildOptions(opts).
			WithEnvS(env).
			Apply(hook.Cmd)
		if err != nil {
			return err
		}

		log.WithField("hook", sh).Info("running hook")
		cmd, err := shellwords.Parse(sh)
		if err != nil {
			return err
		}

		if err := run(ctx, dir, cmd, env); err != nil {
			return err
		}
	}

	return nil
}

func doBuild(ctx *context.Context, build config.Build, opts builders.Options) error {
	return builders.For(build.Lang).Build(ctx, build, opts)
}

func buildOptionsForTarget(ctx *context.Context, build config.Build, target string) (*builders.Options, error) {
	ext := extFor(target, build.Flags)
	var goos string
	var goarch string

	if strings.Contains(target, "_") {
		goos = strings.Split(target, "_")[0]
		goarch = strings.Split(target, "_")[1]
	}

	buildOpts := builders.Options{
		Target: target,
		Ext:    ext,
		Os:     goos,
		Arch:   goarch,
	}

	binary, err := tmpl.New(ctx).WithBuildOptions(buildOpts).Apply(build.Binary)
	if err != nil {
		return nil, err
	}

	build.Binary = binary
	name := build.Binary + ext
	path, err := filepath.Abs(
		filepath.Join(
			ctx.Config.Dist,
			fmt.Sprintf("%s_%s", build.ID, target),
			name,
		),
	)
	if err != nil {
		return nil, err
	}

	log.WithField("binary", path).Info("building")
	buildOpts.Name = name
	buildOpts.Path = path
	return &buildOpts, nil
}

func extFor(target string, flags config.FlagArray) string {
	if strings.Contains(target, "windows") {
		for _, s := range flags {
			if s == "-buildmode=c-shared" {
				return ".dll"
			}
			if s == "-buildmode=c-archive" {
				return ".lib"
			}
		}
		return ".exe"
	}
	if target == "js_wasm" {
		return ".wasm"
	}
	return ""
}

func run(ctx *context.Context, dir string, command, env []string) error {
	/* #nosec */
	cmd := exec.CommandContext(ctx, command[0], command[1:]...)
	entry := log.WithField("cmd", command)
	cmd.Env = env
	var b bytes.Buffer
	cmd.Stderr = io.MultiWriter(logext.NewErrWriter(entry), &b)
	cmd.Stdout = io.MultiWriter(logext.NewWriter(entry), &b)
	if dir != "" {
		cmd.Dir = dir
	}
	entry.WithField("env", env).Debug("running")
	if err := cmd.Run(); err != nil {
		entry.WithError(err).Debug("failed")
		return fmt.Errorf("%q: %w", b.String(), err)
	}
	return nil
}<|MERGE_RESOLUTION|>--- conflicted
+++ resolved
@@ -85,14 +85,11 @@
 }
 
 func runPipeOnBuild(ctx *context.Context, build config.Build) error {
-<<<<<<< HEAD
 	build, err := proxy(ctx, build)
 	if err != nil {
 		return err
 	}
 
-=======
->>>>>>> 7378edc7
 	g := semerrgroup.New(ctx.Parallelism)
 	for _, target := range build.Targets {
 		target := target
