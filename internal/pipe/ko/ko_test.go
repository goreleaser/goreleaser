package ko

import (
	"fmt"
	"strconv"
	"strings"
	"testing"
	"time"

	_ "github.com/distribution/distribution/v3/registry/auth/htpasswd"
	_ "github.com/distribution/distribution/v3/registry/storage/driver/inmemory"
	"github.com/google/go-containerregistry/pkg/name"
	"github.com/google/go-containerregistry/pkg/v1/remote"
	"github.com/goreleaser/goreleaser/internal/artifact"
	"github.com/goreleaser/goreleaser/internal/testctx"
	"github.com/goreleaser/goreleaser/internal/testlib"
	"github.com/goreleaser/goreleaser/pkg/config"
	"github.com/goreleaser/goreleaser/pkg/context"
	"github.com/stretchr/testify/require"
)

const (
	registryPort = "5052"
	registry     = "localhost:5052/"
)

func TestDefault(t *testing.T) {
	ctx := testctx.NewWithCfg(config.Project{
		Env: []string{
			"KO_DOCKER_REPO=" + registry,
			"COSIGN_REPOSITORY=" + registry,
			"LDFLAGS=foobar",
			"FLAGS=barfoo",
			"LE_ENV=test",
		},
		ProjectName: "test",
		Builds: []config.Build{
			{
				ID:  "test",
				Dir: ".",
				BuildDetails: config.BuildDetails{
					Ldflags: []string{"{{.Env.LDFLAGS}}"},
					Flags:   []string{"{{.Env.FLAGS}}"},
					Env:     []string{"SOME_ENV={{.Env.LE_ENV}}"},
				},
			},
		},
		Kos: []config.Ko{
			{},
		},
	})
	require.NoError(t, Pipe{}.Default(ctx))
	require.Equal(t, config.Ko{
		ID:         "test",
		Build:      "test",
		BaseImage:  chainguardStatic,
		Repository: registry,
		Platforms:  []string{"linux/amd64"},
		SBOM:       "spdx",
		Tags:       []string{"latest"},
		WorkingDir: ".",
		Ldflags:    []string{"{{.Env.LDFLAGS}}"},
		Flags:      []string{"{{.Env.FLAGS}}"},
		Env:        []string{"SOME_ENV={{.Env.LE_ENV}}"},
	}, ctx.Config.Kos[0])
}

func TestDefaultNoImage(t *testing.T) {
	ctx := testctx.NewWithCfg(config.Project{
		ProjectName: "test",
		Builds: []config.Build{
			{
				ID: "test",
			},
		},
		Kos: []config.Ko{
			{},
		},
	})
	require.ErrorIs(t, Pipe{}.Default(ctx), errNoRepository)
}

func TestDescription(t *testing.T) {
	require.NotEmpty(t, Pipe{}.String())
}

func TestSkip(t *testing.T) {
	t.Run("skip ko set", func(t *testing.T) {
		ctx := testctx.NewWithCfg(config.Project{
			Kos: []config.Ko{{}},
		})
		ctx.SkipKo = true
		require.True(t, Pipe{}.Skip(ctx))
	})
	t.Run("skip no kos", func(t *testing.T) {
		ctx := testctx.New()
		require.True(t, Pipe{}.Skip(ctx))
	})
	t.Run("dont skip", func(t *testing.T) {
		ctx := testctx.NewWithCfg(config.Project{
			Kos: []config.Ko{{}},
		})
		require.False(t, Pipe{}.Skip(ctx))
	})
}

func TestPublishPipeNoMatchingBuild(t *testing.T) {
	ctx := testctx.NewWithCfg(config.Project{
		Builds: []config.Build{
			{
				ID: "doesnt matter",
			},
		},
		Kos: []config.Ko{
			{
				ID:    "default",
				Build: "wont match nothing",
			},
		},
	})

	require.EqualError(t, Pipe{}.Default(ctx), `no builds with id "wont match nothing"`)
}

func TestPublishPipeSuccess(t *testing.T) {
	testlib.StartRegistry(t, "ko_registry", registryPort)

	table := []struct {
		Name               string
		SBOM               string
		BaseImage          string
		Labels             map[string]string
		ExpectedLabels     map[string]string
		Platforms          []string
		Tags               []string
		CreationTime       string
		KoDataCreationTime string
	}{
		{
			// Must be first as others add an SBOM for the same image
			Name: "sbom-none",
			SBOM: "none",
		},
		{
			Name: "sbom-spdx",
			SBOM: "spdx",
		},
		{
			Name: "sbom-cyclonedx",
			SBOM: "cyclonedx",
		},
		{
			Name: "sbom-go.version-m",
			SBOM: "go.version-m",
		},
		{
			Name:      "base-image-is-not-index",
			BaseImage: "alpine:latest@sha256:c0d488a800e4127c334ad20d61d7bc21b4097540327217dfab52262adc02380c",
		},
		{
			Name:      "multiple-platforms",
			Platforms: []string{"linux/amd64", "linux/arm64"},
		},
		{
			Name:           "labels",
			Labels:         map[string]string{"foo": "bar", "project": "{{.ProjectName}}"},
			ExpectedLabels: map[string]string{"foo": "bar", "project": "test"},
		},
		{
			Name:         "creation-time",
			CreationTime: "1672531200",
		},
		{
			Name:               "kodata-creation-time",
			KoDataCreationTime: "1672531200",
		},
		{
			Name: "tag-templates",
			Tags: []string{
				"{{if not .Prerelease }}{{.Version}}{{ end }}",
				"   ", // empty
			},
		},
		{
			Name: "tag-template-eval-empty",
			Tags: []string{
				"{{.Version}}",
				"{{if .Prerelease }}latest{{ end }}",
			},
		},
	}

	repository := fmt.Sprintf("%sgoreleasertest/testapp", registry)

	for _, table := range table {
		table := table
		t.Run(table.Name, func(t *testing.T) {
			if len(table.Tags) == 0 {
				table.Tags = []string{table.Name}
			}
			ctx := testctx.NewWithCfg(config.Project{
				ProjectName: "test",
				Builds: []config.Build{
					{
						ID: "foo",
						BuildDetails: config.BuildDetails{
							Ldflags: []string{"-s", "-w"},
							Flags:   []string{"-tags", "netgo"},
							Env:     []string{"GOCACHE=" + t.TempDir()},
						},
					},
				},
				Kos: []config.Ko{
					{
						ID:                 "default",
						Build:              "foo",
						WorkingDir:         "./testdata/app/",
						BaseImage:          table.BaseImage,
						Repository:         repository,
						Labels:             table.Labels,
						Platforms:          table.Platforms,
						Tags:               table.Tags,
						CreationTime:       table.CreationTime,
						KoDataCreationTime: table.KoDataCreationTime,
						SBOM:               table.SBOM,
						Bare:               true,
					},
				},
			}, testctx.WithVersion("1.2.0"))

			require.NoError(t, Pipe{}.Default(ctx))
			require.NoError(t, Pipe{}.Publish(ctx))

<<<<<<< HEAD
			manifests := ctx.Artifacts.Filter(artifact.ByType(artifact.DockerManifest)).List()
			require.Len(t, manifests, 1)
			require.NotEmpty(t, manifests[0].Name)
			require.Equal(t, manifests[0].Name, manifests[0].Path)
			require.NotEmpty(t, manifests[0].Extra[artifact.ExtraDigest])
			require.Equal(t, "default", manifests[0].Extra[artifact.ExtraID])
=======
			tags, err := applyTemplate(ctx, table.Tags)
			require.NoError(t, err)
			tags = removeEmpty(tags)
			require.Len(t, tags, 1)
>>>>>>> 05138183

			ref, err := name.ParseReference(
				fmt.Sprintf("%s:latest", repository),
				name.Insecure,
			)
			require.NoError(t, err)
			_, err = remote.Index(ref)
			require.Error(t, err) // latest should not exist

			ref, err = name.ParseReference(
				fmt.Sprintf("%s:%s", repository, tags[0]),
				name.Insecure,
			)
			require.NoError(t, err)

			index, err := remote.Index(ref)
			if len(table.Platforms) > 1 {
				require.NoError(t, err)
				imf, err := index.IndexManifest()
				require.NoError(t, err)

				platforms := make([]string, 0, len(imf.Manifests))
				for _, mf := range imf.Manifests {
					platforms = append(platforms, mf.Platform.String())
				}
				require.ElementsMatch(t, table.Platforms, platforms)
			} else {
				require.Error(t, err)
			}

			image, err := remote.Image(ref)
			require.NoError(t, err)

			digest, err := image.Digest()
			require.NoError(t, err)

			sbomRef, err := name.ParseReference(
				fmt.Sprintf(
					"%s:%s.sbom",
					repository,
					strings.Replace(digest.String(), ":", "-", 1),
				),
				name.Insecure,
			)
			require.NoError(t, err)

			sbom, err := remote.Image(sbomRef)
			if table.SBOM == "none" {
				require.Error(t, err)
			} else {
				require.NoError(t, err)

				layers, err := sbom.Layers()
				require.NoError(t, err)
				require.NotEmpty(t, layers)

				mediaType, err := layers[0].MediaType()
				require.NoError(t, err)

				switch table.SBOM {
				case "spdx", "":
					require.Equal(t, "text/spdx+json", string(mediaType))
				case "cyclonedx":
					require.Equal(t, "application/vnd.cyclonedx+json", string(mediaType))
				case "go.version-m":
					require.Equal(t, "application/vnd.go.version-m", string(mediaType))
				default:
					require.Fail(t, "unknown SBOM type", table.SBOM)
				}
			}

			configFile, err := image.ConfigFile()
			require.NoError(t, err)
			require.GreaterOrEqual(t, len(configFile.History), 3)

			require.Equal(t, table.ExpectedLabels, configFile.Config.Labels)

			var creationTime time.Time
			if table.CreationTime != "" {
				ct, err := strconv.ParseInt(table.CreationTime, 10, 64)
				require.NoError(t, err)
				creationTime = time.Unix(ct, 0).UTC()

				require.Equal(t, creationTime, configFile.Created.Time.UTC())
			}
			require.Equal(t, creationTime, configFile.History[len(configFile.History)-1].Created.Time.UTC())

			var koDataCreationTime time.Time
			if table.KoDataCreationTime != "" {
				kdct, err := strconv.ParseInt(table.KoDataCreationTime, 10, 64)
				require.NoError(t, err)
				koDataCreationTime = time.Unix(kdct, 0).UTC()
			}
			require.Equal(t, koDataCreationTime, configFile.History[len(configFile.History)-2].Created.Time.UTC())
		})
	}
}

func TestPublishPipeError(t *testing.T) {
	makeCtx := func() *context.Context {
		return testctx.NewWithCfg(config.Project{
			Builds: []config.Build{
				{
					ID:   "foo",
					Main: "./...",
				},
			},
			Kos: []config.Ko{
				{
					ID:         "default",
					Build:      "foo",
					WorkingDir: "./testdata/app/",
					Repository: "fakerepo:8080/",
					Tags:       []string{"latest", "{{.Tag}}"},
				},
			},
		}, testctx.WithCurrentTag("v1.0.0"))
	}

	t.Run("invalid base image", func(t *testing.T) {
		ctx := makeCtx()
		ctx.Config.Kos[0].BaseImage = "not a valid image hopefully"
		require.NoError(t, Pipe{}.Default(ctx))
		require.EqualError(t, Pipe{}.Publish(ctx), `build: could not parse reference: not a valid image hopefully`)
	})

	t.Run("invalid label tmpl", func(t *testing.T) {
		ctx := makeCtx()
		ctx.Config.Kos[0].Labels = map[string]string{"nope": "{{.Nope}}"}
		require.NoError(t, Pipe{}.Default(ctx))
		testlib.RequireTemplateError(t, Pipe{}.Publish(ctx))
	})

	t.Run("invalid sbom", func(t *testing.T) {
		ctx := makeCtx()
		ctx.Config.Kos[0].SBOM = "nope"
		require.NoError(t, Pipe{}.Default(ctx))
		require.EqualError(t, Pipe{}.Publish(ctx), `makeBuilder: unknown sbom type: "nope"`)
	})

	t.Run("invalid build", func(t *testing.T) {
		ctx := makeCtx()
		ctx.Config.Kos[0].WorkingDir = t.TempDir()
		require.NoError(t, Pipe{}.Default(ctx))
		require.EqualError(t, Pipe{}.Publish(ctx), `build: exit status 1`)
	})

	t.Run("invalid tags tmpl", func(t *testing.T) {
		ctx := makeCtx()
		ctx.Config.Kos[0].Tags = []string{"{{.Nope}}"}
		require.NoError(t, Pipe{}.Default(ctx))
		testlib.RequireTemplateError(t, Pipe{}.Publish(ctx))
	})

	t.Run("invalid creation time", func(t *testing.T) {
		ctx := makeCtx()
		ctx.Config.Kos[0].CreationTime = "nope"
		require.NoError(t, Pipe{}.Default(ctx))
		err := Pipe{}.Publish(ctx)
		require.Error(t, err)
		require.Contains(t, err.Error(), `strconv.ParseInt: parsing "nope": invalid syntax`)
	})

	t.Run("invalid creation time tmpl", func(t *testing.T) {
		ctx := makeCtx()
		ctx.Config.Kos[0].CreationTime = "{{.Nope}}"
		require.NoError(t, Pipe{}.Default(ctx))
		testlib.RequireTemplateError(t, Pipe{}.Publish(ctx))
	})

	t.Run("invalid kodata creation time", func(t *testing.T) {
		ctx := makeCtx()
		ctx.Config.Kos[0].KoDataCreationTime = "nope"
		require.NoError(t, Pipe{}.Default(ctx))
		err := Pipe{}.Publish(ctx)
		require.Error(t, err)
		require.Contains(t, err.Error(), `strconv.ParseInt: parsing "nope": invalid syntax`)
	})

	t.Run("invalid kodata creation time tmpl", func(t *testing.T) {
		ctx := makeCtx()
		ctx.Config.Kos[0].KoDataCreationTime = "{{.Nope}}"
		require.NoError(t, Pipe{}.Default(ctx))
		testlib.RequireTemplateError(t, Pipe{}.Publish(ctx))
	})

	t.Run("invalid env tmpl", func(t *testing.T) {
		ctx := makeCtx()
		ctx.Config.Builds[0].Env = []string{"{{.Nope}}"}
		require.NoError(t, Pipe{}.Default(ctx))
		testlib.RequireTemplateError(t, Pipe{}.Publish(ctx))
	})

	t.Run("invalid ldflags tmpl", func(t *testing.T) {
		ctx := makeCtx()
		ctx.Config.Builds[0].Ldflags = []string{"{{.Nope}}"}
		require.NoError(t, Pipe{}.Default(ctx))
		testlib.RequireTemplateError(t, Pipe{}.Publish(ctx))
	})

	t.Run("invalid flags tmpl", func(t *testing.T) {
		ctx := makeCtx()
		ctx.Config.Builds[0].Flags = []string{"{{.Nope}}"}
		require.NoError(t, Pipe{}.Default(ctx))
		testlib.RequireTemplateError(t, Pipe{}.Publish(ctx))
	})

	t.Run("publish fail", func(t *testing.T) {
		ctx := makeCtx()
		require.NoError(t, Pipe{}.Default(ctx))
		err := Pipe{}.Publish(ctx)
		require.Error(t, err)
		require.Contains(t, err.Error(), `publish: writing sbom: Get "https://fakerepo:8080/v2/": dial tcp:`)
	})
}

func TestApplyTemplate(t *testing.T) {
	t.Run("success", func(t *testing.T) {
		foo, err := applyTemplate(testctx.NewWithCfg(config.Project{
			Env: []string{"FOO=bar"},
		}), []string{"{{ .Env.FOO }}"})
		require.NoError(t, err)
		require.Equal(t, []string{"bar"}, foo)
	})
	t.Run("error", func(t *testing.T) {
		_, err := applyTemplate(testctx.New(), []string{"{{ .Nope}}"})
		require.Error(t, err)
	})
}<|MERGE_RESOLUTION|>--- conflicted
+++ resolved
@@ -231,19 +231,17 @@
 			require.NoError(t, Pipe{}.Default(ctx))
 			require.NoError(t, Pipe{}.Publish(ctx))
 
-<<<<<<< HEAD
 			manifests := ctx.Artifacts.Filter(artifact.ByType(artifact.DockerManifest)).List()
 			require.Len(t, manifests, 1)
 			require.NotEmpty(t, manifests[0].Name)
 			require.Equal(t, manifests[0].Name, manifests[0].Path)
 			require.NotEmpty(t, manifests[0].Extra[artifact.ExtraDigest])
 			require.Equal(t, "default", manifests[0].Extra[artifact.ExtraID])
-=======
+
 			tags, err := applyTemplate(ctx, table.Tags)
 			require.NoError(t, err)
 			tags = removeEmpty(tags)
 			require.Len(t, tags, 1)
->>>>>>> 05138183
 
 			ref, err := name.ParseReference(
 				fmt.Sprintf("%s:latest", repository),
