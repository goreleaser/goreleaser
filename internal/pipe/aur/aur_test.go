package aur

import (
	"fmt"
	"os"
	"path/filepath"
	"strings"
	"testing"

	"github.com/charmbracelet/keygen"
	"github.com/goreleaser/goreleaser/internal/artifact"
	"github.com/goreleaser/goreleaser/internal/client"
	"github.com/goreleaser/goreleaser/internal/git"
	"github.com/goreleaser/goreleaser/internal/golden"
	"github.com/goreleaser/goreleaser/internal/testctx"
	"github.com/goreleaser/goreleaser/internal/testlib"
	"github.com/goreleaser/goreleaser/pkg/config"
	"github.com/goreleaser/goreleaser/pkg/context"
	"github.com/stretchr/testify/require"
)

func TestDescription(t *testing.T) {
	require.NotEmpty(t, Pipe{}.String())
}

func createTemplateData() templateData {
	return templateData{
		Name:       "test-bin",
		Desc:       "Some desc",
		Homepage:   "https://example.com",
		Conflicts:  []string{"nope"},
		Depends:    []string{"nope"},
		Arches:     []string{"x86_64", "i686", "aarch64", "armv6h", "armv7h"},
		Rel:        "1",
		Provides:   []string{"test"},
		OptDepends: []string{"nfpm"},
		Backup: []string{
			"/etc/mypkg.conf",
			"/var/share/mypkg",
		},
		Maintainers: []string{
			"Ciclano <ciclano@example.com>",
			"Cicrano <cicrano@example.com>",
		},
		Contributors: []string{
			"Fulano <fulano@example.com>",
			"Beltrano <beltrano@example.com>",
		},
		License: "MIT",
		Version: "0.1.3",
		Package: `# bin
		install -Dm755 "./goreleaser" "${pkgdir}/usr/bin/goreleaser"

		# license
		install -Dm644 "./LICENSE.md" "${pkgdir}/usr/share/licenses/goreleaser/LICENSE"

		# completions
		mkdir -p "${pkgdir}/usr/share/bash-completion/completions/"
		mkdir -p "${pkgdir}/usr/share/zsh/site-functions/"
		mkdir -p "${pkgdir}/usr/share/fish/vendor_completions.d/"
		install -Dm644 "./completions/goreleaser.bash" "${pkgdir}/usr/share/bash-completion/completions/goreleaser"
		install -Dm644 "./completions/goreleaser.zsh" "${pkgdir}/usr/share/zsh/site-functions/_goreleaser"
		install -Dm644 "./completions/goreleaser.fish" "${pkgdir}/usr/share/fish/vendor_completions.d/goreleaser.fish"

		# man pages
		install -Dm644 "./manpages/goreleaser.1.gz" "${pkgdir}/usr/share/man/man1/goreleaser.1.gz"`,
		ReleasePackages: []releasePackage{
			{
				Arch:        "x86_64",
				DownloadURL: "https://github.com/caarlos0/test/releases/download/v0.1.3/test_Linux_x86_64.tar.gz",
				SHA256:      "1633f61598ab0791e213135923624eb342196b3494909c91899bcd0560f84c67",
				Format:      "tar.gz",
			},
			{
				Arch:        "armv6h",
				DownloadURL: "https://github.com/caarlos0/test/releases/download/v0.1.3/test_Linux_Arm6.tar.gz",
				SHA256:      "1633f61598ab0791e213135923624eb342196b3494909c91899bcd0560f84c67",
				Format:      "tar.gz",
			},
			{
				Arch:        "aarch64",
				DownloadURL: "https://github.com/caarlos0/test/releases/download/v0.1.3/test_Linux_Arm64.tar.gz",
				SHA256:      "1633f61598ab0791e213135923624eb342196b3494909c91899bcd0560f84c67",
				Format:      "tar.gz",
			},
			{
				Arch:        "i686",
				DownloadURL: "https://github.com/caarlos0/test/releases/download/v0.1.3/test_Linux_386.tar.gz",
				SHA256:      "1633f61598ab0791e213135923624eb342196b3494909c91899bcd0560f84c67",
				Format:      "tar.gz",
			},
			{
				Arch:        "armv7h",
				DownloadURL: "https://github.com/caarlos0/test/releases/download/v0.1.3/test_Linux_arm7.tar.gz",
				SHA256:      "1633f61598ab0791e213135923624eb342196b3494909c91899bcd0560f84c67",
				Format:      "tar.gz",
			},
		},
	}
}

func TestFullAur(t *testing.T) {
	data := createTemplateData()
	pkg, err := applyTemplate(testctx.NewWithCfg(config.Project{
		ProjectName: "foo",
	}), aurTemplateData, data)
	require.NoError(t, err)

	golden.RequireEqual(t, []byte(pkg))
}

func TestAurSimple(t *testing.T) {
	pkg, err := applyTemplate(testctx.New(), aurTemplateData, createTemplateData())
	require.NoError(t, err)
	require.Contains(t, pkg, `# Maintainer: Ciclano <ciclano@example.com>`)
	require.Contains(t, pkg, `# Maintainer: Cicrano <cicrano@example.com>`)
	require.Contains(t, pkg, `# Contributor: Fulano <fulano@example.com>`)
	require.Contains(t, pkg, `# Contributor: Beltrano <beltrano@example.com>`)
	require.Contains(t, pkg, `pkgname='test-bin'`)
	require.Contains(t, pkg, `url='https://example.com'`)
	require.Contains(t, pkg, `source_x86_64=("${pkgname}_${pkgver}_x86_64.tar.gz::https://github.com/caarlos0/test/releases/download/v0.1.3/test_Linux_x86_64.tar.gz")`)
	require.Contains(t, pkg, `sha256sums_x86_64=('1633f61598ab0791e213135923624eb342196b3494909c91899bcd0560f84c67')`)
	require.Contains(t, pkg, `pkgver=0.1.3`)
}

func TestFullSrcInfo(t *testing.T) {
	data := createTemplateData()
	data.License = "MIT"
	pkg, err := applyTemplate(testctx.NewWithCfg(config.Project{
		ProjectName: "foo",
	}), srcInfoTemplate, data)
	require.NoError(t, err)

	golden.RequireEqual(t, []byte(pkg))
}

func TestSrcInfoSimple(t *testing.T) {
	pkg, err := applyTemplate(testctx.New(), srcInfoTemplate, createTemplateData())
	require.NoError(t, err)
	require.Contains(t, pkg, `pkgbase = test-bin`)
	require.Contains(t, pkg, `pkgname = test-bin`)
	require.Contains(t, pkg, `url = https://example.com`)
	require.Contains(t, pkg, `source_x86_64 = https://github.com/caarlos0/test/releases/download/v0.1.3/test_Linux_x86_64.tar.gz`)
	require.Contains(t, pkg, `sha256sums_x86_64 = 1633f61598ab0791e213135923624eb342196b3494909c91899bcd0560f84c67`)
	require.Contains(t, pkg, `pkgver = 0.1.3`)
}

func TestFullPipe(t *testing.T) {
	type testcase struct {
		prepare                func(ctx *context.Context)
		expectedRunError       string
		expectedPublishError   string
		expectedPublishErrorIs error
	}
	for name, tt := range map[string]testcase{
		"default": {
			prepare: func(ctx *context.Context) {
				ctx.TokenType = context.TokenTypeGitHub
				ctx.Config.AURs[0].Homepage = "https://github.com/goreleaser"
			},
		},
		"with-more-opts": {
			prepare: func(ctx *context.Context) {
				ctx.TokenType = context.TokenTypeGitHub
				ctx.Config.AURs[0].Homepage = "https://github.com/goreleaser"
				ctx.Config.AURs[0].Maintainers = []string{"me"}
				ctx.Config.AURs[0].Contributors = []string{"me as well"}
				ctx.Config.AURs[0].Depends = []string{"curl", "bash"}
				ctx.Config.AURs[0].OptDepends = []string{"wget: stuff", "foo: bar"}
				ctx.Config.AURs[0].Provides = []string{"git", "svn"}
				ctx.Config.AURs[0].Conflicts = []string{"libcurl", "cvs", "blah"}
			},
		},
		"default-gitlab": {
			prepare: func(ctx *context.Context) {
				ctx.TokenType = context.TokenTypeGitLab
				ctx.Config.AURs[0].Homepage = "https://gitlab.com/goreleaser"
			},
		},
		"invalid-name-template": {
			prepare: func(ctx *context.Context) {
				ctx.Config.AURs[0].Name = "{{ .Asdsa }"
			},
			expectedRunError: `template: tmpl:1: unexpected "}" in operand`,
		},
		"invalid-package-template": {
			prepare: func(ctx *context.Context) {
				ctx.Config.AURs[0].Package = "{{ .Asdsa }"
			},
			expectedRunError: `template: tmpl:1: unexpected "}" in operand`,
		},
		"invalid-commit-template": {
			prepare: func(ctx *context.Context) {
				ctx.Config.AURs[0].CommitMessageTemplate = "{{ .Asdsa }"
			},
			expectedPublishError: `template: tmpl:1: unexpected "}" in operand`,
		},
		"invalid-key-template": {
			prepare: func(ctx *context.Context) {
				ctx.Config.AURs[0].PrivateKey = "{{ .Asdsa }"
			},
			expectedPublishError: `template: tmpl:1: unexpected "}" in operand`,
		},
		"no-key": {
			prepare: func(ctx *context.Context) {
				ctx.Config.AURs[0].PrivateKey = ""
			},
			expectedPublishError: `aur.private_key is empty`,
		},
		"key-not-found": {
			prepare: func(ctx *context.Context) {
				ctx.Config.AURs[0].PrivateKey = "testdata/nope"
			},
			expectedPublishErrorIs: os.ErrNotExist,
		},
		"invalid-git-url-template": {
			prepare: func(ctx *context.Context) {
				ctx.Config.AURs[0].GitURL = "{{ .Asdsa }"
			},
			expectedPublishError: `template: tmpl:1: unexpected "}" in operand`,
		},
		"no-git-url": {
			prepare: func(ctx *context.Context) {
				ctx.Config.AURs[0].GitURL = ""
			},
			expectedPublishError: `aur.git_url is empty`,
		},
		"invalid-ssh-cmd-template": {
			prepare: func(ctx *context.Context) {
				ctx.Config.AURs[0].GitSSHCommand = "{{ .Asdsa }"
			},
			expectedPublishError: `template: tmpl:1: unexpected "}" in operand`,
		},
		"invalid-commit-author-template": {
			prepare: func(ctx *context.Context) {
				ctx.Config.AURs[0].CommitAuthor.Name = "{{ .Asdsa }"
			},
			expectedPublishError: `template: tmpl:1: unexpected "}" in operand`,
		},
	} {
		t.Run(name, func(t *testing.T) {
			url := makeBareRepo(t)
			key := makeKey(t, keygen.Ed25519, nil)

			folder := t.TempDir()
			ctx := testctx.NewWithCfg(
				config.Project{
					Dist:        folder,
					ProjectName: name,
					AURs: []config.AUR{
						{
							Name:        name,
							IDs:         []string{"foo"},
							PrivateKey:  key,
							License:     "MIT",
							GitURL:      url,
							Description: "A run pipe test fish food and FOO={{ .Env.FOO }}",
						},
					},
					Env: []string{"FOO=foo_is_bar"},
				},
				testctx.WithCurrentTag("v1.0.1-foo"),
				testctx.WithSemver(1, 0, 1, "foo"),
				testctx.WithVersion("1.0.1-foo"),
			)

			tt.prepare(ctx)
			ctx.Artifacts.Add(&artifact.Artifact{
				Name:    "should-be-ignored.tar.gz",
				Path:    "doesnt matter",
				Goos:    "linux",
				Goarch:  "amd64",
				Goamd64: "v3",
				Type:    artifact.UploadableArchive,
				Extra: map[string]interface{}{
					artifact.ExtraID:       "bar",
					artifact.ExtraFormat:   "tar.gz",
					artifact.ExtraBinaries: []string{"bar"},
				},
			})
			ctx.Artifacts.Add(&artifact.Artifact{
				Name:    "bar_bin.tar.gz",
				Path:    "doesnt matter",
				Goos:    "linux",
				Goarch:  "amd64",
				Goamd64: "v1",
				Type:    artifact.UploadableArchive,
				Extra: map[string]interface{}{
					artifact.ExtraID:       "bar",
					artifact.ExtraFormat:   "tar.gz",
					artifact.ExtraBinaries: []string{"bar"},
				},
			})
			path := filepath.Join(folder, "bin.tar.gz")
			ctx.Artifacts.Add(&artifact.Artifact{
				Name:    "bin.tar.gz",
				Path:    path,
				Goos:    "linux",
				Goarch:  "amd64",
				Goamd64: "v1",
				Type:    artifact.UploadableArchive,
				Extra: map[string]interface{}{
					artifact.ExtraID:       "foo",
					artifact.ExtraFormat:   "tar.gz",
					artifact.ExtraBinaries: []string{"name"},
				},
			})

			f, err := os.Create(path)
			require.NoError(t, err)
			require.NoError(t, f.Close())
			client := client.NewMock()

			require.NoError(t, Pipe{}.Default(ctx))

			if tt.expectedRunError != "" {
				require.EqualError(t, runAll(ctx, client), tt.expectedRunError)
				return
			}
			require.NoError(t, runAll(ctx, client))

			if tt.expectedPublishError != "" {
				require.EqualError(t, Pipe{}.Publish(ctx), tt.expectedPublishError)
				return
			}
<<<<<<< HEAD
=======

>>>>>>> ffefd6c4
			if tt.expectedPublishErrorIs != nil {
				require.ErrorIs(t, Pipe{}.Publish(ctx), tt.expectedPublishErrorIs)
				return
			}
<<<<<<< HEAD
=======

>>>>>>> ffefd6c4
			require.NoError(t, Pipe{}.Publish(ctx))

			requireEqualRepoFiles(t, folder, name, url)
		})
	}
}

func TestRunPipe(t *testing.T) {
	url := makeBareRepo(t)
	key := makeKey(t, keygen.Ed25519, nil)

	folder := t.TempDir()
	ctx := testctx.NewWithCfg(
		config.Project{
			Dist:        folder,
			ProjectName: "foo",
			AURs: []config.AUR{
				{
					License:     "MIT",
					Description: "A run pipe test aur and FOO={{ .Env.FOO }}",
					Homepage:    "https://github.com/goreleaser",
					IDs:         []string{"foo"},
					GitURL:      url,
					PrivateKey:  key,
				},
			},
			GitHubURLs: config.GitHubURLs{
				Download: "https://github.com",
			},
			Release: config.Release{
				GitHub: config.Repo{
					Owner: "test",
					Name:  "test",
				},
			},
			Env: []string{"FOO=foo_is_bar"},
		},
		testctx.GitHubTokenType,
		testctx.WithCurrentTag("v1.0.1"),
		testctx.WithSemver(1, 0, 1, ""),
		testctx.WithVersion("1.0.1"),
	)

	for _, a := range []struct {
		name   string
		goos   string
		goarch string
		goarm  string
	}{
		{
			name:   "bin",
			goos:   "darwin",
			goarch: "amd64",
		},
		{
			name:   "bin",
			goos:   "darwin",
			goarch: "arm64",
		},
		{
			name:   "bin",
			goos:   "windows",
			goarch: "arm64",
		},
		{
			name:   "bin",
			goos:   "windows",
			goarch: "amd64",
		},
		{
			name:   "bin",
			goos:   "linux",
			goarch: "386",
		},
		{
			name:   "bin",
			goos:   "linux",
			goarch: "amd64",
		},
		{
			name:   "arm64",
			goos:   "linux",
			goarch: "arm64",
		},
		{
			name:   "armv5",
			goos:   "linux",
			goarch: "arm",
			goarm:  "5",
		},
		{
			name:   "armv6",
			goos:   "linux",
			goarch: "arm",
			goarm:  "6",
		},
		{
			name:   "armv7",
			goos:   "linux",
			goarch: "arm",
			goarm:  "7",
		},
	} {
		path := filepath.Join(folder, fmt.Sprintf("%s.tar.gz", a.name))
		ctx.Artifacts.Add(&artifact.Artifact{
			Name:    fmt.Sprintf("%s.tar.gz", a.name),
			Path:    path,
			Goos:    a.goos,
			Goarch:  a.goarch,
			Goarm:   a.goarm,
			Goamd64: "v1",
			Type:    artifact.UploadableArchive,
			Extra: map[string]interface{}{
				artifact.ExtraID:       "foo",
				artifact.ExtraFormat:   "tar.gz",
				artifact.ExtraBinaries: []string{"foo"},
			},
		})
		f, err := os.Create(path)
		require.NoError(t, err)
		require.NoError(t, f.Close())
	}

	client := client.NewMock()

	require.NoError(t, Pipe{}.Default(ctx))
	require.NoError(t, runAll(ctx, client))
	require.NoError(t, Pipe{}.Publish(ctx))

	requireEqualRepoFiles(t, folder, "foo", url)
}

func TestRunPipeNoBuilds(t *testing.T) {
	ctx := testctx.NewWithCfg(config.Project{
		ProjectName: "foo",
		AURs:        []config.AUR{{}},
	}, testctx.GitHubTokenType)
	client := client.NewMock()
	require.NoError(t, Pipe{}.Default(ctx))
	require.Equal(t, ErrNoArchivesFound, runAll(ctx, client))
	require.False(t, client.CreatedFile)
}

func TestRunPipeBinaryRelease(t *testing.T) {
	url := makeBareRepo(t)
	key := makeKey(t, keygen.Ed25519, nil)
	folder := t.TempDir()
	ctx := testctx.NewWithCfg(
		config.Project{
			Dist:        folder,
			ProjectName: "foo",
			AURs: []config.AUR{{
				GitURL:     url,
				PrivateKey: key,
			}},
		},
		testctx.WithVersion("1.2.1"),
		testctx.WithCurrentTag("v1.2.1"),
		testctx.WithSemver(1, 2, 1, ""),
	)

	path := filepath.Join(folder, "dist/foo_linux_amd64/foo")
	ctx.Artifacts.Add(&artifact.Artifact{
		Name:    "foo_linux_amd64",
		Path:    path,
		Goos:    "linux",
		Goarch:  "amd64",
		Goamd64: "v1",
		Type:    artifact.UploadableBinary,
		Extra: map[string]interface{}{
			artifact.ExtraID:     "foo",
			artifact.ExtraFormat: "binary",
			artifact.ExtraBinary: "foo",
		},
	})

	require.NoError(t, Pipe{}.Default(ctx))
	require.NoError(t, os.MkdirAll(filepath.Dir(path), 0o755))
	f, err := os.Create(path)
	require.NoError(t, err)
	require.NoError(t, f.Close())

	client := client.NewMock()
	require.NoError(t, runAll(ctx, client))
	require.NoError(t, Pipe{}.Publish(ctx))

	requireEqualRepoFiles(t, folder, "foo", url)
}

func TestRunPipeNoUpload(t *testing.T) {
	folder := t.TempDir()
	ctx := testctx.NewWithCfg(
		config.Project{
			Dist:        folder,
			ProjectName: "foo",
			Release:     config.Release{},
			AURs:        []config.AUR{{}},
		},
		testctx.GitHubTokenType,
		testctx.WithCurrentTag("v1.0.1"),
		testctx.WithSemver(1, 0, 1, ""),
	)

	path := filepath.Join(folder, "whatever.tar.gz")
	f, err := os.Create(path)
	require.NoError(t, err)
	require.NoError(t, f.Close())
	ctx.Artifacts.Add(&artifact.Artifact{
		Name:    "bin",
		Path:    path,
		Goos:    "linux",
		Goarch:  "amd64",
		Goamd64: "v1",
		Type:    artifact.UploadableArchive,
		Extra: map[string]interface{}{
			artifact.ExtraID:       "foo",
			artifact.ExtraFormat:   "tar.gz",
			artifact.ExtraBinaries: []string{"foo"},
		},
	})

	require.NoError(t, Pipe{}.Default(ctx))
	client := client.NewMock()

	assertNoPublish := func(t *testing.T) {
		t.Helper()
		require.NoError(t, runAll(ctx, client))
		testlib.AssertSkipped(t, Pipe{}.Publish(ctx))
		require.False(t, client.CreatedFile)
	}
	t.Run("skip upload true", func(t *testing.T) {
		ctx.Config.AURs[0].SkipUpload = "true"
		ctx.Semver.Prerelease = ""
		assertNoPublish(t)
	})
	t.Run("skip upload auto", func(t *testing.T) {
		ctx.Config.AURs[0].SkipUpload = "auto"
		ctx.Semver.Prerelease = "beta1"
		assertNoPublish(t)
	})
}

func TestRunEmptyTokenType(t *testing.T) {
	folder := t.TempDir()
	ctx := testctx.NewWithCfg(
		config.Project{
			Dist:        folder,
			ProjectName: "foo",
			Release:     config.Release{},
			AURs: []config.AUR{
				{},
			},
		},
		testctx.WithGitInfo(context.GitInfo{CurrentTag: "v1.0.1"}),
		testctx.WithSemver(1, 0, 1, ""),
	)
	path := filepath.Join(folder, "whatever.tar.gz")
	f, err := os.Create(path)
	require.NoError(t, err)
	require.NoError(t, f.Close())
	ctx.Artifacts.Add(&artifact.Artifact{
		Name:   "bin",
		Path:   path,
		Goos:   "linux",
		Goarch: "amd64",
		Type:   artifact.UploadableArchive,
		Extra: map[string]interface{}{
			artifact.ExtraID:       "foo",
			artifact.ExtraFormat:   "tar.gz",
			artifact.ExtraBinaries: []string{"foo"},
		},
	})
	client := client.NewMock()
	require.NoError(t, runAll(ctx, client))
}

func TestDefault(t *testing.T) {
	t.Run("empty", func(t *testing.T) {
		ctx := testctx.NewWithCfg(config.Project{
			ProjectName: "myproject",
			AURs:        []config.AUR{{}},
		}, testctx.GitHubTokenType)
		require.NoError(t, Pipe{}.Default(ctx))
		require.Equal(t, config.AUR{
			Name:                  "myproject-bin",
			Conflicts:             []string{"myproject"},
			Provides:              []string{"myproject"},
			Rel:                   "1",
			CommitMessageTemplate: defaultCommitMsg,
			GitSSHCommand:         defaultSSHCommand,
			Goamd64:               "v1",
			CommitAuthor: config.CommitAuthor{
				Name:  "goreleaserbot",
				Email: "bot@goreleaser.com",
			},
		}, ctx.Config.AURs[0])
	})

	t.Run("name-without-bin-suffix", func(t *testing.T) {
		ctx := testctx.NewWithCfg(config.Project{
			ProjectName: "myproject",
			AURs: []config.AUR{
				{
					Name: "foo",
				},
			},
		}, testctx.GitHubTokenType)
		require.NoError(t, Pipe{}.Default(ctx))
		require.Equal(t, config.AUR{
			Name:                  "foo-bin",
			Conflicts:             []string{"myproject"},
			Provides:              []string{"myproject"},
			Rel:                   "1",
			CommitMessageTemplate: defaultCommitMsg,
			GitSSHCommand:         defaultSSHCommand,
			Goamd64:               "v1",
			CommitAuthor: config.CommitAuthor{
				Name:  "goreleaserbot",
				Email: "bot@goreleaser.com",
			},
		}, ctx.Config.AURs[0])
	})

	t.Run("partial", func(t *testing.T) {
		ctx := testctx.NewWithCfg(config.Project{
			ProjectName: "myproject",
			AURs: []config.AUR{
				{
					Conflicts: []string{"somethingelse"},
					Goamd64:   "v3",
				},
			},
		}, testctx.GitHubTokenType)
		require.NoError(t, Pipe{}.Default(ctx))
		require.Equal(t, config.AUR{
			Name:                  "myproject-bin",
			Conflicts:             []string{"somethingelse"},
			Provides:              []string{"myproject"},
			Rel:                   "1",
			CommitMessageTemplate: defaultCommitMsg,
			GitSSHCommand:         defaultSSHCommand,
			Goamd64:               "v3",
			CommitAuthor: config.CommitAuthor{
				Name:  "goreleaserbot",
				Email: "bot@goreleaser.com",
			},
		}, ctx.Config.AURs[0])
	})
}

func TestSkip(t *testing.T) {
	t.Run("skip", func(t *testing.T) {
		require.True(t, Pipe{}.Skip(testctx.New()))
	})

	t.Run("dont skip", func(t *testing.T) {
		ctx := testctx.NewWithCfg(config.Project{
			AURs: []config.AUR{
				{},
			},
		})
		require.False(t, Pipe{}.Skip(ctx))
	})
}

func TestKeyPath(t *testing.T) {
	t.Run("with valid path", func(t *testing.T) {
		path := makeKey(t, keygen.Ed25519, nil)
		result, err := keyPath(path)
		require.NoError(t, err)
		require.Equal(t, path, result)
	})
	t.Run("with invalid path", func(t *testing.T) {
		result, err := keyPath("testdata/nope")
		require.ErrorIs(t, err, os.ErrNotExist)
		require.Equal(t, "", result)
	})

	t.Run("with password protected key path", func(t *testing.T) {
		path := makeKey(t, keygen.Ed25519, []byte("pwd"))
		bts, err := os.ReadFile(path)
		require.NoError(t, err)

		result, err := keyPath(string(bts))
		require.EqualError(t, err, "key is password-protected")
		require.Empty(t, result)
	})

	t.Run("with key", func(t *testing.T) {
		for _, algo := range []keygen.KeyType{keygen.Ed25519, keygen.RSA} {
			t.Run(string(algo), func(t *testing.T) {
				path := makeKey(t, algo, nil)
				bts, err := os.ReadFile(path)
				require.NoError(t, err)

				result, err := keyPath(string(bts))
				require.NoError(t, err)

				resultbts, err := os.ReadFile(result)
				require.NoError(t, err)
				require.Equal(t, string(bts), string(resultbts))
			})
		}
	})
	t.Run("empty", func(t *testing.T) {
		result, err := keyPath("")
		require.EqualError(t, err, `aur.private_key is empty`)
		require.Equal(t, "", result)
	})
	t.Run("with invalid EOF", func(t *testing.T) {
		path := makeKey(t, keygen.Ed25519, nil)
		bts, err := os.ReadFile(path)
		require.NoError(t, err)

		result, err := keyPath(strings.TrimSpace(string(bts)))
		require.NoError(t, err)

		resultbts, err := os.ReadFile(result)
		require.NoError(t, err)
		require.Equal(t, string(bts), string(resultbts))
	})
}

func makeBareRepo(tb testing.TB) string {
	tb.Helper()
	dir := tb.TempDir()
	_, err := git.Run(
		testctx.New(),
		"-C", dir,
		"-c", "init.defaultBranch=master",
		"init",
		"--bare",
		".",
	)
	require.NoError(tb, err)
	return dir
}

func makeKey(tb testing.TB, algo keygen.KeyType, pass []byte) string {
	tb.Helper()

	dir := tb.TempDir()
	filepath := filepath.Join(dir, "id")
	_, err := keygen.NewWithWrite(filepath, pass, algo)
	require.NoError(tb, err)
	return fmt.Sprintf("%s_%s", filepath, algo)
}

func requireEqualRepoFiles(tb testing.TB, folder, name, url string) {
	tb.Helper()
	dir := tb.TempDir()
	_, err := git.Run(testctx.New(), "-C", dir, "clone", url, "repo")
	require.NoError(tb, err)

	for reponame, ext := range map[string]string{
		"PKGBUILD": ".pkgbuild",
		".SRCINFO": ".srcinfo",
	} {
		path := filepath.Join(folder, "aur", name+"-bin"+ext)
		bts, err := os.ReadFile(path)
		require.NoError(tb, err)
		golden.RequireEqualExt(tb, bts, ext)

		bts, err = os.ReadFile(filepath.Join(dir, "repo", reponame))
		require.NoError(tb, err)
		golden.RequireEqualExt(tb, bts, ext)
	}
}<|MERGE_RESOLUTION|>--- conflicted
+++ resolved
@@ -323,20 +323,13 @@
 				require.EqualError(t, Pipe{}.Publish(ctx), tt.expectedPublishError)
 				return
 			}
-<<<<<<< HEAD
-=======
-
->>>>>>> ffefd6c4
+
 			if tt.expectedPublishErrorIs != nil {
 				require.ErrorIs(t, Pipe{}.Publish(ctx), tt.expectedPublishErrorIs)
 				return
 			}
-<<<<<<< HEAD
-=======
-
->>>>>>> ffefd6c4
+
 			require.NoError(t, Pipe{}.Publish(ctx))
-
 			requireEqualRepoFiles(t, folder, name, url)
 		})
 	}
