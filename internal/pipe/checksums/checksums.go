--- conflicted
+++ resolved
@@ -39,6 +39,7 @@
 		artifact.Or(
 			artifact.ByType(artifact.UploadableArchive),
 			artifact.ByType(artifact.UploadableBinary),
+			artifact.ByType(artifact.UploadableSourceArchive),
 			artifact.ByType(artifact.LinuxPackage),
 		),
 	).List()
@@ -61,18 +62,7 @@
 	defer file.Close() // nolint: errcheck
 
 	var g = semerrgroup.New(ctx.Parallelism)
-<<<<<<< HEAD
-	for _, artifact := range ctx.Artifacts.Filter(
-		artifact.Or(
-			artifact.ByType(artifact.UploadableArchive),
-			artifact.ByType(artifact.UploadableBinary),
-			artifact.ByType(artifact.UploadableSourceArchive),
-			artifact.ByType(artifact.LinuxPackage),
-		),
-	).List() {
-=======
 	for _, artifact := range artifactList {
->>>>>>> 5027d4bd
 		artifact := artifact
 		g.Go(func() error {
 			return checksums(ctx.Config.Checksum.Algorithm, file, artifact)
