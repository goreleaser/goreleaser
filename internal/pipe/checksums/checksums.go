--- conflicted
+++ resolved
@@ -177,29 +177,18 @@
 }
 
 func buildArtifactList(ctx *context.Context) ([]*artifact.Artifact, error) {
-<<<<<<< HEAD
-	filter := artifact.Or(
-		artifact.ByType(artifact.UploadableArchive),
-		artifact.ByType(artifact.UploadableBinary),
-		artifact.ByType(artifact.UploadableSourceArchive),
-		artifact.ByType(artifact.LinuxPackage),
-		artifact.ByType(artifact.SBOM),
-		artifact.ByType(artifact.PyWheel),
-		artifact.ByType(artifact.PySdist),
-		artifact.ByType(artifact.MakeselfPackage),
-=======
 	filter := artifact.And(
 		artifact.ByTypes(
 			artifact.UploadableArchive,
 			artifact.UploadableBinary,
 			artifact.UploadableSourceArchive,
+			artifact.MakeselfPackage,
 			artifact.LinuxPackage,
 			artifact.SBOM,
 			artifact.PyWheel,
 			artifact.PySdist,
 		),
 		artifact.ByIDs(ctx.Config.Checksum.IDs...),
->>>>>>> 142d972b
 	)
 	artifactList := ctx.Artifacts.Filter(filter).List()
 
