// Package snapcraft implements the Pipe interface providing Snapcraft bindings.
package snapcraft

import (
	"fmt"
	"io/ioutil"
	"os"
	"os/exec"
	"path/filepath"
	"reflect"
	"strings"

	"github.com/apex/log"
	"github.com/goreleaser/goreleaser/internal/artifact"
	"github.com/goreleaser/goreleaser/internal/deprecate"
	"github.com/goreleaser/goreleaser/internal/ids"
	"github.com/goreleaser/goreleaser/internal/linux"
	"github.com/goreleaser/goreleaser/internal/pipe"
	"github.com/goreleaser/goreleaser/internal/semerrgroup"
	"github.com/goreleaser/goreleaser/internal/tmpl"
	"github.com/goreleaser/goreleaser/pkg/config"
	"github.com/goreleaser/goreleaser/pkg/context"
	"github.com/pkg/errors"
	yaml "gopkg.in/yaml.v2"
)

// ErrNoSnapcraft is shown when snapcraft cannot be found in $PATH
var ErrNoSnapcraft = errors.New("snapcraft not present in $PATH")

// ErrNoDescription is shown when no description provided
var ErrNoDescription = errors.New("no description provided for snapcraft")

// ErrNoSummary is shown when no summary provided
var ErrNoSummary = errors.New("no summary provided for snapcraft")

// Metadata to generate the snap package
type Metadata struct {
	Name          string
	Version       string
	Summary       string
	Description   string
	Base          string `yaml:",omitempty"`
	License       string `yaml:",omitempty"`
	Grade         string `yaml:",omitempty"`
	Confinement   string `yaml:",omitempty"`
	Architectures []string
	Apps          map[string]AppMetadata
	Plugs         map[string]interface{} `yaml:",omitempty"`
}

// AppMetadata for the binaries that will be in the snap package
type AppMetadata struct {
	Command   string
	Plugs     []string `yaml:",omitempty"`
	Daemon    string   `yaml:",omitempty"`
	Completer string   `yaml:",omitempty"`
}

const defaultNameTemplate = "{{ .ProjectName }}_{{ .Version }}_{{ .Os }}_{{ .Arch }}{{ if .Arm }}v{{ .Arm }}{{ end }}"

// Pipe for snapcraft packaging
type Pipe struct{}

func (Pipe) String() string {
	return "Snapcraft Packages"
}

// Default sets the pipe defaults
func (Pipe) Default(ctx *context.Context) error {
	if len(ctx.Config.Snapcrafts) == 0 {
		ctx.Config.Snapcrafts = append(ctx.Config.Snapcrafts, ctx.Config.Snapcraft)
		if !reflect.DeepEqual(ctx.Config.Snapcraft, config.Snapcraft{}) {
			deprecate.Notice("snapcraft")
		}
	}
	var ids = ids.New("snapcrafts")
	for i := range ctx.Config.Snapcrafts {
		var snap = &ctx.Config.Snapcrafts[i]
		if snap.NameTemplate == "" {
			snap.NameTemplate = defaultNameTemplate
		}
		if len(snap.Builds) == 0 {
			for _, b := range ctx.Config.Builds {
				snap.Builds = append(snap.Builds, b.ID)
			}
		}
		ids.Inc(snap.ID)
	}
	return ids.Validate()
}

// Run the pipe
func (Pipe) Run(ctx *context.Context) error {
	for _, snap := range ctx.Config.Snapcrafts {
		// TODO: deal with pipe.skip?
		if err := doRun(ctx, snap); err != nil {
			return err
		}
	}
	return nil
}

func doRun(ctx *context.Context, snap config.Snapcraft) error {
	if snap.Summary == "" && snap.Description == "" {
		return pipe.Skip("no summary nor description were provided")
	}
	if snap.Summary == "" {
		return ErrNoSummary
	}
	if snap.Description == "" {
		return ErrNoDescription
	}
	_, err := exec.LookPath("snapcraft")
	if err != nil {
		return ErrNoSnapcraft
	}

	var g = semerrgroup.New(ctx.Parallelism)
	for platform, binaries := range ctx.Artifacts.Filter(
		artifact.And(
			artifact.ByGoos("linux"),
			artifact.ByType(artifact.Binary),
			artifact.ByIDs(snap.Builds...),
		),
	).GroupByPlatform() {
		arch := linux.Arch(platform)
		if arch == "armel" {
			log.WithField("arch", arch).Warn("ignored unsupported arch")
			continue
		}
		binaries := binaries
		g.Go(func() error {
			return create(ctx, snap, arch, binaries)
		})
	}
	return g.Wait()
}

// Publish packages
func (Pipe) Publish(ctx *context.Context) error {
	snaps := ctx.Artifacts.Filter(artifact.ByType(artifact.PublishableSnapcraft)).List()
	var g = semerrgroup.New(ctx.Parallelism)
	for _, snap := range snaps {
		snap := snap
		g.Go(func() error {
			return push(ctx, snap)
		})
	}
	return g.Wait()
}

func create(ctx *context.Context, snap config.Snapcraft, arch string, binaries []*artifact.Artifact) error {
	var log = log.WithField("arch", arch)
	folder, err := tmpl.New(ctx).
		WithArtifact(binaries[0], snap.Replacements).
		Apply(snap.NameTemplate)
	if err != nil {
		return err
	}
	// prime is the directory that then will be compressed to make the .snap package.
	var folderDir = filepath.Join(ctx.Config.Dist, folder)
	var primeDir = filepath.Join(folderDir, "prime")
	var metaDir = filepath.Join(primeDir, "meta")
	// #nosec
	if err = os.MkdirAll(metaDir, 0755); err != nil {
		return err
	}

	var file = filepath.Join(primeDir, "meta", "snap.yaml")
	log.WithField("file", file).Debug("creating snap metadata")

	var metadata = &Metadata{
		Version:       ctx.Version,
		Summary:       snap.Summary,
		Description:   snap.Description,
		Grade:         snap.Grade,
		Confinement:   snap.Confinement,
		Architectures: []string{arch},
		Apps:          map[string]AppMetadata{},
	}

	if snap.Base != "" {
		metadata.Base = snap.Base
	}

	if snap.License != "" {
		metadata.License = snap.License
	}

	metadata.Name = ctx.Config.ProjectName
	if snap.Name != "" {
		metadata.Name = snap.Name
	}

	for _, binary := range binaries {
		_, name := filepath.Split(binary.Name)
		log.WithField("path", binary.Path).
			WithField("name", binary.Name).
			Debug("passed binary to snapcraft")
		appMetadata := AppMetadata{
			Command: name,
		}
		completerPath := ""
		if configAppMetadata, ok := snap.Apps[name]; ok {
			appMetadata.Plugs = configAppMetadata.Plugs
			appMetadata.Daemon = configAppMetadata.Daemon
			appMetadata.Command = strings.TrimSpace(strings.Join([]string{
				appMetadata.Command,
				configAppMetadata.Args,
			}, " "))
			if configAppMetadata.Completer != "" {
				completerPath = configAppMetadata.Completer
				appMetadata.Completer = filepath.Base(completerPath)
			}
		}
		metadata.Apps[name] = appMetadata
		metadata.Plugs = snap.Plugs

		destBinaryPath := filepath.Join(primeDir, filepath.Base(binary.Path))
		log.WithField("src", binary.Path).
			WithField("dst", destBinaryPath).
			Debug("linking")
		if err = os.Link(binary.Path, destBinaryPath); err != nil {
			return errors.Wrap(err, "failed to link binary")
		}
		if err := os.Chmod(destBinaryPath, 0555); err != nil {
			return errors.Wrap(err, "failed to change binary permissions")
		}

		if completerPath != "" {
			destCompleterPath := filepath.Join(primeDir, filepath.Base(completerPath))
			log.WithField("src", completerPath).
				WithField("dst", destCompleterPath).
				Debug("linking")
			if err := os.Link(completerPath, destCompleterPath); err != nil {
				return errors.Wrap(err, "failed to link completer")
			}
			if err := os.Chmod(destCompleterPath, 0444); err != nil {
				return errors.Wrap(err, "failed to change completer permissions")
			}
		}
	}

	if _, ok := metadata.Apps[metadata.Name]; !ok {
		_, name := filepath.Split(binaries[0].Name)
		metadata.Apps[metadata.Name] = metadata.Apps[name]
	}

	out, err := yaml.Marshal(metadata)
	if err != nil {
		return err
	}

	log.WithField("file", file).Debugf("writing metadata file")
	if err = ioutil.WriteFile(file, out, 0644); err != nil {
		return err
	}

	var snapFile = filepath.Join(ctx.Config.Dist, folder+".snap")
	log.WithField("snap", snapFile).Info("creating")
	/* #nosec */
	var cmd = exec.CommandContext(ctx, "snapcraft", "pack", primeDir, "--output", snapFile)
	if out, err = cmd.CombinedOutput(); err != nil {
		return fmt.Errorf("failed to generate snap package: %s", string(out))
	}
	if !snap.Publish {
		return nil
	}
	ctx.Artifacts.Add(&artifact.Artifact{
		Type:   artifact.PublishableSnapcraft,
		Name:   folder + ".snap",
		Path:   snapFile,
		Goos:   binaries[0].Goos,
		Goarch: binaries[0].Goarch,
		Goarm:  binaries[0].Goarm,
	})
	return nil
}

<<<<<<< HEAD
func push(ctx *context.Context, snap *artifact.Artifact) error {
	log.WithField("snap", snap.Name).Info("pushing snap")
=======
const reviewWaitMsg = `Waiting for previous upload(s) to complete their review process.`

func push(ctx *context.Context, snap artifact.Artifact) error {
	var log = log.WithField("snap", snap.Name)
	log.Info("pushing snap")
>>>>>>> 9c675218
	// TODO: customize --release based on snap.Grade?
	/* #nosec */
	var cmd = exec.CommandContext(ctx, "snapcraft", "push", "--release=stable", snap.Path)
	if out, err := cmd.CombinedOutput(); err != nil {
		if strings.Contains(string(out), reviewWaitMsg) {
			log.Warn(reviewWaitMsg)
		} else {
			return fmt.Errorf("failed to push %s package: %s", snap.Path, string(out))
		}
	}
	snap.Type = artifact.Snapcraft
	ctx.Artifacts.Add(snap)
	return nil
}<|MERGE_RESOLUTION|>--- conflicted
+++ resolved
@@ -277,16 +277,11 @@
 	return nil
 }
 
-<<<<<<< HEAD
+const reviewWaitMsg = `Waiting for previous upload(s) to complete their review process.`
+
 func push(ctx *context.Context, snap *artifact.Artifact) error {
-	log.WithField("snap", snap.Name).Info("pushing snap")
-=======
-const reviewWaitMsg = `Waiting for previous upload(s) to complete their review process.`
-
-func push(ctx *context.Context, snap artifact.Artifact) error {
 	var log = log.WithField("snap", snap.Name)
 	log.Info("pushing snap")
->>>>>>> 9c675218
 	// TODO: customize --release based on snap.Grade?
 	/* #nosec */
 	var cmd = exec.CommandContext(ctx, "snapcraft", "push", "--release=stable", snap.Path)
