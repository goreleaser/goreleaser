// Package docker provides a Pipe that creates and pushes a Docker image
package docker

import (
	"fmt"
	"io/ioutil"
	"os"
	"os/exec"
	"path/filepath"
	"strings"

	"github.com/apex/log"
	"github.com/pkg/errors"

	"github.com/goreleaser/goreleaser/internal/artifact"
	"github.com/goreleaser/goreleaser/internal/pipe"
	"github.com/goreleaser/goreleaser/internal/semerrgroup"
	"github.com/goreleaser/goreleaser/internal/tmpl"
	"github.com/goreleaser/goreleaser/pkg/config"
	"github.com/goreleaser/goreleaser/pkg/context"
)

// ErrNoDocker is shown when docker cannot be found in $PATH
var ErrNoDocker = errors.New("docker not present in $PATH")

// Pipe for docker
type Pipe struct{}

func (Pipe) String() string {
	return "creating Docker images"
}

// Default sets the pipe defaults
func (Pipe) Default(ctx *context.Context) error {
	for i := range ctx.Config.Dockers {
		var docker = &ctx.Config.Dockers[i]
		if len(docker.TagTemplates) == 0 {
			docker.TagTemplates = append(docker.TagTemplates, "{{ .Version }}")
		}
		if docker.Goos == "" {
			docker.Goos = "linux"
		}
		if docker.Goarch == "" {
			docker.Goarch = "amd64"
		}
	}
	// only set defaults if there is exacly 1 docker setup in the config file.
	if len(ctx.Config.Dockers) != 1 {
		return nil
	}
	if ctx.Config.Dockers[0].Binary == "" {
		ctx.Config.Dockers[0].Binary = ctx.Config.Builds[0].Binary
	}
	if ctx.Config.Dockers[0].Dockerfile == "" {
		ctx.Config.Dockers[0].Dockerfile = "Dockerfile"
	}
	return nil
}

func (Pipe) Publish(ctx *context.Context) error {
	// if ctx.SkipPublish {
	// 	// TODO: this should be better handled
	// 	log.Warn(pipe.ErrSkipPublishEnabled.Error())
	// 	return nil
	// }
	var images = ctx.Artifacts.Filter(
		artifact.ByType(artifact.PushableDockerImage),
	).List()
	var g = semerrgroup.New(ctx.Parallelism)
	for _, image := range images {
		image := image
		g.Go(func() error {
			return dockerPush(ctx, image)
		})
	}
	return g.Wait()
}

// Run the pipe
func (Pipe) Run(ctx *context.Context) error {
	if len(ctx.Config.Dockers) == 0 || ctx.Config.Dockers[0].Image == "" {
		return pipe.Skip("docker section is not configured")
	}
	_, err := exec.LookPath("docker")
	if err != nil {
		return ErrNoDocker
	}
	return doRun(ctx)
}

func doRun(ctx *context.Context) error {
	var g = semerrgroup.New(ctx.Parallelism)
	for _, docker := range ctx.Config.Dockers {
		docker := docker
		g.Go(func() error {
			log.WithField("docker", docker).Debug("looking for binaries matching")
			var binaries = ctx.Artifacts.Filter(
				artifact.And(
					artifact.ByGoos(docker.Goos),
					artifact.ByGoarch(docker.Goarch),
					artifact.ByGoarm(docker.Goarm),
					artifact.ByType(artifact.Binary),
					func(a artifact.Artifact) bool {
						return a.Extra["Binary"] == docker.Binary
					},
				),
			).List()
			if len(binaries) != 1 {
				return fmt.Errorf(
					"%d binaries match docker definition: %s: %s_%s_%s",
					len(binaries),
					docker.Binary, docker.Goos, docker.Goarch, docker.Goarm,
				)
			}
			return process(ctx, docker, binaries[0])
		})
	}
	return g.Wait()
}

func process(ctx *context.Context, docker config.Docker, bin artifact.Artifact) error {
	tmp, err := ioutil.TempDir(ctx.Config.Dist, "goreleaserdocker")
	if err != nil {
		return errors.Wrap(err, "failed to create temporaty dir")
	}
	log.Debug("tempdir: " + tmp)
<<<<<<< HEAD
	// nolint:prealloc
	var images []string
	for _, tagTemplate := range docker.TagTemplates {
		// TODO: add overrides support to config
		tag, err := tmpl.New(ctx).
			WithArtifact(bin, map[string]string{}).
			Apply(tagTemplate)
		if err != nil {
			return errors.Wrapf(err, "failed to execute tag template '%s'", tagTemplate)
		}
		images = append(images, fmt.Sprintf("%s:%s", docker.Image, tag))
=======

	images, err := processTagTemplates(ctx, docker, artifact)
	if err != nil {
		return err
>>>>>>> 5c63f882
	}

	if err := os.Link(docker.Dockerfile, filepath.Join(tmp, "Dockerfile")); err != nil {
		return errors.Wrap(err, "failed to link dockerfile")
	}
	for _, file := range docker.Files {
		if err := link(file, filepath.Join(tmp, filepath.Base(file))); err != nil {
			return errors.Wrapf(err, "failed to link extra file '%s'", file)
		}
	}
	if err := os.Link(bin.Path, filepath.Join(tmp, filepath.Base(bin.Path))); err != nil {
		return errors.Wrap(err, "failed to link binary")
	}

	buildFlags, err := processBuildFlagTemplates(ctx, docker, artifact)
	if err != nil {
		return err
	}

	if err := dockerBuild(ctx, tmp, images[0], buildFlags); err != nil {
		return err
	}
	for _, img := range images[1:] {
		if err := dockerTag(ctx, images[0], img); err != nil {
			return err
		}
	}
	if docker.SkipPush {
		// TODO: this should also be better handled
		log.Warn(pipe.Skip("skip_push is set").Error())
		return nil
	}
	for _, image := range images {
		ctx.Artifacts.Add(artifact.Artifact{
			Type:   artifact.PushableDockerImage,
			Name:   image,
			Path:   image,
			Goarch: docker.Goarch,
			Goos:   docker.Goos,
			Goarm:  docker.Goarm,
		})
	}
	return nil
}

func processTagTemplates(ctx *context.Context, docker config.Docker, artifact artifact.Artifact) ([]string, error) {
	// nolint:prealloc
	var images []string
	for _, tagTemplate := range docker.TagTemplates {
		// TODO: add overrides support to config
		tag, err := tmpl.New(ctx).
			WithArtifact(artifact, map[string]string{}).
			Apply(tagTemplate)
		if err != nil {
			return nil, errors.Wrapf(err, "failed to execute tag template '%s'", tagTemplate)
		}
		images = append(images, fmt.Sprintf("%s:%s", docker.Image, tag))
	}
	return images, nil
}

func processBuildFlagTemplates(ctx *context.Context, docker config.Docker, artifact artifact.Artifact) ([]string, error) {
	// nolint:prealloc
	var buildFlags []string
	for _, buildFlagTemplate := range docker.BuildFlagTemplates {
		buildFlag, err := tmpl.New(ctx).
			WithArtifact(artifact, map[string]string{}).
			Apply(buildFlagTemplate)
		if err != nil {
			return nil, errors.Wrapf(err, "failed to process build flag template '%s'", buildFlagTemplate)
		}
		buildFlags = append(buildFlags, buildFlag)
	}
	return buildFlags, nil
}

// walks the src, recreating dirs and hard-linking files
func link(src, dest string) error {
	return filepath.Walk(src, func(path string, info os.FileInfo, err error) error {
		if err != nil {
			return err
		}
		// We have the following:
		// - src = "a/b"
		// - dest = "dist/linuxamd64/b"
		// - path = "a/b/c.txt"
		// So we join "a/b" with "c.txt" and use it as the destination.
		var dst = filepath.Join(dest, strings.Replace(path, src, "", 1))
		log.WithFields(log.Fields{
			"src": path,
			"dst": dst,
		}).Info("extra file")
		if info.IsDir() {
			return os.MkdirAll(dst, info.Mode())
		}
		return os.Link(path, dst)
	})
}

<<<<<<< HEAD
func dockerBuild(ctx *context.Context, root, image string) error {
=======
func publish(ctx *context.Context, docker config.Docker, images []string) error {
	if ctx.SkipPublish {
		// TODO: this should be better handled
		log.Warn(pipe.ErrSkipPublishEnabled.Error())
		return nil
	}
	if docker.SkipPush {
		// TODO: this should also be better handled
		log.Warn(pipe.Skip("skip_push is set").Error())
		return nil
	}
	for _, image := range images {
		if err := dockerPush(ctx, docker, image); err != nil {
			return err
		}
	}
	return nil
}

func dockerBuild(ctx *context.Context, root, image string, flags []string) error {
>>>>>>> 5c63f882
	log.WithField("image", image).Info("building docker image")
	/* #nosec */
	var cmd = exec.CommandContext(ctx, "docker", buildCommand(image, flags)...)
	cmd.Dir = root
	log.WithField("cmd", cmd.Args).WithField("cwd", cmd.Dir).Debug("running")
	out, err := cmd.CombinedOutput()
	if err != nil {
		return errors.Wrapf(err, "failed to build docker image: \n%s", string(out))
	}
	log.Debugf("docker build output: \n%s", string(out))
	return nil
}

func buildCommand(image string, flags []string) []string {
	base := []string{"build", "-t", image, "."}
	base = append(base, flags...)
	return base
}

func dockerTag(ctx *context.Context, image, tag string) error {
	log.WithField("image", image).WithField("tag", tag).Info("tagging docker image")
	/* #nosec */
	var cmd = exec.CommandContext(ctx, "docker", "tag", image, tag)
	log.WithField("cmd", cmd.Args).Debug("running")
	out, err := cmd.CombinedOutput()
	if err != nil {
		return errors.Wrapf(err, "failed to tag docker image: \n%s", string(out))
	}
	log.Debugf("docker tag output: \n%s", string(out))
	return nil
}

func dockerPush(ctx *context.Context, image artifact.Artifact) error {
	log.WithField("image", image).Info("pushing docker image")
	/* #nosec */
	var cmd = exec.CommandContext(ctx, "docker", "push", image.Name)
	log.WithField("cmd", cmd.Args).Debug("running")
	out, err := cmd.CombinedOutput()
	if err != nil {
		return errors.Wrapf(err, "failed to push docker image: \n%s", string(out))
	}
	log.Debugf("docker push output: \n%s", string(out))
	ctx.Artifacts.Add(artifact.Artifact{
		Type:   artifact.DockerImage,
		Name:   image.Name,
		Path:   image.Path,
		Goarch: image.Goarch,
		Goos:   image.Goos,
		Goarm:  image.Goarm,
	})
	return nil
}<|MERGE_RESOLUTION|>--- conflicted
+++ resolved
@@ -57,6 +57,7 @@
 	return nil
 }
 
+// Publish previously generated docker images
 func (Pipe) Publish(ctx *context.Context) error {
 	// if ctx.SkipPublish {
 	// 	// TODO: this should be better handled
@@ -124,24 +125,10 @@
 		return errors.Wrap(err, "failed to create temporaty dir")
 	}
 	log.Debug("tempdir: " + tmp)
-<<<<<<< HEAD
-	// nolint:prealloc
-	var images []string
-	for _, tagTemplate := range docker.TagTemplates {
-		// TODO: add overrides support to config
-		tag, err := tmpl.New(ctx).
-			WithArtifact(bin, map[string]string{}).
-			Apply(tagTemplate)
-		if err != nil {
-			return errors.Wrapf(err, "failed to execute tag template '%s'", tagTemplate)
-		}
-		images = append(images, fmt.Sprintf("%s:%s", docker.Image, tag))
-=======
-
-	images, err := processTagTemplates(ctx, docker, artifact)
+
+	images, err := processTagTemplates(ctx, docker, bin)
 	if err != nil {
 		return err
->>>>>>> 5c63f882
 	}
 
 	if err := os.Link(docker.Dockerfile, filepath.Join(tmp, "Dockerfile")); err != nil {
@@ -156,7 +143,7 @@
 		return errors.Wrap(err, "failed to link binary")
 	}
 
-	buildFlags, err := processBuildFlagTemplates(ctx, docker, artifact)
+	buildFlags, err := processBuildFlagTemplates(ctx, docker, bin)
 	if err != nil {
 		return err
 	}
@@ -241,30 +228,7 @@
 	})
 }
 
-<<<<<<< HEAD
-func dockerBuild(ctx *context.Context, root, image string) error {
-=======
-func publish(ctx *context.Context, docker config.Docker, images []string) error {
-	if ctx.SkipPublish {
-		// TODO: this should be better handled
-		log.Warn(pipe.ErrSkipPublishEnabled.Error())
-		return nil
-	}
-	if docker.SkipPush {
-		// TODO: this should also be better handled
-		log.Warn(pipe.Skip("skip_push is set").Error())
-		return nil
-	}
-	for _, image := range images {
-		if err := dockerPush(ctx, docker, image); err != nil {
-			return err
-		}
-	}
-	return nil
-}
-
 func dockerBuild(ctx *context.Context, root, image string, flags []string) error {
->>>>>>> 5c63f882
 	log.WithField("image", image).Info("building docker image")
 	/* #nosec */
 	var cmd = exec.CommandContext(ctx, "docker", buildCommand(image, flags)...)
@@ -307,13 +271,7 @@
 		return errors.Wrapf(err, "failed to push docker image: \n%s", string(out))
 	}
 	log.Debugf("docker push output: \n%s", string(out))
-	ctx.Artifacts.Add(artifact.Artifact{
-		Type:   artifact.DockerImage,
-		Name:   image.Name,
-		Path:   image.Path,
-		Goarch: image.Goarch,
-		Goos:   image.Goos,
-		Goarm:  image.Goarm,
-	})
+	image.Type = artifact.DockerImage
+	ctx.Artifacts.Add(image)
 	return nil
 }