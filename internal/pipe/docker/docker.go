package docker

import (
	"fmt"
	"os"
	"path/filepath"
	"sort"
	"strings"

	"github.com/apex/log"
	"github.com/goreleaser/goreleaser/internal/artifact"
	"github.com/goreleaser/goreleaser/internal/gio"
	"github.com/goreleaser/goreleaser/internal/ids"
	"github.com/goreleaser/goreleaser/internal/pipe"
	"github.com/goreleaser/goreleaser/internal/semerrgroup"
	"github.com/goreleaser/goreleaser/internal/tmpl"
	"github.com/goreleaser/goreleaser/pkg/config"
	"github.com/goreleaser/goreleaser/pkg/context"
)

const (
	dockerConfigExtra = "DockerConfig"

	useBuildx     = "buildx"
	useDocker     = "docker"
	useBuildPacks = "buildpacks" // deprecated: should not be used anymore
)

// Pipe for docker.
type Pipe struct{}

func (Pipe) String() string                 { return "docker images" }
func (Pipe) Skip(ctx *context.Context) bool { return len(ctx.Config.Dockers) == 0 }

// Default sets the pipe defaults.
func (Pipe) Default(ctx *context.Context) error {
	ids := ids.New("dockers")
	for i := range ctx.Config.Dockers {
		docker := &ctx.Config.Dockers[i]

		if docker.ID != "" {
			ids.Inc(docker.ID)
		}
		if docker.Goos == "" {
			docker.Goos = "linux"
		}
		if docker.Goarch == "" {
			docker.Goarch = "amd64"
		}
		if docker.Dockerfile == "" {
			docker.Dockerfile = "Dockerfile"
		}
<<<<<<< HEAD
		if docker.Buildx {
			deprecate.Notice(ctx, "dockers.use_buildx")
			if docker.Use == "" {
				docker.Use = useBuildx
			}
		}
		if docker.Use == useBuildPacks {
			deprecate.Notice(ctx, "dockers.use: buildpacks")
		}
=======
>>>>>>> 31df0a07
		if docker.Use == "" {
			docker.Use = useDocker
		}
		if err := validateImager(docker.Use); err != nil {
			return err
		}
		for _, f := range docker.Files {
			if f == "." || strings.HasPrefix(f, ctx.Config.Dist) {
				return fmt.Errorf("invalid docker.files: can't be . or inside dist folder: %s", f)
			}
		}
	}
	return ids.Validate()
}

func validateImager(use string) error {
	valid := make([]string, 0, len(imagers))
	for k := range imagers {
		valid = append(valid, k)
	}
	for _, s := range valid {
		if s == use {
			return nil
		}
	}
	sort.Strings(valid)
	return fmt.Errorf("docker: invalid use: %s, valid options are %v", use, valid)
}

// Publish the docker images.
func (Pipe) Publish(ctx *context.Context) error {
	images := ctx.Artifacts.Filter(artifact.ByType(artifact.PublishableDockerImage)).List()
	for _, image := range images {
		if err := dockerPush(ctx, image); err != nil {
			return err
		}
	}
	return nil
}

// Run the pipe.
func (Pipe) Run(ctx *context.Context) error {
	g := semerrgroup.NewSkipAware(semerrgroup.New(ctx.Parallelism))
	for _, docker := range ctx.Config.Dockers {
		docker := docker
		g.Go(func() error {
			log.WithField("docker", docker).Debug("looking for artifacts matching")
			filters := []artifact.Filter{
				artifact.ByGoos(docker.Goos),
				artifact.ByGoarch(docker.Goarch),
				artifact.ByGoarm(docker.Goarm),
				artifact.Or(
					artifact.ByType(artifact.Binary),
					artifact.ByType(artifact.LinuxPackage),
				),
			}
			if len(docker.IDs) > 0 {
				filters = append(filters, artifact.ByIDs(docker.IDs...))
			}
			artifacts := ctx.Artifacts.Filter(artifact.And(filters...))
			log.WithField("artifacts", artifacts.Paths()).Debug("found artifacts")
			return process(ctx, docker, artifacts.List())
		})
	}
	return g.Wait()
}

func process(ctx *context.Context, docker config.Docker, artifacts []*artifact.Artifact) error {
	tmp, err := os.MkdirTemp(ctx.Config.Dist, "goreleaserdocker")
	if err != nil {
		return fmt.Errorf("failed to create temporary dir: %w", err)
	}

	images, err := processImageTemplates(ctx, docker)
	if err != nil {
		return err
	}

	if len(images) == 0 {
		return pipe.Skip("no image templates found")
	}

	log := log.WithField("image", images[0])
	log.Debug("tempdir: " + tmp)

	if docker.Use != useBuildPacks {
		dockerfile, err := tmpl.New(ctx).Apply(docker.Dockerfile)
		if err != nil {
			return err
		}
		if err := gio.Copy(dockerfile, filepath.Join(tmp, "Dockerfile")); err != nil {
			return fmt.Errorf("failed to copy dockerfile: %w", err)
		}
	}
	for _, file := range docker.Files {
		if err := os.MkdirAll(filepath.Join(tmp, filepath.Dir(file)), 0o755); err != nil {
			return fmt.Errorf("failed to copy extra file '%s': %w", file, err)
		}
		if err := gio.Copy(file, filepath.Join(tmp, file)); err != nil {
			return fmt.Errorf("failed to copy extra file '%s': %w", file, err)
		}
	}
	for _, art := range artifacts {
		if err := gio.Copy(art.Path, filepath.Join(tmp, filepath.Base(art.Path))); err != nil {
			return fmt.Errorf("failed to copy artifact: %w", err)
		}
	}

	buildFlags, err := processBuildFlagTemplates(ctx, docker)
	if err != nil {
		return err
	}

	log.Info("building docker image")
	if err := imagers[docker.Use].Build(ctx, tmp, images, buildFlags); err != nil {
		return err
	}

	if strings.TrimSpace(docker.SkipPush) == "true" {
		return pipe.Skip("docker.skip_push is set")
	}
	if ctx.SkipPublish {
		return pipe.ErrSkipPublishEnabled
	}
	if strings.TrimSpace(docker.SkipPush) == "auto" && ctx.Semver.Prerelease != "" {
		return pipe.Skip("prerelease detected with 'auto' push, skipping docker publish")
	}
	for _, img := range images {
		ctx.Artifacts.Add(&artifact.Artifact{
			Type:   artifact.PublishableDockerImage,
			Name:   img,
			Path:   img,
			Goarch: docker.Goarch,
			Goos:   docker.Goos,
			Goarm:  docker.Goarm,
			Extra: map[string]interface{}{
				dockerConfigExtra: docker,
			},
		})
	}
	return nil
}

func processImageTemplates(ctx *context.Context, docker config.Docker) ([]string, error) {
	// nolint:prealloc
	var images []string
	for _, imageTemplate := range docker.ImageTemplates {
		image, err := tmpl.New(ctx).Apply(imageTemplate)
		if err != nil {
			return nil, fmt.Errorf("failed to execute image template '%s': %w", imageTemplate, err)
		}
		if image == "" {
			continue
		}

		images = append(images, image)
	}

	return images, nil
}

func processBuildFlagTemplates(ctx *context.Context, docker config.Docker) ([]string, error) {
	// nolint:prealloc
	var buildFlags []string
	for _, buildFlagTemplate := range docker.BuildFlagTemplates {
		buildFlag, err := tmpl.New(ctx).Apply(buildFlagTemplate)
		if err != nil {
			return nil, fmt.Errorf("failed to process build flag template '%s': %w", buildFlagTemplate, err)
		}
		buildFlags = append(buildFlags, buildFlag)
	}
	return buildFlags, nil
}

func dockerPush(ctx *context.Context, image *artifact.Artifact) error {
	log.WithField("image", image.Name).Info("pushing")
	docker := image.Extra[dockerConfigExtra].(config.Docker)
	if err := imagers[docker.Use].Push(ctx, image.Name, docker.PushFlags); err != nil {
		return err
	}
	art := &artifact.Artifact{
		Type:   artifact.DockerImage,
		Name:   image.Name,
		Path:   image.Path,
		Goarch: image.Goarch,
		Goos:   image.Goos,
		Goarm:  image.Goarm,
		Extra:  map[string]interface{}{},
	}
	if docker.ID != "" {
		art.Extra[artifact.ExtraID] = docker.ID
	}
	ctx.Artifacts.Add(art)
	return nil
}<|MERGE_RESOLUTION|>--- conflicted
+++ resolved
@@ -9,6 +9,7 @@
 
 	"github.com/apex/log"
 	"github.com/goreleaser/goreleaser/internal/artifact"
+	"github.com/goreleaser/goreleaser/internal/deprecate"
 	"github.com/goreleaser/goreleaser/internal/gio"
 	"github.com/goreleaser/goreleaser/internal/ids"
 	"github.com/goreleaser/goreleaser/internal/pipe"
@@ -50,18 +51,9 @@
 		if docker.Dockerfile == "" {
 			docker.Dockerfile = "Dockerfile"
 		}
-<<<<<<< HEAD
-		if docker.Buildx {
-			deprecate.Notice(ctx, "dockers.use_buildx")
-			if docker.Use == "" {
-				docker.Use = useBuildx
-			}
-		}
 		if docker.Use == useBuildPacks {
 			deprecate.Notice(ctx, "dockers.use: buildpacks")
 		}
-=======
->>>>>>> 31df0a07
 		if docker.Use == "" {
 			docker.Use = useDocker
 		}
