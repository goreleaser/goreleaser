--- conflicted
+++ resolved
@@ -44,8 +44,7 @@
 // String implements pipeline.Piper.
 func (p Base) String() string { return "docker images (v2)" }
 
-<<<<<<< HEAD
-// Dependencies implements healthcheck.Healthchecker.
+// Dependencies implements DependencyChecker.
 func (Base) Dependencies(ctx *context.Context) []string {
 	// If context is nil, default to requiring buildx for safety
 	if ctx == nil {
@@ -60,10 +59,6 @@
 	// If all configs use single platform, only need regular docker
 	return []string{"docker"}
 }
-=======
-// Dependencies implements DependencyChecker.
-func (Base) Dependencies(*context.Context) []string { return []string{"docker buildx"} }
->>>>>>> 0f0c1ce7
 
 // Healthcheck implements Healthchecker.
 func (Base) Healthcheck(ctx *context.Context) error {
