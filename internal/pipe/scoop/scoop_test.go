package scoop

import (
	ctx "context"
	"os"
	"path/filepath"
	"testing"

	"github.com/goreleaser/goreleaser/internal/artifact"
	"github.com/goreleaser/goreleaser/internal/client"
	"github.com/goreleaser/goreleaser/internal/golden"
	"github.com/goreleaser/goreleaser/internal/testlib"
	"github.com/goreleaser/goreleaser/pkg/config"
	"github.com/goreleaser/goreleaser/pkg/context"
	"github.com/stretchr/testify/require"
)

func TestDescription(t *testing.T) {
	require.NotEmpty(t, Pipe{}.String())
}

func TestDefault(t *testing.T) {
	testlib.Mktmp(t)

	ctx := &context.Context{
		TokenType: context.TokenTypeGitHub,
		Config: config.Project{
			ProjectName: "barr",
			Builds: []config.Build{
				{
					Binary: "foo",
					Goos:   []string{"linux", "darwin"},
					Goarch: []string{"386", "amd64"},
				},
				{
					Binary: "bar",
					Goos:   []string{"linux", "darwin"},
					Goarch: []string{"386", "amd64"},
					Ignore: []config.IgnoredBuild{
						{Goos: "darwin", Goarch: "amd64"},
					},
				},
				{
					Binary: "foobar",
					Goos:   []string{"linux"},
					Goarch: []string{"amd64"},
				},
			},
		},
	}
	require.NoError(t, Pipe{}.Default(ctx))
	require.Equal(t, ctx.Config.ProjectName, ctx.Config.Scoop.Name)
	require.NotEmpty(t, ctx.Config.Scoop.CommitAuthor.Name)
	require.NotEmpty(t, ctx.Config.Scoop.CommitAuthor.Email)
	require.NotEmpty(t, ctx.Config.Scoop.CommitMessageTemplate)
}

func Test_doRun(t *testing.T) {
	folder := testlib.Mktmp(t)
	file := filepath.Join(folder, "archive")
	require.NoError(t, os.WriteFile(file, []byte("lorem ipsum"), 0o644))

	type args struct {
		ctx    *context.Context
		client *client.Mock
	}

	type asserter func(*testing.T, args)
	type errChecker func(*testing.T, error)
	shouldErr := func(msg string) errChecker {
		return func(t *testing.T, err error) {
			t.Helper()
			require.Error(t, err)
			require.EqualError(t, err, msg)
		}
	}
	noAssertions := func(t *testing.T, _ args) {
		t.Helper()
	}
	shouldNotErr := func(t *testing.T, err error) {
		t.Helper()
		require.NoError(t, err)
	}

	tests := []struct {
		name               string
		args               args
		artifacts          []*artifact.Artifact
		assertRunError     errChecker
		assertPublishError errChecker
		assert             asserter
	}{
		{
			"valid public github",
			args{
				&context.Context{
					TokenType: context.TokenTypeGitHub,
					Git: context.GitInfo{
						CurrentTag: "v1.0.1",
					},
					Version:   "1.0.1",
					Artifacts: artifact.New(),
					Config: config.Project{
						Builds: []config.Build{
							{Binary: "test", Goarch: []string{"amd64"}, Goos: []string{"windows"}},
						},
						Dist:        ".",
						ProjectName: "run-pipe",
						Archives: []config.Archive{
							{Format: "tar.gz"},
						},
						Release: config.Release{
							GitHub: config.Repo{
								Owner: "test",
								Name:  "test",
							},
						},
						Scoop: config.Scoop{
							Bucket: config.RepoRef{
								Owner: "test",
								Name:  "test",
							},
							Folder:      "scoops",
							Description: "A run pipe test formula",
							Homepage:    "https://github.com/goreleaser",
						},
					},
				},
				client.NewMock(),
			},
			[]*artifact.Artifact{
				{Name: "foo_1.0.1_windows_amd64.tar.gz", Goos: "windows", Goarch: "amd64", Path: file},
				{Name: "foo_1.0.1_windows_386.tar.gz", Goos: "windows", Goarch: "386", Path: file},
			},
			shouldNotErr,
			shouldNotErr,
			func(t *testing.T, a args) {
				t.Helper()
				require.Equal(t, "scoops/run-pipe.json", a.client.Path)
			},
		},
		{
			"wrap in directory",
			args{
				&context.Context{
					TokenType: context.TokenTypeGitHub,
					Git: context.GitInfo{
						CurrentTag: "v1.0.1",
					},
					Version:   "1.0.1",
					Artifacts: artifact.New(),
					Config: config.Project{
						Builds: []config.Build{
							{Binary: "test", Goarch: []string{"amd64"}, Goos: []string{"windows"}},
						},
						Dist:        ".",
						ProjectName: "run-pipe",
						Archives: []config.Archive{
							{Format: "tar.gz", WrapInDirectory: "true"},
						},
						Release: config.Release{
							GitHub: config.Repo{
								Owner: "test",
								Name:  "test",
							},
						},
						Scoop: config.Scoop{
							Bucket: config.RepoRef{
								Owner: "test",
								Name:  "test",
							},
							Description: "A run pipe test formula",
							Homepage:    "https://github.com/goreleaser",
						},
					},
				},
				client.NewMock(),
			},
			[]*artifact.Artifact{
				{
					Name:   "foo_1.0.1_windows_amd64.tar.gz",
					Goos:   "windows",
					Goarch: "amd64",
					Path:   file,
					Extra: map[string]interface{}{
						"Wrap": "foo_1.0.1_windows_amd64",
					},
				},
				{
					Name:   "foo_1.0.1_windows_386.tar.gz",
					Goos:   "windows",
					Goarch: "386",
					Path:   file,
					Extra: map[string]interface{}{
						"Wrap": "foo_1.0.1_windows_386",
					},
				},
			},
			shouldNotErr,
			shouldNotErr,
			noAssertions,
		},
		{
			"valid enterprise github",
			args{
				&context.Context{
					TokenType: context.TokenTypeGitHub,
					Git: context.GitInfo{
						CurrentTag: "v1.0.1",
					},
					Version:   "1.0.1",
					Artifacts: artifact.New(),
					Config: config.Project{
						GitHubURLs: config.GitHubURLs{Download: "https://api.custom.github.enterprise.com"},
						Builds: []config.Build{
							{Binary: "test", Goarch: []string{"amd64"}, Goos: []string{"windows"}},
						},
						Dist:        ".",
						ProjectName: "run-pipe",
						Archives: []config.Archive{
							{Format: "tar.gz"},
						},
						Release: config.Release{
							GitHub: config.Repo{
								Owner: "test",
								Name:  "test",
							},
						},
						Scoop: config.Scoop{
							Bucket: config.RepoRef{
								Owner: "test",
								Name:  "test",
							},
							Description: "A run pipe test formula",
							Homepage:    "https://github.com/goreleaser",
						},
					},
				},
				client.NewMock(),
			},
			[]*artifact.Artifact{
				{Name: "foo_1.0.1_windows_amd64.tar.gz", Goos: "windows", Goarch: "amd64", Path: file},
				{Name: "foo_1.0.1_windows_386.tar.gz", Goos: "windows", Goarch: "386", Path: file},
			},
			shouldNotErr,
			shouldNotErr,
			func(t *testing.T, a args) {
				t.Helper()
				require.Equal(t, "run-pipe.json", a.client.Path)
			},
		},
		{
			"valid public gitlab",
			args{
				&context.Context{
					TokenType: context.TokenTypeGitLab,
					Git: context.GitInfo{
						CurrentTag: "v1.0.1",
					},
					Version:   "1.0.1",
					Artifacts: artifact.New(),
					Config: config.Project{
						Builds: []config.Build{
							{Binary: "test", Goarch: []string{"amd64"}, Goos: []string{"windows"}},
						},
						Dist:        ".",
						ProjectName: "run-pipe",
						Archives: []config.Archive{
							{Format: "tar.gz"},
						},
						Release: config.Release{
							GitLab: config.Repo{
								Owner: "test",
								Name:  "test",
							},
						},
						Scoop: config.Scoop{
							Bucket: config.RepoRef{
								Owner: "test",
								Name:  "test",
							},
							Description: "A run pipe test formula",
							Homepage:    "https://gitlab.com/goreleaser",
						},
					},
				},
				client.NewMock(),
			},
			[]*artifact.Artifact{
				{
					Name:   "foo_1.0.1_windows_amd64.tar.gz",
					Goos:   "windows",
					Goarch: "amd64",
					Path:   file,
				},
				{
					Name:   "foo_1.0.1_windows_386.tar.gz",
					Goos:   "windows",
					Goarch: "386",
					Path:   file,
				},
			},
			shouldNotErr,
			shouldNotErr,
			noAssertions,
		},
		{
			"valid enterprise gitlab",
			args{
				&context.Context{
					TokenType: context.TokenTypeGitLab,
					Git: context.GitInfo{
						CurrentTag: "v1.0.1",
					},
					Version:   "1.0.1",
					Artifacts: artifact.New(),
					Config: config.Project{
						GitHubURLs: config.GitHubURLs{Download: "https://api.custom.gitlab.enterprise.com"},
						Builds: []config.Build{
							{Binary: "test", Goarch: []string{"amd64"}, Goos: []string{"windows"}},
						},
						Dist:        ".",
						ProjectName: "run-pipe",
						Archives: []config.Archive{
							{Format: "tar.gz"},
						},
						Release: config.Release{
							GitHub: config.Repo{
								Owner: "test",
								Name:  "test",
							},
						},
						Scoop: config.Scoop{
							Bucket: config.RepoRef{
								Owner: "test",
								Name:  "test",
							},
							Description: "A run pipe test formula",
							Homepage:    "https://gitlab.com/goreleaser",
						},
					},
				},
				client.NewMock(),
			},
			[]*artifact.Artifact{
				{
					Name:   "foo_1.0.1_windows_amd64.tar.gz",
					Goos:   "windows",
					Goarch: "amd64",
					Path:   file,
				},
				{
					Name:   "foo_1.0.1_windows_386.tar.gz",
					Goos:   "windows",
					Goarch: "386",
					Path:   file,
				},
			},
			shouldNotErr,
			shouldNotErr,
			noAssertions,
		},
		{
			"no windows build",
			args{
				&context.Context{
					TokenType: context.TokenTypeGitHub,
					Git: context.GitInfo{
						CurrentTag: "v1.0.1",
					},
					Version:   "1.0.1",
					Artifacts: artifact.New(),
					Config: config.Project{
						Builds: []config.Build{
							{Binary: "test"},
						},
						Dist:        ".",
						ProjectName: "run-pipe",
						Archives: []config.Archive{
							{Format: "tar.gz"},
						},
						Release: config.Release{
							GitHub: config.Repo{
								Owner: "test",
								Name:  "test",
							},
						},
						Scoop: config.Scoop{
							Bucket: config.RepoRef{
								Owner: "test",
								Name:  "test",
							},
							Description: "A run pipe test formula",
							Homepage:    "https://github.com/goreleaser",
						},
					},
				},
				client.NewMock(),
			},
			[]*artifact.Artifact{
				{Name: "foo_1.0.1_linux_amd64.tar.gz", Goos: "linux", Goarch: "amd64"},
				{Name: "foo_1.0.1_linux_386.tar.gz", Goos: "linux", Goarch: "386"},
			},
			shouldErr("scoop requires a windows build"),
			shouldNotErr,
			noAssertions,
		},
		{
			"is draft",
			args{
				&context.Context{
					TokenType: context.TokenTypeGitHub,
					Git: context.GitInfo{
						CurrentTag: "v1.0.1",
					},
					Version:   "1.0.1",
					Artifacts: artifact.New(),
					Config: config.Project{
						Builds: []config.Build{
							{Binary: "test", Goarch: []string{"amd64"}, Goos: []string{"windows"}},
						},
						Dist:        ".",
						ProjectName: "run-pipe",
						Archives: []config.Archive{
							{Format: "tar.gz"},
						},
						Release: config.Release{
							Draft: true,
						},
						Scoop: config.Scoop{
							Bucket: config.RepoRef{
								Owner: "test",
								Name:  "test",
							},
							Description: "A run pipe test formula",
							Homepage:    "https://github.com/goreleaser",
						},
					},
				},
				client.NewMock(),
			},
			[]*artifact.Artifact{
				{Name: "foo_1.0.1_windows_amd64.tar.gz", Goos: "windows", Goarch: "amd64", Path: file},
				{Name: "foo_1.0.1_windows_386.tar.gz", Goos: "windows", Goarch: "386", Path: file},
			},
			shouldNotErr,
			shouldErr("release is marked as draft"),
			noAssertions,
		},
		{
			"is prerelease and skip upload set to auto",
			args{
				&context.Context{
					TokenType: context.TokenTypeGitHub,
					Git: context.GitInfo{
						CurrentTag: "v1.0.1-pre.1",
					},
					Semver: context.Semver{
						Major:      1,
						Minor:      0,
						Patch:      1,
						Prerelease: "-pre.1",
					},
					Version:   "1.0.1-pre.1",
					Artifacts: artifact.New(),
					Config: config.Project{
						Builds: []config.Build{
							{Binary: "test", Goarch: []string{"amd64"}, Goos: []string{"windows"}},
						},
						Dist:        ".",
						ProjectName: "run-pipe",
						Archives: []config.Archive{
							{Format: "tar.gz"},
						},
						Release: config.Release{
							GitHub: config.Repo{
								Owner: "test",
								Name:  "test",
							},
						},
						Scoop: config.Scoop{
							SkipUpload: "auto",
							Bucket: config.RepoRef{
								Owner: "test",
								Name:  "test",
							},
							Description: "A run pipe test formula",
							Homepage:    "https://github.com/goreleaser",
						},
					},
				},
				client.NewMock(),
			},
			[]*artifact.Artifact{
				{Name: "foo_1.0.1-pre.1_windows_amd64.tar.gz", Goos: "windows", Goarch: "amd64", Path: file},
				{Name: "foo_1.0.1-pre.1_windows_386.tar.gz", Goos: "windows", Goarch: "386", Path: file},
			},
			shouldNotErr,
			shouldErr("release is prerelease"),
			noAssertions,
		},
		{
			"skip upload set to true",
			args{
				&context.Context{
					TokenType: context.TokenTypeGitHub,
					Git: context.GitInfo{
						CurrentTag: "v1.0.1",
					},
					Version:   "1.0.1",
					Artifacts: artifact.New(),
					Config: config.Project{
						Builds: []config.Build{
							{Binary: "test", Goarch: []string{"amd64"}, Goos: []string{"windows"}},
						},
						Dist:        ".",
						ProjectName: "run-pipe",
						Archives: []config.Archive{
							{Format: "tar.gz"},
						},
						Release: config.Release{
							GitHub: config.Repo{
								Owner: "test",
								Name:  "test",
							},
						},
						Scoop: config.Scoop{
							SkipUpload: "true",
							Bucket: config.RepoRef{
								Owner: "test",
								Name:  "test",
							},
							Description: "A run pipe test formula",
							Homepage:    "https://github.com/goreleaser",
						},
					},
				},
				client.NewMock(),
			},
			[]*artifact.Artifact{
				{Name: "foo_1.0.1-pre.1_windows_amd64.tar.gz", Goos: "windows", Goarch: "amd64", Path: file},
				{Name: "foo_1.0.1-pre.1_windows_386.tar.gz", Goos: "windows", Goarch: "386", Path: file},
			},
			shouldNotErr,
			shouldErr("scoop.skip_upload is true"),
			noAssertions,
		},
		{
			"release is disabled",
			args{
				&context.Context{
					TokenType: context.TokenTypeGitHub,
					Git: context.GitInfo{
						CurrentTag: "v1.0.1",
					},
					Version:   "1.0.1",
					Artifacts: artifact.New(),
					Config: config.Project{
						Builds: []config.Build{
							{Binary: "test", Goarch: []string{"amd64"}, Goos: []string{"windows"}},
						},
						Dist:        ".",
						ProjectName: "run-pipe",
						Archives: []config.Archive{
							{Format: "tar.gz"},
						},
						Release: config.Release{
							Disable: true,
						},
						Scoop: config.Scoop{
							Bucket: config.RepoRef{
								Owner: "test",
								Name:  "test",
							},
							Description: "A run pipe test formula",
							Homepage:    "https://github.com/goreleaser",
						},
					},
				},
				client.NewMock(),
			},
			[]*artifact.Artifact{
				{Name: "foo_1.0.1_windows_amd64.tar.gz", Goos: "windows", Goarch: "amd64", Path: file},
				{Name: "foo_1.0.1_windows_386.tar.gz", Goos: "windows", Goarch: "386", Path: file},
			},
			shouldNotErr,
			shouldErr("release is disabled"),
			noAssertions,
		},
		{
			"no archive",
			args{
				&context.Context{
					TokenType: context.TokenTypeGitHub,
					Git: context.GitInfo{
						CurrentTag: "v1.0.1",
					},
					Version:   "1.0.1",
					Artifacts: artifact.New(),
					Config: config.Project{
						Builds: []config.Build{
							{Binary: "test", Goarch: []string{"amd64"}, Goos: []string{"windows"}},
						},
						Dist:        ".",
						ProjectName: "run-pipe",
						Archives: []config.Archive{
							{Format: "binary"},
						},
						Release: config.Release{
							Draft: true,
						},
						Scoop: config.Scoop{
							Bucket: config.RepoRef{
								Owner: "test",
								Name:  "test",
							},
							Description: "A run pipe test formula",
							Homepage:    "https://github.com/goreleaser",
						},
					},
				},
				client.NewMock(),
			},
			[]*artifact.Artifact{
				{Name: "foo_1.0.1_windows_amd64.tar.gz", Goos: "windows", Goarch: "amd64", Path: file},
				{Name: "foo_1.0.1_windows_386.tar.gz", Goos: "windows", Goarch: "386", Path: file},
			},
			shouldErr("archive format is binary"),
			shouldNotErr,
			noAssertions,
		},
	}
	for _, tt := range tests {
		t.Run(tt.name, func(t *testing.T) {
			ctx := tt.args.ctx
			for _, a := range tt.artifacts {
				ctx.Artifacts.Add(a)
			}
			require.NoError(t, Pipe{}.Default(ctx))

			tt.assertRunError(t, doRun(ctx, tt.args.client))
			tt.assertPublishError(t, doPublish(ctx, tt.args.client))
			tt.assert(t, tt.args)
		})
	}
}

func Test_buildManifest(t *testing.T) {
	folder := t.TempDir()
	file := filepath.Join(folder, "archive")
	require.NoError(t, os.WriteFile(file, []byte("lorem ipsum"), 0o644))

	tests := []struct {
		desc string
		ctx  *context.Context
	}{
		{
			"common",
			&context.Context{
				Context:   ctx.Background(),
				TokenType: context.TokenTypeGitHub,
				Git: context.GitInfo{
					CurrentTag: "v1.0.1",
				},
				Version:   "1.0.1",
				Artifacts: artifact.New(),
				Config: config.Project{
					GitHubURLs: config.GitHubURLs{
						Download: "https://github.com",
					},
					Dist:        ".",
					ProjectName: "run-pipe",
					Archives: []config.Archive{
						{Format: "tar.gz"},
					},
					Release: config.Release{
						GitHub: config.Repo{
							Owner: "test",
							Name:  "test",
						},
					},
					Scoop: config.Scoop{
						Bucket: config.RepoRef{
							Owner: "test",
							Name:  "test",
						},
						Description: "A run pipe test formula",
						Homepage:    "https://github.com/goreleaser",
						Persist:     []string{"data", "config", "test.ini"},
					},
				},
			},
		},
		{
			"pre-post-install",
			&context.Context{
				Context:   ctx.Background(),
				TokenType: context.TokenTypeGitHub,
				Git: context.GitInfo{
					CurrentTag: "v1.0.1",
				},
				Version:   "1.0.1",
				Artifacts: artifact.New(),
				Config: config.Project{
					GitHubURLs: config.GitHubURLs{
						Download: "https://github.com",
					},
					Dist:        ".",
					ProjectName: "run-pipe",
					Archives: []config.Archive{
						{Format: "tar.gz"},
					},
					Release: config.Release{
						GitHub: config.Repo{
							Owner: "test",
							Name:  "test",
						},
					},
					Scoop: config.Scoop{
						Bucket: config.RepoRef{
							Owner: "test",
							Name:  "test",
						},
						Description: "A run pipe test formula",
						Homepage:    "https://github.com/goreleaser",
						Persist:     []string{"data", "config", "test.ini"},
						PreInstall:  []string{"Write-Host 'Running preinstall command'"},
						PostInstall: []string{"Write-Host 'Running postinstall command'"},
					},
				},
			},
		},
		{
			"url template",
			&context.Context{
				Context:   ctx.Background(),
				TokenType: context.TokenTypeGitHub,
				Git: context.GitInfo{
					CurrentTag: "v1.0.1",
				},
				Version:   "1.0.1",
				Artifacts: artifact.New(),
				Config: config.Project{
					GitHubURLs: config.GitHubURLs{
						Download: "https://github.com",
					},
					Builds: []config.Build{
						{Binary: "test"},
					},
					Dist:        ".",
					ProjectName: "run-pipe",
					Archives: []config.Archive{
						{Format: "tar.gz"},
					},
					Release: config.Release{
						GitHub: config.Repo{
							Owner: "test",
							Name:  "test",
						},
					},
					Scoop: config.Scoop{
						Bucket: config.RepoRef{
							Owner: "test",
							Name:  "test",
						},
						Description:           "A run pipe test formula",
						Homepage:              "https://github.com/goreleaser",
						URLTemplate:           "http://github.mycompany.com/foo/bar/{{ .Tag }}/{{ .ArtifactName }}",
						CommitMessageTemplate: "chore(scoop): update {{ .ProjectName }} version {{ .Tag }}",
						Persist:               []string{"data.cfg", "etc"},
					},
				},
			},
		},
		{
			"gitlab url template",
			&context.Context{
				Context:   ctx.Background(),
				TokenType: context.TokenTypeGitLab,
				Git: context.GitInfo{
					CurrentTag: "v1.0.1",
				},
				Version:   "1.0.1",
				Artifacts: artifact.New(),
				Config: config.Project{
					GitLabURLs: config.GitLabURLs{
						Download: "https://gitlab.com",
					},
					Builds: []config.Build{
						{Binary: "test"},
					},
					Dist:        ".",
					ProjectName: "run-pipe",
					Archives: []config.Archive{
						{Format: "tar.gz"},
					},
					Release: config.Release{
						GitHub: config.Repo{
							Owner: "test",
							Name:  "test",
						},
					},
					Scoop: config.Scoop{
						Bucket: config.RepoRef{
							Owner: "test",
							Name:  "test",
						},
						Description:           "A run pipe test formula",
						Homepage:              "https://gitlab.com/goreleaser",
						URLTemplate:           "http://gitlab.mycompany.com/foo/bar/-/releases/{{ .Tag }}/downloads/{{ .ArtifactName }}",
						CommitMessageTemplate: "chore(scoop): update {{ .ProjectName }} version {{ .Tag }}",
						Persist:               []string{"data.cfg", "etc"},
					},
				},
			},
		},
	}

	for _, tt := range tests {
		t.Run(tt.desc, func(t *testing.T) {
			ctx := tt.ctx
			err := Pipe{}.Default(ctx)
			require.NoError(t, err)

			cl, err := client.New(ctx)
			require.NoError(t, err)

			mf, err := dataFor(ctx, cl, []*artifact.Artifact{
				{
					Name:   "foo_1.0.1_windows_amd64.tar.gz",
					Goos:   "windows",
					Goarch: "amd64",
					Path:   file,
					Extra: map[string]interface{}{
						"Builds": []*artifact.Artifact{
							{
								Name: "foo.exe",
							},
							{
								Name: "bar.exe",
							},
						},
					},
				},
				{
					Name:   "foo_1.0.1_windows_arm.tar.gz",
					Goos:   "windows",
					Goarch: "arm",
					Path:   file,
					Extra: map[string]interface{}{
						"Builds": []*artifact.Artifact{
							{
								Name: "foo.exe",
							},
							{
								Name: "bar.exe",
							},
						},
					},
				},
				{
					Name:   "foo_1.0.1_windows_386.tar.gz",
					Goos:   "windows",
					Goarch: "386",
					Path:   file,
					Extra: map[string]interface{}{
						"Builds": []*artifact.Artifact{
							{
								Name: "foo.exe",
							},
							{
								Name: "bar.exe",
							},
						},
					},
				},
			})
			require.NoError(t, err)

			out, err := doBuildManifest(mf)
			require.NoError(t, err)

			golden.RequireEqualJSON(t, out.Bytes())
		})
	}
}

func getScoopPipeSkipCtx(folder string) (*context.Context, string) {
	ctx := &context.Context{
		Git: context.GitInfo{
			CurrentTag: "v1.0.1",
		},
		Version:   "1.0.1",
		Artifacts: artifact.New(),
		Config: config.Project{
			Archives: []config.Archive{
				{Format: "tar.gz"},
			},
			Builds: []config.Build{
				{Binary: "test"},
			},
			Dist:        folder,
			ProjectName: "run-pipe",
			Scoop: config.Scoop{
				Bucket: config.RepoRef{
					Owner: "test",
					Name:  "test",
				},
				Description: "A run pipe test formula",
				Homepage:    "https://github.com/goreleaser",
				Name:        "run-pipe",
			},
		},
	}

	path := filepath.Join(folder, "bin.tar.gz")

	ctx.Artifacts.Add(&artifact.Artifact{
		Name:   "bin.tar.gz",
		Path:   path,
		Goos:   "windows",
		Goarch: "amd64",
		Type:   artifact.UploadableArchive,
		Extra: map[string]interface{}{
			"ID":     "foo",
			"Format": "tar.gz",
		},
	})

	return ctx, path
}

func TestRunPipeScoopWithSkipUpload(t *testing.T) {
	folder := t.TempDir()
	ctx, path := getScoopPipeSkipCtx(folder)
	ctx.Config.Scoop.SkipUpload = "true"

	f, err := os.Create(path)
	require.NoError(t, err)
	require.NoError(t, f.Close())

	cli := client.NewMock()
	require.NoError(t, doRun(ctx, cli))
	require.EqualError(t, doPublish(ctx, cli), `scoop.skip_upload is true`)

	distFile := filepath.Join(folder, ctx.Config.Scoop.Name+".json")
	_, err = os.Stat(distFile)
	require.NoError(t, err, "file should exist: "+distFile)
}

func TestWrapInDirectory(t *testing.T) {
	folder := t.TempDir()
	file := filepath.Join(folder, "archive")
	require.NoError(t, os.WriteFile(file, []byte("lorem ipsum"), 0o644))
	ctx := &context.Context{
		TokenType: context.TokenTypeGitLab,
		Git: context.GitInfo{
			CurrentTag: "v1.0.1",
		},
		Version:   "1.0.1",
		Artifacts: artifact.New(),
		Config: config.Project{
			GitLabURLs: config.GitLabURLs{
				Download: "https://gitlab.com",
			},
			Builds: []config.Build{
				{Binary: "test"},
			},
			Dist:        ".",
			ProjectName: "run-pipe",
			Archives: []config.Archive{
				{Format: "tar.gz", WrapInDirectory: "true"},
			},
			Release: config.Release{
				GitHub: config.Repo{
					Owner: "test",
					Name:  "test",
				},
			},
			Scoop: config.Scoop{
				Bucket: config.RepoRef{
					Owner: "test",
					Name:  "test",
				},
				Description:           "A run pipe test formula",
				Homepage:              "https://gitlab.com/goreleaser",
				URLTemplate:           "http://gitlab.mycompany.com/foo/bar/-/releases/{{ .Tag }}/downloads/{{ .ArtifactName }}",
				CommitMessageTemplate: "chore(scoop): update {{ .ProjectName }} version {{ .Tag }}",
				Persist:               []string{"data.cfg", "etc"},
			},
		},
	}
	require.NoError(t, Pipe{}.Default(ctx))
	cl, err := client.New(ctx)
	require.NoError(t, err)
	mf, err := dataFor(ctx, cl, []*artifact.Artifact{
		{
			Name:   "foo_1.0.1_windows_amd64.tar.gz",
			Goos:   "windows",
			Goarch: "amd64",
			Path:   file,
			Extra: map[string]interface{}{
				"WrappedIn": "foo_1.0.1_windows_amd64",
				"Builds": []*artifact.Artifact{
					{
						Name: "foo.exe",
					},
					{
						Name: "bar.exe",
					},
				},
			},
		},
	})
	require.NoError(t, err)

	out, err := doBuildManifest(mf)
	require.NoError(t, err)
	golden.RequireEqualJSON(t, out.Bytes())
}

func TestSkip(t *testing.T) {
	t.Run("skip", func(t *testing.T) {
		require.True(t, Pipe{}.Skip(context.New(config.Project{})))
	})

	t.Run("dont skip", func(t *testing.T) {
		ctx := context.New(config.Project{
			Scoop: config.Scoop{
				Bucket: config.RepoRef{
					Name: "a",
				},
			},
		})
		require.False(t, Pipe{}.Skip(ctx))
	})
<<<<<<< HEAD
}

type DummyClient struct {
	CreatedFile bool
	Content     string
	Path        string
}

func (dc *DummyClient) CloseMilestone(ctx *context.Context, repo client.Repo, title string) error {
	return nil
}

func (dc *DummyClient) CreateRelease(ctx *context.Context, body string) (releaseID string, err error) {
	return
}

func (dc *DummyClient) ReleaseURLTemplate(ctx *context.Context) (string, error) {
	return "", nil
}

func (dc *DummyClient) CreateFile(ctx *context.Context, commitAuthor config.CommitAuthor, repo client.Repo, content []byte, path, msg string) (err error) {
	dc.CreatedFile = true
	dc.Content = string(content)
	dc.Path = path
	return
}

func (dc *DummyClient) GetDefaultBranch(ctx *context.Context, repo client.Repo) (string, error) {
	return "", errors.New("DummyClient does not yet implement GetDefaultBranch")
}

func (dc *DummyClient) Upload(ctx *context.Context, releaseID string, artifact *artifact.Artifact, file *os.File) (err error) {
	return
}

func (dc *DummyClient) Changelog(ctx *context.Context, repo client.Repo, prev, current string) (string, error) {
	return "", errors.New("not implemented")
=======
>>>>>>> 754e4e63
}<|MERGE_RESOLUTION|>--- conflicted
+++ resolved
@@ -1034,44 +1034,4 @@
 		})
 		require.False(t, Pipe{}.Skip(ctx))
 	})
-<<<<<<< HEAD
-}
-
-type DummyClient struct {
-	CreatedFile bool
-	Content     string
-	Path        string
-}
-
-func (dc *DummyClient) CloseMilestone(ctx *context.Context, repo client.Repo, title string) error {
-	return nil
-}
-
-func (dc *DummyClient) CreateRelease(ctx *context.Context, body string) (releaseID string, err error) {
-	return
-}
-
-func (dc *DummyClient) ReleaseURLTemplate(ctx *context.Context) (string, error) {
-	return "", nil
-}
-
-func (dc *DummyClient) CreateFile(ctx *context.Context, commitAuthor config.CommitAuthor, repo client.Repo, content []byte, path, msg string) (err error) {
-	dc.CreatedFile = true
-	dc.Content = string(content)
-	dc.Path = path
-	return
-}
-
-func (dc *DummyClient) GetDefaultBranch(ctx *context.Context, repo client.Repo) (string, error) {
-	return "", errors.New("DummyClient does not yet implement GetDefaultBranch")
-}
-
-func (dc *DummyClient) Upload(ctx *context.Context, releaseID string, artifact *artifact.Artifact, file *os.File) (err error) {
-	return
-}
-
-func (dc *DummyClient) Changelog(ctx *context.Context, repo client.Repo, prev, current string) (string, error) {
-	return "", errors.New("not implemented")
-=======
->>>>>>> 754e4e63
 }