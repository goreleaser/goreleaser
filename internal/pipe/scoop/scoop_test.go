package scoop

import (
	"flag"
	"io/ioutil"
	"os"
	"path/filepath"
	"testing"

	"github.com/goreleaser/goreleaser/internal/artifact"
	"github.com/goreleaser/goreleaser/internal/client"
	"github.com/goreleaser/goreleaser/internal/pipe"
	"github.com/goreleaser/goreleaser/internal/testlib"
	"github.com/goreleaser/goreleaser/pkg/config"
	"github.com/goreleaser/goreleaser/pkg/context"
	"github.com/stretchr/testify/assert"
	"github.com/stretchr/testify/require"
)

var update = flag.Bool("update", false, "update .golden files")

func TestDescription(t *testing.T) {
	assert.NotEmpty(t, Pipe{}.String())
}

func TestDefault(t *testing.T) {
	_, back := testlib.Mktmp(t)
	defer back()

	var ctx = &context.Context{
		TokenType: context.TokenTypeGitHub,
		Config: config.Project{
			ProjectName: "barr",
			Builds: []config.Build{
				{
					Binary: "foo",
					Goos:   []string{"linux", "darwin"},
					Goarch: []string{"386", "amd64"},
				},
				{
					Binary: "bar",
					Goos:   []string{"linux", "darwin"},
					Goarch: []string{"386", "amd64"},
					Ignore: []config.IgnoredBuild{
						{Goos: "darwin", Goarch: "amd64"},
					},
				},
				{
					Binary: "foobar",
					Goos:   []string{"linux"},
					Goarch: []string{"amd64"},
				},
			},
		},
	}
	assert.NoError(t, Pipe{}.Default(ctx))
	assert.Equal(t, ctx.Config.ProjectName, ctx.Config.Scoop.Name)
	assert.NotEmpty(t, ctx.Config.Scoop.CommitAuthor.Name)
	assert.NotEmpty(t, ctx.Config.Scoop.CommitAuthor.Email)
}

func Test_doRun(t *testing.T) {
	folder, back := testlib.Mktmp(t)
	defer back()
	var file = filepath.Join(folder, "archive")
	require.NoError(t, ioutil.WriteFile(file, []byte("lorem ipsum"), 0644))

	type errChecker func(*testing.T, error)
	var shouldErr = func(msg string) errChecker {
		return func(t *testing.T, err error) {
			assert.Error(t, err)
			assert.EqualError(t, err, msg)
		}
	}
	var shouldNotErr = func(t *testing.T, err error) {
		assert.NoError(t, err)
	}
	type args struct {
		ctx    *context.Context
		client client.Client
	}
	tests := []struct {
		name        string
		args        args
		artifacts   []*artifact.Artifact
		assertError errChecker
	}{
		{
			"valid public github",
			args{
				&context.Context{
					TokenType: context.TokenTypeGitHub,
					Git: context.GitInfo{
						CurrentTag: "v1.0.1",
					},
					Version:   "1.0.1",
					Artifacts: artifact.New(),
					Config: config.Project{
						Builds: []config.Build{
							{Binary: "test", Goarch: []string{"amd64"}, Goos: []string{"windows"}},
						},
						Dist:        ".",
						ProjectName: "run-pipe",
						Archive: config.Archive{
							Format: "tar.gz",
						},
						Release: config.Release{
							GitHub: config.Repo{
								Owner: "test",
								Name:  "test",
							},
						},
						Scoop: config.Scoop{
							Bucket: config.Repo{
								Owner: "test",
								Name:  "test",
							},
							Description: "A run pipe test formula",
							Homepage:    "https://github.com/goreleaser",
						},
					},
				},
				&DummyClient{},
			},
			[]*artifact.Artifact{
				{Name: "foo_1.0.1_windows_amd64.tar.gz", Goos: "windows", Goarch: "amd64", Path: file},
				{Name: "foo_1.0.1_windows_386.tar.gz", Goos: "windows", Goarch: "386", Path: file},
			},
			shouldNotErr,
		},
		{
			"valid enterprise github",
			args{
				&context.Context{
					TokenType: context.TokenTypeGitHub,
					Git: context.GitInfo{
						CurrentTag: "v1.0.1",
					},
					Version:   "1.0.1",
					Artifacts: artifact.New(),
					Config: config.Project{
						GitHubURLs: config.GitHubURLs{Download: "https://api.custom.github.enterprise.com"},
						Builds: []config.Build{
							{Binary: "test", Goarch: []string{"amd64"}, Goos: []string{"windows"}},
						},
						Dist:        ".",
						ProjectName: "run-pipe",
						Archive: config.Archive{
							Format: "tar.gz",
						},
						Release: config.Release{
							GitHub: config.Repo{
								Owner: "test",
								Name:  "test",
							},
						},
						Scoop: config.Scoop{
							Bucket: config.Repo{
								Owner: "test",
								Name:  "test",
							},
							Description: "A run pipe test formula",
							Homepage:    "https://github.com/goreleaser",
						},
					},
				},
				&DummyClient{},
			},
			[]*artifact.Artifact{
				{Name: "foo_1.0.1_windows_amd64.tar.gz", Goos: "windows", Goarch: "amd64", Path: file},
				{Name: "foo_1.0.1_windows_386.tar.gz", Goos: "windows", Goarch: "386", Path: file},
			},
			shouldNotErr,
		},
		{
			"valid public gitlab",
			args{
				&context.Context{
					TokenType: context.TokenTypeGitLab,
					Git: context.GitInfo{
						CurrentTag: "v1.0.1",
					},
					Version:   "1.0.1",
					Artifacts: artifact.New(),
					Config: config.Project{
						Builds: []config.Build{
							{Binary: "test", Goarch: []string{"amd64"}, Goos: []string{"windows"}},
						},
						Dist:        ".",
						ProjectName: "run-pipe",
						Archive: config.Archive{
							Format: "tar.gz",
						},
						Release: config.Release{
							GitLab: config.Repo{
								Owner: "test",
								Name:  "test",
							},
						},
						Scoop: config.Scoop{
							Bucket: config.Repo{
								Owner: "test",
								Name:  "test",
							},
							Description: "A run pipe test formula",
							Homepage:    "https://gitlab.com/goreleaser",
						},
					},
				},
				&DummyClient{},
			},
			[]*artifact.Artifact{
<<<<<<< HEAD
				{
					Name:   "foo_1.0.1_windows_amd64.tar.gz",
					Goos:   "windows",
					Goarch: "amd64",
					Path:   file,
					Extra: map[string]interface{}{
						"ArtifactUploadHash": "820ead5d9d2266c728dce6d4d55b6460",
					},
				},
				{
					Name:   "foo_1.0.1_windows_386.tar.gz",
					Goos:   "windows",
					Goarch: "386",
					Path:   file,
					Extra: map[string]interface{}{
						"ArtifactUploadHash": "820ead5d9d2266c728dce6d4d55b6460",
					},
				},
=======
				{Name: "foo_1.0.1_linux_amd64.tar.gz", Goos: "linux", Goarch: "amd64"},
				{Name: "foo_1.0.1_linux_386.tar.gz", Goos: "linux", Goarch: "386"},
>>>>>>> b477ffa0
			},
			shouldNotErr,
		},
		{
			"valid enterprise gitlab",
			args{
				&context.Context{
					TokenType: context.TokenTypeGitLab,
					Git: context.GitInfo{
						CurrentTag: "v1.0.1",
					},
					Version:   "1.0.1",
					Artifacts: artifact.New(),
					Config: config.Project{
						GitHubURLs: config.GitHubURLs{Download: "https://api.custom.gitlab.enterprise.com"},
						Builds: []config.Build{
							{Binary: "test", Goarch: []string{"amd64"}, Goos: []string{"windows"}},
						},
						Dist:        ".",
						ProjectName: "run-pipe",
						Archive: config.Archive{
							Format: "tar.gz",
						},
						Release: config.Release{
							GitHub: config.Repo{
								Owner: "test",
								Name:  "test",
							},
						},
						Scoop: config.Scoop{
							Bucket: config.Repo{
								Owner: "test",
								Name:  "test",
							},
							Description: "A run pipe test formula",
							Homepage:    "https://gitlab.com/goreleaser",
						},
					},
				},
				&DummyClient{},
			},
			[]*artifact.Artifact{
<<<<<<< HEAD
				{
					Name:   "foo_1.0.1_windows_amd64.tar.gz",
					Goos:   "windows",
					Goarch: "amd64",
					Path:   file,
					Extra: map[string]interface{}{
						"ArtifactUploadHash": "820ead5d9d2266c728dce6d4d55b6460",
					},
				},
				{
					Name:   "foo_1.0.1_windows_386.tar.gz",
					Goos:   "windows",
					Goarch: "386",
					Path:   file,
					Extra: map[string]interface{}{
						"ArtifactUploadHash": "820ead5d9d2266c728dce6d4d55b6460",
					},
				},
=======
				{Name: "foo_1.0.1_windows_amd64.tar.gz", Goos: "windows", Goarch: "amd64"},
				{Name: "foo_1.0.1_windows_386.tar.gz", Goos: "windows", Goarch: "386"},
>>>>>>> b477ffa0
			},
			shouldNotErr,
		},
		{
			"token type not implemented for pipe",
			args{
				&context.Context{
					Git: context.GitInfo{
						CurrentTag: "v1.0.1",
					},
					Version:   "1.0.1",
					Artifacts: artifact.New(),
					Config: config.Project{
						Builds: []config.Build{
							{Binary: "test", Goarch: []string{"amd64"}, Goos: []string{"windows"}},
						},
						Dist:        ".",
						ProjectName: "run-pipe",
						Archive: config.Archive{
							Format: "tar.gz",
						},
						Release: config.Release{
							GitHub: config.Repo{
								Owner: "test",
								Name:  "test",
							},
						},
						Scoop: config.Scoop{
							Bucket: config.Repo{
								Owner: "test",
								Name:  "test",
							},
							Description: "A run pipe test formula",
							Homepage:    "https://github.com/goreleaser",
						},
					},
				},
				&DummyClient{},
			},
			[]*artifact.Artifact{
				{Name: "foo_1.0.1_windows_amd64.tar.gz", Goos: "windows", Goarch: "amd64", Path: file},
				{Name: "foo_1.0.1_windows_386.tar.gz", Goos: "windows", Goarch: "386", Path: file},
			},
			shouldErr(ErrTokenTypeNotImplementedForScoop.Error()),
		},
		{
			"no windows build",
			args{
				&context.Context{
					TokenType: context.TokenTypeGitHub,
					Git: context.GitInfo{
						CurrentTag: "v1.0.1",
					},
					Version:   "1.0.1",
					Artifacts: artifact.New(),
					Config: config.Project{
						Builds: []config.Build{
							{Binary: "test"},
						},
						Dist:        ".",
						ProjectName: "run-pipe",
						Archive: config.Archive{
							Format: "tar.gz",
						},
						Release: config.Release{
							GitHub: config.Repo{
								Owner: "test",
								Name:  "test",
							},
						},
						Scoop: config.Scoop{
							Bucket: config.Repo{
								Owner: "test",
								Name:  "test",
							},
							Description: "A run pipe test formula",
							Homepage:    "https://github.com/goreleaser",
						},
					},
				},
				&DummyClient{},
			},
			[]*artifact.Artifact{
<<<<<<< HEAD
				{Name: "foo_1.0.1_linux_amd64.tar.gz", Goos: "linux", Goarch: "amd64"},
				{Name: "foo_1.0.1_linux_386.tar.gz", Goos: "linux", Goarch: "386"},
=======
				{Name: "foo_1.0.1_windows_amd64.tar.gz", Goos: "windows", Goarch: "amd64", Path: file},
				{Name: "foo_1.0.1_windows_386.tar.gz", Goos: "windows", Goarch: "386", Path: file},
>>>>>>> b477ffa0
			},
			shouldErr("scoop requires a windows build"),
		},
		{
			"no scoop",
			args{
				&context.Context{
					TokenType: context.TokenTypeGitHub,
					Git: context.GitInfo{
						CurrentTag: "v1.0.1",
					},
					Version:   "1.0.1",
					Artifacts: artifact.New(),
					Config: config.Project{
						Builds: []config.Build{
							{Binary: "test", Goarch: []string{"amd64"}, Goos: []string{"windows"}},
						},
						Dist:        ".",
						ProjectName: "run-pipe",
						Archive: config.Archive{
							Format: "tar.gz",
						},
						Release: config.Release{
							GitHub: config.Repo{
								Owner: "test",
								Name:  "test",
							},
						},
					},
				},
				&DummyClient{},
			},
			[]*artifact.Artifact{
				{Name: "foo_1.0.1_windows_amd64.tar.gz", Goos: "windows", Goarch: "amd64"},
				{Name: "foo_1.0.1_windows_386.tar.gz", Goos: "windows", Goarch: "386"},
			},
			shouldErr("scoop section is not configured"),
		},
		{
			"no publish",
			args{
				&context.Context{
					TokenType: context.TokenTypeGitHub,
					Git: context.GitInfo{
						CurrentTag: "v1.0.1",
					},
					Version:   "1.0.1",
					Artifacts: artifact.New(),
					Config: config.Project{
						Builds: []config.Build{
							{Binary: "test", Goarch: []string{"amd64"}, Goos: []string{"windows"}},
						},
						Dist:        ".",
						ProjectName: "run-pipe",
						Archive: config.Archive{
							Format: "tar.gz",
						},
						Release: config.Release{
							GitHub: config.Repo{
								Owner: "test",
								Name:  "test",
							},
						},
						Scoop: config.Scoop{
							Bucket: config.Repo{
								Owner: "test",
								Name:  "test",
							},
							Description: "A run pipe test formula",
							Homepage:    "https://github.com/goreleaser",
						},
					},
					SkipPublish: true,
				},
				&DummyClient{},
			},
			[]*artifact.Artifact{
<<<<<<< HEAD
				{Name: "foo_1.0.1_windows_amd64.tar.gz", Goos: "windows", Goarch: "amd64", Path: file},
				{Name: "foo_1.0.1_windows_386.tar.gz", Goos: "windows", Goarch: "386", Path: file},
=======
				{Name: "foo_1.0.1_windows_amd64.tar.gz", Goos: "windows", Goarch: "amd64"},
				{Name: "foo_1.0.1_windows_386.tar.gz", Goos: "windows", Goarch: "386"},
>>>>>>> b477ffa0
			},
			shouldErr(pipe.ErrSkipPublishEnabled.Error()),
		},
		{
			"is draft",
			args{
				&context.Context{
					TokenType: context.TokenTypeGitHub,
					Git: context.GitInfo{
						CurrentTag: "v1.0.1",
					},
					Version:   "1.0.1",
					Artifacts: artifact.New(),
					Config: config.Project{
						Builds: []config.Build{
							{Binary: "test", Goarch: []string{"amd64"}, Goos: []string{"windows"}},
						},
						Dist:        ".",
						ProjectName: "run-pipe",
						Archive: config.Archive{
							Format: "tar.gz",
						},
						Release: config.Release{
							Draft: true,
						},
						Scoop: config.Scoop{
							Bucket: config.Repo{
								Owner: "test",
								Name:  "test",
							},
							Description: "A run pipe test formula",
							Homepage:    "https://github.com/goreleaser",
						},
					},
				},
				&DummyClient{},
			},
			[]*artifact.Artifact{
				{Name: "foo_1.0.1_windows_amd64.tar.gz", Goos: "windows", Goarch: "amd64", Path: file},
				{Name: "foo_1.0.1_windows_386.tar.gz", Goos: "windows", Goarch: "386", Path: file},
			},
			shouldErr("release is marked as draft"),
		},
		{
			"no archive",
			args{
				&context.Context{
					TokenType: context.TokenTypeGitHub,
					Git: context.GitInfo{
						CurrentTag: "v1.0.1",
					},
					Version:   "1.0.1",
					Artifacts: artifact.New(),
					Config: config.Project{
						Builds: []config.Build{
							{Binary: "test", Goarch: []string{"amd64"}, Goos: []string{"windows"}},
						},
						Dist:        ".",
						ProjectName: "run-pipe",
						Archive: config.Archive{
							Format: "binary",
						},
						Release: config.Release{
							Draft: true,
						},
						Scoop: config.Scoop{
							Bucket: config.Repo{
								Owner: "test",
								Name:  "test",
							},
							Description: "A run pipe test formula",
							Homepage:    "https://github.com/goreleaser",
						},
					},
				},
				&DummyClient{},
			},
			[]*artifact.Artifact{
<<<<<<< HEAD
				{Name: "foo_1.0.1_windows_amd64.tar.gz", Goos: "windows", Goarch: "amd64"},
				{Name: "foo_1.0.1_windows_386.tar.gz", Goos: "windows", Goarch: "386"},
=======
				{Name: "foo_1.0.1_windows_amd64.tar.gz", Goos: "windows", Goarch: "amd64", Path: file},
				{Name: "foo_1.0.1_windows_386.tar.gz", Goos: "windows", Goarch: "386", Path: file},
>>>>>>> b477ffa0
			},
			shouldErr("archive format is binary"),
		},
	}
	for _, tt := range tests {
		t.Run(tt.name, func(t *testing.T) {
			var ctx = tt.args.ctx
			for _, a := range tt.artifacts {
				ctx.Artifacts.Add(a)
			}
			require.NoError(t, Pipe{}.Default(ctx))
			tt.assertError(t, doRun(ctx, tt.args.client))
		})
	}
}

func Test_buildManifest(t *testing.T) {
	folder, err := ioutil.TempDir("", "goreleasertest")
	require.NoError(t, err)
	var file = filepath.Join(folder, "archive")
	require.NoError(t, ioutil.WriteFile(file, []byte("lorem ipsum"), 0644))

	tests := []struct {
		filename string
		ctx      *context.Context
	}{
		{
			"testdata/test_buildmanifest.json.golden",
			&context.Context{
				TokenType: context.TokenTypeGitHub,
				Git: context.GitInfo{
					CurrentTag: "v1.0.1",
				},
				Version:   "1.0.1",
				Artifacts: artifact.New(),
				Config: config.Project{
					GitHubURLs: config.GitHubURLs{
						Download: "https://github.com",
					},
					Dist:        ".",
					ProjectName: "run-pipe",
					Archive: config.Archive{
						Format: "tar.gz",
					},
					Release: config.Release{
						GitHub: config.Repo{
							Owner: "test",
							Name:  "test",
						},
					},
					Scoop: config.Scoop{
						Bucket: config.Repo{
							Owner: "test",
							Name:  "test",
						},
						Description: "A run pipe test formula",
						Homepage:    "https://github.com/goreleaser",
						Persist:     []string{"data", "config", "test.ini"},
					},
				},
			},
		},
		{
			"testdata/test_buildmanifest_url_template.json.golden",
			&context.Context{
				TokenType: context.TokenTypeGitHub,
				Git: context.GitInfo{
					CurrentTag: "v1.0.1",
				},
				Version:   "1.0.1",
				Artifacts: artifact.New(),
				Config: config.Project{
					GitHubURLs: config.GitHubURLs{
						Download: "https://github.com",
					},
					Builds: []config.Build{
						{Binary: "test"},
					},
					Dist:        ".",
					ProjectName: "run-pipe",
					Archive: config.Archive{
						Format: "tar.gz",
					},
					Release: config.Release{
						GitHub: config.Repo{
							Owner: "test",
							Name:  "test",
						},
					},
					Scoop: config.Scoop{
						Bucket: config.Repo{
							Owner: "test",
							Name:  "test",
						},
						Description: "A run pipe test formula",
						Homepage:    "https://github.com/goreleaser",
						URLTemplate: "http://github.mycompany.com/foo/bar/{{ .Tag }}/{{ .ArtifactName }}",
						Persist:     []string{"data.cfg", "etc"},
					},
				},
			},
		},
		{
			"testdata/test_buildmanifest_gitlab_url_template.json.golden",
			&context.Context{
				TokenType: context.TokenTypeGitLab,
				Git: context.GitInfo{
					CurrentTag: "v1.0.1",
				},
				Version:   "1.0.1",
				Artifacts: artifact.New(),
				Config: config.Project{
					GitLabURLs: config.GitLabURLs{
						Download: "https://gitlab.com",
					},
					Builds: []config.Build{
						{Binary: "test"},
					},
					Dist:        ".",
					ProjectName: "run-pipe",
					Archive: config.Archive{
						Format: "tar.gz",
					},
					Release: config.Release{
						GitHub: config.Repo{
							Owner: "test",
							Name:  "test",
						},
					},
					Scoop: config.Scoop{
						Bucket: config.Repo{
							Owner: "test",
							Name:  "test",
						},
						Description: "A run pipe test formula",
						Homepage:    "https://gitlab.com/goreleaser",
						URLTemplate: "http://gitlab.mycompany.com/foo/bar/uploads/{{ .ArtifactUploadHash }}/{{ .ArtifactName }}",
						Persist:     []string{"data.cfg", "etc"},
					},
				},
			},
		},
	}

	for _, tt := range tests {
		t.Run(tt.filename, func(t *testing.T) {
			var ctx = tt.ctx
			err := Pipe{}.Default(ctx)
			require.NoError(t, err)
			out, err := buildManifest(ctx, []*artifact.Artifact{
				{
					Name:   "foo_1.0.1_windows_amd64.tar.gz",
					Goos:   "windows",
					Goarch: "amd64",
					Path:   file,
					Extra: map[string]interface{}{
<<<<<<< HEAD
						"ArtifactUploadHash": "820ead5d9d2266c728dce6d4d55b6460",
=======
>>>>>>> b477ffa0
						"Builds": []*artifact.Artifact{
							{
								Extra: map[string]interface{}{
									"Binary": "foo",
								},
							},
							{
								Extra: map[string]interface{}{
									"Binary": "bar",
								},
							},
						},
					},
				},
				{
					Name:   "foo_1.0.1_windows_386.tar.gz",
					Goos:   "windows",
					Goarch: "386",
					Path:   file,
					Extra: map[string]interface{}{
<<<<<<< HEAD
						"ArtifactUploadHash": "820ead5d9d2266c728dce6d4d55b6460",
=======
>>>>>>> b477ffa0
						"Builds": []*artifact.Artifact{
							{
								Extra: map[string]interface{}{
									"Binary": "foo",
								},
							},
							{
								Extra: map[string]interface{}{
									"Binary": "bar",
								},
							},
						},
					},
				},
			})

			require.NoError(t, err)

			if *update {
				require.NoError(t, ioutil.WriteFile(tt.filename, out.Bytes(), 0655))
			}
			bts, err := ioutil.ReadFile(tt.filename)
			require.NoError(t, err)
			require.Equal(t, string(bts), out.String())
		})
	}
}

type DummyClient struct {
	CreatedFile bool
	Content     string
}

func (client *DummyClient) CreateRelease(ctx *context.Context, body string) (releaseID string, err error) {
	return
}

func (client *DummyClient) CreateFile(ctx *context.Context, commitAuthor config.CommitAuthor, repo config.Repo, content []byte, path, msg string) (err error) {
	client.CreatedFile = true
	client.Content = string(content)
	return
}

func (client *DummyClient) Upload(ctx *context.Context, releaseID string, artifact *artifact.Artifact, file *os.File) (err error) {
	return
}<|MERGE_RESOLUTION|>--- conflicted
+++ resolved
@@ -210,7 +210,6 @@
 				&DummyClient{},
 			},
 			[]*artifact.Artifact{
-<<<<<<< HEAD
 				{
 					Name:   "foo_1.0.1_windows_amd64.tar.gz",
 					Goos:   "windows",
@@ -229,10 +228,6 @@
 						"ArtifactUploadHash": "820ead5d9d2266c728dce6d4d55b6460",
 					},
 				},
-=======
-				{Name: "foo_1.0.1_linux_amd64.tar.gz", Goos: "linux", Goarch: "amd64"},
-				{Name: "foo_1.0.1_linux_386.tar.gz", Goos: "linux", Goarch: "386"},
->>>>>>> b477ffa0
 			},
 			shouldNotErr,
 		},
@@ -275,7 +270,6 @@
 				&DummyClient{},
 			},
 			[]*artifact.Artifact{
-<<<<<<< HEAD
 				{
 					Name:   "foo_1.0.1_windows_amd64.tar.gz",
 					Goos:   "windows",
@@ -294,17 +288,134 @@
 						"ArtifactUploadHash": "820ead5d9d2266c728dce6d4d55b6460",
 					},
 				},
-=======
+			},
+			shouldNotErr,
+		},
+		{
+			"token type not implemented for pipe",
+			args{
+				&context.Context{
+					Git: context.GitInfo{
+						CurrentTag: "v1.0.1",
+					},
+					Version:   "1.0.1",
+					Artifacts: artifact.New(),
+					Config: config.Project{
+						Builds: []config.Build{
+							{Binary: "test", Goarch: []string{"amd64"}, Goos: []string{"windows"}},
+						},
+						Dist:        ".",
+						ProjectName: "run-pipe",
+						Archive: config.Archive{
+							Format: "tar.gz",
+						},
+						Release: config.Release{
+							GitHub: config.Repo{
+								Owner: "test",
+								Name:  "test",
+							},
+						},
+						Scoop: config.Scoop{
+							Bucket: config.Repo{
+								Owner: "test",
+								Name:  "test",
+							},
+							Description: "A run pipe test formula",
+							Homepage:    "https://github.com/goreleaser",
+						},
+					},
+				},
+				&DummyClient{},
+			},
+			[]*artifact.Artifact{
+				{Name: "foo_1.0.1_windows_amd64.tar.gz", Goos: "windows", Goarch: "amd64", Path: file},
+				{Name: "foo_1.0.1_windows_386.tar.gz", Goos: "windows", Goarch: "386", Path: file},
+			},
+			shouldErr(ErrTokenTypeNotImplementedForScoop.Error()),
+		},
+		{
+			"no windows build",
+			args{
+				&context.Context{
+					TokenType: context.TokenTypeGitHub,
+					Git: context.GitInfo{
+						CurrentTag: "v1.0.1",
+					},
+					Version:   "1.0.1",
+					Artifacts: artifact.New(),
+					Config: config.Project{
+						Builds: []config.Build{
+							{Binary: "test"},
+						},
+						Dist:        ".",
+						ProjectName: "run-pipe",
+						Archive: config.Archive{
+							Format: "tar.gz",
+						},
+						Release: config.Release{
+							GitHub: config.Repo{
+								Owner: "test",
+								Name:  "test",
+							},
+						},
+						Scoop: config.Scoop{
+							Bucket: config.Repo{
+								Owner: "test",
+								Name:  "test",
+							},
+							Description: "A run pipe test formula",
+							Homepage:    "https://github.com/goreleaser",
+						},
+					},
+				},
+				&DummyClient{},
+			},
+			[]*artifact.Artifact{
+				{Name: "foo_1.0.1_linux_amd64.tar.gz", Goos: "linux", Goarch: "amd64"},
+				{Name: "foo_1.0.1_linux_386.tar.gz", Goos: "linux", Goarch: "386"},
+			},
+			shouldErr("scoop requires a windows build"),
+		},
+		{
+			"no scoop",
+			args{
+				&context.Context{
+					TokenType: context.TokenTypeGitHub,
+					Git: context.GitInfo{
+						CurrentTag: "v1.0.1",
+					},
+					Version:   "1.0.1",
+					Artifacts: artifact.New(),
+					Config: config.Project{
+						Builds: []config.Build{
+							{Binary: "test", Goarch: []string{"amd64"}, Goos: []string{"windows"}},
+						},
+						Dist:        ".",
+						ProjectName: "run-pipe",
+						Archive: config.Archive{
+							Format: "tar.gz",
+						},
+						Release: config.Release{
+							GitHub: config.Repo{
+								Owner: "test",
+								Name:  "test",
+							},
+						},
+					},
+				},
+				&DummyClient{},
+			},
+			[]*artifact.Artifact{
 				{Name: "foo_1.0.1_windows_amd64.tar.gz", Goos: "windows", Goarch: "amd64"},
 				{Name: "foo_1.0.1_windows_386.tar.gz", Goos: "windows", Goarch: "386"},
->>>>>>> b477ffa0
-			},
-			shouldNotErr,
-		},
-		{
-			"token type not implemented for pipe",
-			args{
-				&context.Context{
+			},
+			shouldErr("scoop section is not configured"),
+		},
+		{
+			"no publish",
+			args{
+				&context.Context{
+					TokenType: context.TokenTypeGitHub,
 					Git: context.GitInfo{
 						CurrentTag: "v1.0.1",
 					},
@@ -334,6 +445,7 @@
 							Homepage:    "https://github.com/goreleaser",
 						},
 					},
+					SkipPublish: true,
 				},
 				&DummyClient{},
 			},
@@ -341,10 +453,10 @@
 				{Name: "foo_1.0.1_windows_amd64.tar.gz", Goos: "windows", Goarch: "amd64", Path: file},
 				{Name: "foo_1.0.1_windows_386.tar.gz", Goos: "windows", Goarch: "386", Path: file},
 			},
-			shouldErr(ErrTokenTypeNotImplementedForScoop.Error()),
-		},
-		{
-			"no windows build",
+			shouldErr(pipe.ErrSkipPublishEnabled.Error()),
+		},
+		{
+			"is draft",
 			args{
 				&context.Context{
 					TokenType: context.TokenTypeGitHub,
@@ -355,18 +467,15 @@
 					Artifacts: artifact.New(),
 					Config: config.Project{
 						Builds: []config.Build{
-							{Binary: "test"},
-						},
-						Dist:        ".",
-						ProjectName: "run-pipe",
-						Archive: config.Archive{
-							Format: "tar.gz",
-						},
-						Release: config.Release{
-							GitHub: config.Repo{
-								Owner: "test",
-								Name:  "test",
-							},
+							{Binary: "test", Goarch: []string{"amd64"}, Goos: []string{"windows"}},
+						},
+						Dist:        ".",
+						ProjectName: "run-pipe",
+						Archive: config.Archive{
+							Format: "tar.gz",
+						},
+						Release: config.Release{
+							Draft: true,
 						},
 						Scoop: config.Scoop{
 							Bucket: config.Repo{
@@ -381,18 +490,13 @@
 				&DummyClient{},
 			},
 			[]*artifact.Artifact{
-<<<<<<< HEAD
-				{Name: "foo_1.0.1_linux_amd64.tar.gz", Goos: "linux", Goarch: "amd64"},
-				{Name: "foo_1.0.1_linux_386.tar.gz", Goos: "linux", Goarch: "386"},
-=======
 				{Name: "foo_1.0.1_windows_amd64.tar.gz", Goos: "windows", Goarch: "amd64", Path: file},
 				{Name: "foo_1.0.1_windows_386.tar.gz", Goos: "windows", Goarch: "386", Path: file},
->>>>>>> b477ffa0
-			},
-			shouldErr("scoop requires a windows build"),
-		},
-		{
-			"no scoop",
+			},
+			shouldErr("release is marked as draft"),
+		},
+		{
+			"no archive",
 			args{
 				&context.Context{
 					TokenType: context.TokenTypeGitHub,
@@ -408,48 +512,10 @@
 						Dist:        ".",
 						ProjectName: "run-pipe",
 						Archive: config.Archive{
-							Format: "tar.gz",
-						},
-						Release: config.Release{
-							GitHub: config.Repo{
-								Owner: "test",
-								Name:  "test",
-							},
-						},
-					},
-				},
-				&DummyClient{},
-			},
-			[]*artifact.Artifact{
-				{Name: "foo_1.0.1_windows_amd64.tar.gz", Goos: "windows", Goarch: "amd64"},
-				{Name: "foo_1.0.1_windows_386.tar.gz", Goos: "windows", Goarch: "386"},
-			},
-			shouldErr("scoop section is not configured"),
-		},
-		{
-			"no publish",
-			args{
-				&context.Context{
-					TokenType: context.TokenTypeGitHub,
-					Git: context.GitInfo{
-						CurrentTag: "v1.0.1",
-					},
-					Version:   "1.0.1",
-					Artifacts: artifact.New(),
-					Config: config.Project{
-						Builds: []config.Build{
-							{Binary: "test", Goarch: []string{"amd64"}, Goos: []string{"windows"}},
-						},
-						Dist:        ".",
-						ProjectName: "run-pipe",
-						Archive: config.Archive{
-							Format: "tar.gz",
-						},
-						Release: config.Release{
-							GitHub: config.Repo{
-								Owner: "test",
-								Name:  "test",
-							},
+							Format: "binary",
+						},
+						Release: config.Release{
+							Draft: true,
 						},
 						Scoop: config.Scoop{
 							Bucket: config.Repo{
@@ -460,103 +526,12 @@
 							Homepage:    "https://github.com/goreleaser",
 						},
 					},
-					SkipPublish: true,
-				},
-				&DummyClient{},
-			},
-			[]*artifact.Artifact{
-<<<<<<< HEAD
+				},
+				&DummyClient{},
+			},
+			[]*artifact.Artifact{
 				{Name: "foo_1.0.1_windows_amd64.tar.gz", Goos: "windows", Goarch: "amd64", Path: file},
 				{Name: "foo_1.0.1_windows_386.tar.gz", Goos: "windows", Goarch: "386", Path: file},
-=======
-				{Name: "foo_1.0.1_windows_amd64.tar.gz", Goos: "windows", Goarch: "amd64"},
-				{Name: "foo_1.0.1_windows_386.tar.gz", Goos: "windows", Goarch: "386"},
->>>>>>> b477ffa0
-			},
-			shouldErr(pipe.ErrSkipPublishEnabled.Error()),
-		},
-		{
-			"is draft",
-			args{
-				&context.Context{
-					TokenType: context.TokenTypeGitHub,
-					Git: context.GitInfo{
-						CurrentTag: "v1.0.1",
-					},
-					Version:   "1.0.1",
-					Artifacts: artifact.New(),
-					Config: config.Project{
-						Builds: []config.Build{
-							{Binary: "test", Goarch: []string{"amd64"}, Goos: []string{"windows"}},
-						},
-						Dist:        ".",
-						ProjectName: "run-pipe",
-						Archive: config.Archive{
-							Format: "tar.gz",
-						},
-						Release: config.Release{
-							Draft: true,
-						},
-						Scoop: config.Scoop{
-							Bucket: config.Repo{
-								Owner: "test",
-								Name:  "test",
-							},
-							Description: "A run pipe test formula",
-							Homepage:    "https://github.com/goreleaser",
-						},
-					},
-				},
-				&DummyClient{},
-			},
-			[]*artifact.Artifact{
-				{Name: "foo_1.0.1_windows_amd64.tar.gz", Goos: "windows", Goarch: "amd64", Path: file},
-				{Name: "foo_1.0.1_windows_386.tar.gz", Goos: "windows", Goarch: "386", Path: file},
-			},
-			shouldErr("release is marked as draft"),
-		},
-		{
-			"no archive",
-			args{
-				&context.Context{
-					TokenType: context.TokenTypeGitHub,
-					Git: context.GitInfo{
-						CurrentTag: "v1.0.1",
-					},
-					Version:   "1.0.1",
-					Artifacts: artifact.New(),
-					Config: config.Project{
-						Builds: []config.Build{
-							{Binary: "test", Goarch: []string{"amd64"}, Goos: []string{"windows"}},
-						},
-						Dist:        ".",
-						ProjectName: "run-pipe",
-						Archive: config.Archive{
-							Format: "binary",
-						},
-						Release: config.Release{
-							Draft: true,
-						},
-						Scoop: config.Scoop{
-							Bucket: config.Repo{
-								Owner: "test",
-								Name:  "test",
-							},
-							Description: "A run pipe test formula",
-							Homepage:    "https://github.com/goreleaser",
-						},
-					},
-				},
-				&DummyClient{},
-			},
-			[]*artifact.Artifact{
-<<<<<<< HEAD
-				{Name: "foo_1.0.1_windows_amd64.tar.gz", Goos: "windows", Goarch: "amd64"},
-				{Name: "foo_1.0.1_windows_386.tar.gz", Goos: "windows", Goarch: "386"},
-=======
-				{Name: "foo_1.0.1_windows_amd64.tar.gz", Goos: "windows", Goarch: "amd64", Path: file},
-				{Name: "foo_1.0.1_windows_386.tar.gz", Goos: "windows", Goarch: "386", Path: file},
->>>>>>> b477ffa0
 			},
 			shouldErr("archive format is binary"),
 		},
@@ -713,10 +688,7 @@
 					Goarch: "amd64",
 					Path:   file,
 					Extra: map[string]interface{}{
-<<<<<<< HEAD
 						"ArtifactUploadHash": "820ead5d9d2266c728dce6d4d55b6460",
-=======
->>>>>>> b477ffa0
 						"Builds": []*artifact.Artifact{
 							{
 								Extra: map[string]interface{}{
@@ -737,10 +709,7 @@
 					Goarch: "386",
 					Path:   file,
 					Extra: map[string]interface{}{
-<<<<<<< HEAD
 						"ArtifactUploadHash": "820ead5d9d2266c728dce6d4d55b6460",
-=======
->>>>>>> b477ffa0
 						"Builds": []*artifact.Artifact{
 							{
 								Extra: map[string]interface{}{
