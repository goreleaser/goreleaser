package sourcearchive

import (
	"os"
	"path/filepath"
	"testing"

	"github.com/goreleaser/goreleaser/internal/artifact"
	"github.com/goreleaser/goreleaser/internal/testctx"
	"github.com/goreleaser/goreleaser/internal/testlib"
	"github.com/goreleaser/goreleaser/pkg/config"
	"github.com/goreleaser/goreleaser/pkg/context"
	"github.com/stretchr/testify/require"
)

func TestArchive(t *testing.T) {
	for _, format := range []string{"tar.gz", "tar", "zip"} {
		t.Run(format, func(t *testing.T) {
			tmp := testlib.Mktmp(t)
			require.NoError(t, os.Mkdir("dist", 0o744))

			testlib.GitInit(t)
			require.NoError(t, os.WriteFile("code.rb", []byte("not really code"), 0o655))
			require.NoError(t, os.WriteFile("code.py", []byte("print 1"), 0o655))
			require.NoError(t, os.WriteFile("README.md", []byte("# my dope fake project"), 0o655))
			require.NoError(t, os.WriteFile("ملف.go", []byte("محتوى عربي"), 0o655))
			require.NoError(t, os.WriteFile("🤔", []byte("thinking"), 0o655))
			require.NoError(t, os.WriteFile(".gitignore", []byte(`
added-later.txt
ignored.txt
code.txt
subfolder/
			`), 0o655))

			require.NoError(t, os.WriteFile(".gitattributes", []byte(`
.VERSION export-subst
			`), 0o655))
			require.NoError(t, os.WriteFile(".VERSION", []byte("$Format:%d$"), 0o655))
			testlib.GitAdd(t)
			testlib.GitCommit(t, "feat: first")
			testlib.GitTag(t, "v1.0.0")
			require.NoError(t, os.WriteFile("added-later.txt", []byte("this file was added later"), 0o655))
			require.NoError(t, os.WriteFile("ignored.md", []byte("never added"), 0o655))
			require.NoError(t, os.WriteFile("code.txt", []byte("not really code"), 0o655))
			require.NoError(t, os.WriteFile("ملف.txt", []byte("محتوى عربي"), 0o655))
			require.NoError(t, os.WriteFile("🤝", []byte("it works"), 0o655))
			require.NoError(t, os.MkdirAll("subfolder", 0o755))
			require.NoError(t, os.WriteFile("subfolder/file.md", []byte("a file within a folder, added later"), 0o655))

			t.Run("with extra files", func(t *testing.T) {
				doVerifyTestArchive(
					t,
					testctx.NewWithCfg(
						config.Project{
							ProjectName: "foo",
							Dist:        "dist",
							Source: config.Source{
								Format:         format,
								Enabled:        true,
								PrefixTemplate: "{{ .ProjectName }}-{{ .Version }}/",
								Files: []config.File{
									{Source: "*.txt"},
									{Source: "subfolder/*"},
								},
							},
						},
						testctx.WithCommit("HEAD"),
						testctx.WithVersion("1.0.0"),
						testctx.WithCurrentTag("v1.0.0"),
					),
					tmp,
					format,
					[]string{
						"foo-1.0.0/",
						"foo-1.0.0/.gitignore",
						"foo-1.0.0/.gitattributes",
						"foo-1.0.0/.VERSION",
						"foo-1.0.0/README.md",
						"foo-1.0.0/code.py",
						"foo-1.0.0/code.rb",
						"foo-1.0.0/code.txt",
						"foo-1.0.0/added-later.txt",
						"foo-1.0.0/subfolder/file.md",
					},
<<<<<<< HEAD
				},
				testctx.WithCommit("HEAD"),
				testctx.WithVersion("1.0.0"),
				testctx.WithCurrentTag("v1.0.0"),
			)

			require.NoError(t, Pipe{}.Default(ctx))
			require.NoError(t, Pipe{}.Run(ctx))

			artifacts := ctx.Artifacts.List()
			require.Len(t, artifacts, 1)
			require.Equal(t, artifact.Artifact{
				Type: artifact.UploadableSourceArchive,
				Name: "foo-1.0.0." + format,
				Path: "dist/foo-1.0.0." + format,
				Extra: map[string]interface{}{
					artifact.ExtraFormat: format,
				},
			}, *artifacts[0])
			path := filepath.Join(tmp, "dist", "foo-1.0.0."+format)
			stat, err := os.Stat(path)
			require.NoError(t, err)
			require.Greater(t, stat.Size(), int64(100))

			expected := []string{
				"foo-1.0.0/",
				"foo-1.0.0/.gitignore",
				"foo-1.0.0/.gitattributes",
				"foo-1.0.0/.VERSION",
				"foo-1.0.0/README.md",
				"foo-1.0.0/code.py",
				"foo-1.0.0/code.rb",
				"foo-1.0.0/code.txt",
				"foo-1.0.0/ملف.go",
				"foo-1.0.0/ملف.txt",
				"foo-1.0.0/added-later.txt",
				"foo-1.0.0/subfolder/file.md",
			}

			// zips wont have the parent dir
			if format == "zip" {
				expected = expected[1:]
			}

			require.ElementsMatch(t, expected, testlib.LsArchive(t, path, format))

			version := testlib.GetFileFromArchive(t, path, format, "foo-1.0.0/.VERSION")
			require.Equal(t, " (HEAD -> main, tag: v1.0.0)", string(version))
=======
				)
			})

			t.Run("simple", func(t *testing.T) {
				doVerifyTestArchive(
					t,
					testctx.NewWithCfg(
						config.Project{
							ProjectName: "foo",
							Dist:        "dist",
							Source: config.Source{
								Format:         format,
								Enabled:        true,
								PrefixTemplate: "{{ .ProjectName }}-{{ .Version }}/",
							},
						},
						testctx.WithCommit("HEAD"),
						testctx.WithVersion("1.0.0"),
						testctx.WithCurrentTag("v1.0.0"),
					),
					tmp,
					format,
					[]string{
						"foo-1.0.0/",
						"foo-1.0.0/.gitignore",
						"foo-1.0.0/.gitattributes",
						"foo-1.0.0/.VERSION",
						"foo-1.0.0/README.md",
						"foo-1.0.0/code.py",
						"foo-1.0.0/code.rb",
					},
				)
			})
>>>>>>> 11b32cf3
		})
	}
}

func doVerifyTestArchive(tb testing.TB, ctx *context.Context, tmp, format string, expected []string) {
	tb.Helper()
	require.NoError(tb, Pipe{}.Default(ctx))
	require.NoError(tb, Pipe{}.Run(ctx))

	artifacts := ctx.Artifacts.List()
	require.Len(tb, artifacts, 1)
	require.Equal(tb, artifact.Artifact{
		Type: artifact.UploadableSourceArchive,
		Name: "foo-1.0.0." + format,
		Path: "dist/foo-1.0.0." + format,
		Extra: map[string]interface{}{
			artifact.ExtraFormat: format,
		},
	}, *artifacts[0])
	path := filepath.Join(tmp, "dist", "foo-1.0.0."+format)
	stat, err := os.Stat(path)
	require.NoError(tb, err)
	require.Greater(tb, stat.Size(), int64(100))

	require.ElementsMatch(tb, expected, testlib.LsArchive(tb, path, format))

	version := testlib.GetFileFromArchive(tb, path, format, "foo-1.0.0/.VERSION")
	require.Equal(tb, " (HEAD -> main, tag: v1.0.0)", string(version))
}

func TestInvalidFormat(t *testing.T) {
	ctx := testctx.NewWithCfg(config.Project{
		Dist:        t.TempDir(),
		ProjectName: "foo",
		Source: config.Source{
			Format:         "7z",
			Enabled:        true,
			PrefixTemplate: "{{ .ProjectName }}-{{ .Version }}/",
		},
	})
	require.NoError(t, Pipe{}.Default(ctx))
	require.EqualError(t, Pipe{}.Run(ctx), "invalid source archive format: 7z")
}

func TestDefault(t *testing.T) {
	ctx := testctx.New()
	require.NoError(t, Pipe{}.Default(ctx))
	require.Equal(t, config.Source{
		NameTemplate: "{{ .ProjectName }}-{{ .Version }}",
		Format:       "tar.gz",
	}, ctx.Config.Source)
}

func TestInvalidNameTemplate(t *testing.T) {
	ctx := testctx.NewWithCfg(config.Project{
		Source: config.Source{
			Enabled:      true,
			NameTemplate: "{{ .foo }-asdda",
		},
	})
	require.NoError(t, Pipe{}.Default(ctx))
	testlib.RequireTemplateError(t, Pipe{}.Run(ctx))
}

func TestInvalidInvalidFileTemplate(t *testing.T) {
	testlib.Mktmp(t)
	require.NoError(t, os.Mkdir("dist", 0o744))

	testlib.GitInit(t)
	require.NoError(t, os.WriteFile("code.txt", []byte("not really code"), 0o655))
	testlib.GitAdd(t)
	testlib.GitCommit(t, "feat: first")

	ctx := testctx.NewWithCfg(config.Project{
		ProjectName: "foo",
		Dist:        "dist",
		Source: config.Source{
			Format:  "tar.gz",
			Enabled: true,
			Files: []config.File{
				{Source: "{{.Test}"},
			},
		},
	})
	ctx.Git.FullCommit = "HEAD"
	ctx.Version = "1.0.0"
	require.NoError(t, Pipe{}.Default(ctx))
	testlib.RequireTemplateError(t, Pipe{}.Run(ctx))
}

func TestInvalidPrefixTemplate(t *testing.T) {
	ctx := testctx.NewWithCfg(config.Project{
		Dist: t.TempDir(),
		Source: config.Source{
			Enabled:        true,
			PrefixTemplate: "{{ .ProjectName }/",
		},
	})
	require.NoError(t, Pipe{}.Default(ctx))
	testlib.RequireTemplateError(t, Pipe{}.Run(ctx))
}

func TestDisabled(t *testing.T) {
	require.True(t, Pipe{}.Skip(testctx.New()))
}

func TestSkip(t *testing.T) {
	t.Run("skip", func(t *testing.T) {
		require.True(t, Pipe{}.Skip(testctx.New()))
	})

	t.Run("dont skip", func(t *testing.T) {
		ctx := testctx.NewWithCfg(config.Project{
			Source: config.Source{
				Enabled: true,
			},
		})
		require.False(t, Pipe{}.Skip(ctx))
	})
}

func TestString(t *testing.T) {
	require.NotEmpty(t, Pipe{}.String())
}<|MERGE_RESOLUTION|>--- conflicted
+++ resolved
@@ -24,7 +24,7 @@
 			require.NoError(t, os.WriteFile("code.py", []byte("print 1"), 0o655))
 			require.NoError(t, os.WriteFile("README.md", []byte("# my dope fake project"), 0o655))
 			require.NoError(t, os.WriteFile("ملف.go", []byte("محتوى عربي"), 0o655))
-			require.NoError(t, os.WriteFile("🤔", []byte("thinking"), 0o655))
+			require.NoError(t, os.WriteFile("🤔.patch", []byte("thinking"), 0o655))
 			require.NoError(t, os.WriteFile(".gitignore", []byte(`
 added-later.txt
 ignored.txt
@@ -72,66 +72,19 @@
 					format,
 					[]string{
 						"foo-1.0.0/",
+						"foo-1.0.0/.VERSION",
+						"foo-1.0.0/.gitattributes",
 						"foo-1.0.0/.gitignore",
-						"foo-1.0.0/.gitattributes",
-						"foo-1.0.0/.VERSION",
 						"foo-1.0.0/README.md",
+						"foo-1.0.0/added-later.txt",
 						"foo-1.0.0/code.py",
 						"foo-1.0.0/code.rb",
 						"foo-1.0.0/code.txt",
-						"foo-1.0.0/added-later.txt",
 						"foo-1.0.0/subfolder/file.md",
+						"foo-1.0.0/ملف.go",
+						"foo-1.0.0/ملف.txt",
+						"foo-1.0.0/🤔.patch",
 					},
-<<<<<<< HEAD
-				},
-				testctx.WithCommit("HEAD"),
-				testctx.WithVersion("1.0.0"),
-				testctx.WithCurrentTag("v1.0.0"),
-			)
-
-			require.NoError(t, Pipe{}.Default(ctx))
-			require.NoError(t, Pipe{}.Run(ctx))
-
-			artifacts := ctx.Artifacts.List()
-			require.Len(t, artifacts, 1)
-			require.Equal(t, artifact.Artifact{
-				Type: artifact.UploadableSourceArchive,
-				Name: "foo-1.0.0." + format,
-				Path: "dist/foo-1.0.0." + format,
-				Extra: map[string]interface{}{
-					artifact.ExtraFormat: format,
-				},
-			}, *artifacts[0])
-			path := filepath.Join(tmp, "dist", "foo-1.0.0."+format)
-			stat, err := os.Stat(path)
-			require.NoError(t, err)
-			require.Greater(t, stat.Size(), int64(100))
-
-			expected := []string{
-				"foo-1.0.0/",
-				"foo-1.0.0/.gitignore",
-				"foo-1.0.0/.gitattributes",
-				"foo-1.0.0/.VERSION",
-				"foo-1.0.0/README.md",
-				"foo-1.0.0/code.py",
-				"foo-1.0.0/code.rb",
-				"foo-1.0.0/code.txt",
-				"foo-1.0.0/ملف.go",
-				"foo-1.0.0/ملف.txt",
-				"foo-1.0.0/added-later.txt",
-				"foo-1.0.0/subfolder/file.md",
-			}
-
-			// zips wont have the parent dir
-			if format == "zip" {
-				expected = expected[1:]
-			}
-
-			require.ElementsMatch(t, expected, testlib.LsArchive(t, path, format))
-
-			version := testlib.GetFileFromArchive(t, path, format, "foo-1.0.0/.VERSION")
-			require.Equal(t, " (HEAD -> main, tag: v1.0.0)", string(version))
-=======
 				)
 			})
 
@@ -156,16 +109,17 @@
 					format,
 					[]string{
 						"foo-1.0.0/",
+						"foo-1.0.0/.VERSION",
+						"foo-1.0.0/.gitattributes",
 						"foo-1.0.0/.gitignore",
-						"foo-1.0.0/.gitattributes",
-						"foo-1.0.0/.VERSION",
 						"foo-1.0.0/README.md",
 						"foo-1.0.0/code.py",
 						"foo-1.0.0/code.rb",
+						"foo-1.0.0/ملف.go",
+						"foo-1.0.0/🤔.patch",
 					},
 				)
 			})
->>>>>>> 11b32cf3
 		})
 	}
 }
