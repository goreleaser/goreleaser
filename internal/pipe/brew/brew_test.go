package brew

import (
	"flag"
	"fmt"
	"io/ioutil"
	"os"
	"path/filepath"
	"testing"

	"github.com/goreleaser/goreleaser/internal/artifact"
	"github.com/goreleaser/goreleaser/internal/client"
	"github.com/goreleaser/goreleaser/internal/testlib"
	"github.com/goreleaser/goreleaser/pkg/config"
	"github.com/goreleaser/goreleaser/pkg/context"
	"github.com/stretchr/testify/require"
)

var update = flag.Bool("update", false, "update .golden files")

func TestDescription(t *testing.T) {
	require.NotEmpty(t, Pipe{}.String())
}

func TestNameWithDash(t *testing.T) {
	require.Equal(t, formulaNameFor("some-binary"), "SomeBinary")
}

func TestNameWithUnderline(t *testing.T) {
	require.Equal(t, formulaNameFor("some_binary"), "SomeBinary")
}

func TestNameWithAT(t *testing.T) {
	require.Equal(t, formulaNameFor("some_binary@1"), "SomeBinaryAT1")
}

func TestSimpleName(t *testing.T) {
	require.Equal(t, formulaNameFor("binary"), "Binary")
}

var defaultTemplateData = templateData{
	Desc:     "Some desc",
	Homepage: "https://google.com",
	MacOSAmd64: downloadable{
		DownloadURL: "https://github.com/caarlos0/test/releases/download/v0.1.3/test_Darwin_x86_64.tar.gz",
		SHA256:      "1633f61598ab0791e213135923624eb342196b3494909c91899bcd0560f84c68",
	},
	MacOSArm64: downloadable{
		DownloadURL: "https://github.com/caarlos0/test/releases/download/v0.1.3/test_Darwin_arm64.tar.gz",
		SHA256:      "1633f61598ab0791e213135923624eb342196b349490sadasdsadsadasdasdsd",
	},
	LinuxAmd64: downloadable{
		DownloadURL: "https://github.com/caarlos0/test/releases/download/v0.1.3/test_Linux_x86_64.tar.gz",
		SHA256:      "1633f61598ab0791e213135923624eb342196b3494909c91899bcd0560f84c67",
	},
	LinuxArm: downloadable{
		DownloadURL: "https://github.com/caarlos0/test/releases/download/v0.1.3/test_Arm6.tar.gz",
		SHA256:      "1633f61598ab0791e213135923624eb342196b3494909c91899bcd0560f84c67",
	},
	LinuxArm64: downloadable{
		DownloadURL: "https://github.com/caarlos0/test/releases/download/v0.1.3/test_Arm64.tar.gz",
		SHA256:      "1633f61598ab0791e213135923624eb342196b3494909c91899bcd0560f84c67",
	},
	Name:    "Test",
	Version: "0.1.3",
	Caveats: []string{},
}

func assertDefaultTemplateData(t *testing.T, formulae string) {
	t.Helper()
	require.Contains(t, formulae, "class Test < Formula")
	require.Contains(t, formulae, `homepage "https://google.com"`)
	require.Contains(t, formulae, `url "https://github.com/caarlos0/test/releases/download/v0.1.3/test_Darwin_x86_64.tar.gz"`)
	require.Contains(t, formulae, `sha256 "1633f61598ab0791e213135923624eb342196b3494909c91899bcd0560f84c68"`)
	require.Contains(t, formulae, `version "0.1.3"`)
}

func TestFullFormulae(t *testing.T) {
	data := defaultTemplateData
	data.License = "MIT"
	data.Caveats = []string{"Here are some caveats"}
	data.Dependencies = []config.HomebrewDependency{{Name: "gtk+"}}
	data.Conflicts = []string{"svn"}
	data.Plist = "it works"
	data.PostInstall = `system "touch", "/tmp/foo"`
	data.CustomBlock = []string{"devel do", `  url "https://github.com/caarlos0/test/releases/download/v0.1.3/test_Darwin_x86_64.tar.gz"`, `  sha256 "1633f61598ab0791e213135923624eb342196b3494909c91899bcd0560f84c68"`, "end"}
	data.Install = []string{"custom install script", "another install script"}
	data.Tests = []string{`system "#{bin}/{{.ProjectName}} -version"`}
	formulae, err := doBuildFormula(context.New(config.Project{
		ProjectName: "foo",
	}), data)
	require.NoError(t, err)

	var golden = "testdata/test.rb.golden"
	if *update {
		err := ioutil.WriteFile(golden, []byte(formulae), 0655)
		require.NoError(t, err)
	}
	bts, err := ioutil.ReadFile(golden)
	require.NoError(t, err)
	require.Equal(t, string(bts), formulae)
}

func TestFullFormulaeLinuxOnly(t *testing.T) {
	data := defaultTemplateData
	data.MacOSAmd64 = downloadable{}
	data.MacOSArm64 = downloadable{}
	data.Install = []string{`bin.install "test"`}
	formulae, err := doBuildFormula(context.New(config.Project{
		ProjectName: "foo",
	}), data)
	require.NoError(t, err)

	var golden = "testdata/test_linux_only.rb.golden"
	if *update {
		err := ioutil.WriteFile(golden, []byte(formulae), 0655)
		require.NoError(t, err)
	}
	bts, err := ioutil.ReadFile(golden)
	require.NoError(t, err)
	require.Equal(t, string(bts), formulae)
}

func TestFormulaeSimple(t *testing.T) {
	formulae, err := doBuildFormula(context.New(config.Project{}), defaultTemplateData)
	require.NoError(t, err)
	assertDefaultTemplateData(t, formulae)
	require.NotContains(t, formulae, "def caveats")
	require.NotContains(t, formulae, "depends_on")
	require.NotContains(t, formulae, "def plist;")
}

func TestSplit(t *testing.T) {
	var parts = split("system \"true\"\nsystem \"#{bin}/foo -h\"")
	require.Equal(t, []string{"system \"true\"", "system \"#{bin}/foo -h\""}, parts)
	parts = split("")
	require.Equal(t, []string{}, parts)
	parts = split("\n  ")
	require.Equal(t, []string{}, parts)
}

func TestRunPipe(t *testing.T) {
	for name, fn := range map[string]func(ctx *context.Context){
		"default": func(ctx *context.Context) {
			ctx.TokenType = context.TokenTypeGitHub
			ctx.Config.Brews[0].Tap.Owner = "test"
			ctx.Config.Brews[0].Tap.Name = "test"
			ctx.Config.Brews[0].Homepage = "https://github.com/goreleaser"
		},
		"custom_download_strategy": func(ctx *context.Context) {
			ctx.TokenType = context.TokenTypeGitHub
			ctx.Config.Brews[0].Tap.Owner = "test"
			ctx.Config.Brews[0].Tap.Name = "test"
			ctx.Config.Brews[0].Homepage = "https://github.com/goreleaser"

			ctx.Config.Brews[0].DownloadStrategy = "GitHubPrivateRepositoryReleaseDownloadStrategy"
		},
		"custom_require": func(ctx *context.Context) {
			ctx.TokenType = context.TokenTypeGitHub
			ctx.Config.Brews[0].Tap.Owner = "test"
			ctx.Config.Brews[0].Tap.Name = "test"
			ctx.Config.Brews[0].Homepage = "https://github.com/goreleaser"

			ctx.Config.Brews[0].DownloadStrategy = "CustomDownloadStrategy"
			ctx.Config.Brews[0].CustomRequire = "custom_download_strategy"
		},
		"custom_block": func(ctx *context.Context) {
			ctx.TokenType = context.TokenTypeGitHub
			ctx.Config.Brews[0].Tap.Owner = "test"
			ctx.Config.Brews[0].Tap.Name = "test"
			ctx.Config.Brews[0].Homepage = "https://github.com/goreleaser"

			ctx.Config.Brews[0].CustomBlock = `head "https://github.com/caarlos0/test.git"`
		},
		"default_gitlab": func(ctx *context.Context) {
			ctx.TokenType = context.TokenTypeGitLab
			ctx.Config.Brews[0].Tap.Owner = "test"
			ctx.Config.Brews[0].Tap.Name = "test"
			ctx.Config.Brews[0].Homepage = "https://gitlab.com/goreleaser"
		},
	} {
		t.Run(name, func(t *testing.T) {
			var folder = t.TempDir()
			var ctx = &context.Context{
				Git: context.GitInfo{
					CurrentTag: "v1.0.1",
				},
				Version:   "1.0.1",
				Artifacts: artifact.New(),
				Env: map[string]string{
					"FOO": "foo_is_bar",
				},
				Config: config.Project{
					Dist:        folder,
					ProjectName: name,
					Brews: []config.Homebrew{
						{
							Name: name,
							IDs: []string{
								"foo",
							},
							Description:  "A run pipe test formula and FOO={{ .Env.FOO }}",
							Caveats:      "don't do this {{ .ProjectName }}",
							Test:         "system \"true\"\nsystem \"#{bin}/foo -h\"",
							Plist:        `<xml>whatever</xml>`,
							Dependencies: []config.HomebrewDependency{{Name: "zsh", Type: "optional"}, {Name: "bash"}},
							Conflicts:    []string{"gtk+", "qt"},
							Install:      `bin.install "{{ .ProjectName }}"`,
						},
					},
				},
			}
			fn(ctx)
			ctx.Artifacts.Add(&artifact.Artifact{
				Name:   "bar_bin.tar.gz",
				Path:   "doesnt matter",
				Goos:   "darwin",
				Goarch: "amd64",
				Type:   artifact.UploadableArchive,
				Extra: map[string]interface{}{
					"ID":                 "bar",
					"Format":             "tar.gz",
					"ArtifactUploadHash": "820ead5d9d2266c728dce6d4d55b6460",
				},
			})
			var path = filepath.Join(folder, "bin.tar.gz")
			ctx.Artifacts.Add(&artifact.Artifact{
				Name:   "bin.tar.gz",
				Path:   path,
				Goos:   "darwin",
				Goarch: "amd64",
				Type:   artifact.UploadableArchive,
				Extra: map[string]interface{}{
					"ID":                 "foo",
					"Format":             "tar.gz",
					"ArtifactUploadHash": "820ead5d9d2266c728dce6d4d55b6460",
				},
			})

			f, err := os.Create(path)
			require.NoError(t, err)
			require.NoError(t, f.Close())
<<<<<<< HEAD

=======
>>>>>>> 66117f31
			client := &DummyClient{}
			var distFile = filepath.Join(folder, name+".rb")

			require.NoError(t, doRun(ctx, ctx.Config.Brews[0], client))
			require.True(t, client.CreatedFile)
			var golden = fmt.Sprintf("testdata/%s.rb.golden", name)
			if *update {
				require.NoError(t, ioutil.WriteFile(golden, []byte(client.Content), 0655))
			}
			bts, err := ioutil.ReadFile(golden)
			require.NoError(t, err)
			require.Equal(t, string(bts), client.Content)

			distBts, err := ioutil.ReadFile(distFile)
			require.NoError(t, err)
			require.Equal(t, string(bts), string(distBts))
		})
	}
}

func TestRunPipeNameTemplate(t *testing.T) {
	var folder = t.TempDir()
	var ctx = &context.Context{
		Git: context.GitInfo{
			CurrentTag: "v1.0.1",
		},
		Version:   "1.0.1",
		Artifacts: artifact.New(),
		Env: map[string]string{
			"FOO_BAR": "is_bar",
		},
		Config: config.Project{
			Dist:        folder,
			ProjectName: "foo",
			Brews: []config.Homebrew{
				{
					Name: "foo_{{ .Env.FOO_BAR }}",
					Tap: config.RepoRef{
						Owner: "foo",
						Name:  "bar",
					},
					IDs: []string{
						"foo",
					},
				},
			},
		},
	}
	var path = filepath.Join(folder, "bin.tar.gz")
	ctx.Artifacts.Add(&artifact.Artifact{
		Name:   "bin.tar.gz",
		Path:   path,
		Goos:   "darwin",
		Goarch: "amd64",
		Type:   artifact.UploadableArchive,
		Extra: map[string]interface{}{
			"ID":                 "foo",
			"Format":             "tar.gz",
			"ArtifactUploadHash": "820ead5d9d2266c728dce6d4d55b6460",
		},
	})

	f, err := os.Create(path)
	require.NoError(t, err)
	require.NoError(t, f.Close())
<<<<<<< HEAD

=======
>>>>>>> 66117f31
	client := &DummyClient{}
	var distFile = filepath.Join(folder, "foo_is_bar.rb")

	require.NoError(t, doRun(ctx, ctx.Config.Brews[0], client))
	require.True(t, client.CreatedFile)
	var golden = "testdata/foo_is_bar.rb.golden"
	if *update {
		require.NoError(t, ioutil.WriteFile(golden, []byte(client.Content), 0655))
	}
	bts, err := ioutil.ReadFile(golden)
	require.NoError(t, err)
	require.Equal(t, string(bts), client.Content)

	distBts, err := ioutil.ReadFile(distFile)
	require.NoError(t, err)
	require.Equal(t, string(bts), string(distBts))
}

func TestRunPipeMultipleBrewsWithSkip(t *testing.T) {
	var folder = t.TempDir()
	var ctx = &context.Context{
		Git: context.GitInfo{
			CurrentTag: "v1.0.1",
		},
		Version:   "1.0.1",
		Artifacts: artifact.New(),
		Env: map[string]string{
			"FOO_BAR": "is_bar",
		},
		Config: config.Project{
			Dist:        folder,
			ProjectName: "foo",
			Brews: []config.Homebrew{
				{
					Name: "foo",
					Tap: config.RepoRef{
						Owner: "foo",
						Name:  "bar",
					},
					IDs: []string{
						"foo",
					},
					SkipUpload: "true",
				},
				{
					Name: "bar",
					Tap: config.RepoRef{
						Owner: "foo",
						Name:  "bar",
					},
					IDs: []string{
						"foo",
					},
				},
				{
					Name: "foobar",
					Tap: config.RepoRef{
						Owner: "foo",
						Name:  "bar",
					},
					IDs: []string{
						"foo",
					},
					SkipUpload: "true",
				},
			},
		},
	}
	var path = filepath.Join(folder, "bin.tar.gz")
	ctx.Artifacts.Add(&artifact.Artifact{
		Name:   "bin.tar.gz",
		Path:   path,
		Goos:   "darwin",
		Goarch: "amd64",
		Type:   artifact.UploadableArchive,
		Extra: map[string]interface{}{
			"ID":                 "foo",
			"Format":             "tar.gz",
			"ArtifactUploadHash": "820ead5d9d2266c728dce6d4d55b6460",
		},
	})

	f, err := os.Create(path)
	require.NoError(t, err)
	require.NoError(t, f.Close())

	var cli = &DummyClient{}
	require.EqualError(t, publishAll(ctx, cli), `brew.skip_upload is set`)
	require.True(t, cli.CreatedFile)

	for _, brew := range ctx.Config.Brews {
		var distFile = filepath.Join(folder, brew.Name+".rb")
		_, err := os.Stat(distFile)
		require.NoError(t, err, "file should exist: "+distFile)
	}

}

func TestRunPipeForMultipleArmVersions(t *testing.T) {
	for name, fn := range map[string]func(ctx *context.Context){
		"multiple_armv5": func(ctx *context.Context) {
			ctx.Config.Brews[0].Goarm = "5"
		},
		"multiple_armv6": func(ctx *context.Context) {
			ctx.Config.Brews[0].Goarm = "6"
		},
		"multiple_armv7": func(ctx *context.Context) {
			ctx.Config.Brews[0].Goarm = "7"
		},
	} {
		var folder = t.TempDir()
		var ctx = &context.Context{
			TokenType: context.TokenTypeGitHub,
			Git: context.GitInfo{
				CurrentTag: "v1.0.1",
			},
			Version:   "1.0.1",
			Artifacts: artifact.New(),
			Env: map[string]string{
				"FOO": "foo_is_bar",
			},
			Config: config.Project{
				Dist:        folder,
				ProjectName: name,
				Brews: []config.Homebrew{
					{
						Name:         name,
						Description:  "A run pipe test formula and FOO={{ .Env.FOO }}",
						Caveats:      "don't do this {{ .ProjectName }}",
						Test:         "system \"true\"\nsystem \"#{bin}/foo -h\"",
						Plist:        `<xml>whatever</xml>`,
						Dependencies: []config.HomebrewDependency{{Name: "zsh"}, {Name: "bash", Type: "recommended"}},
						Conflicts:    []string{"gtk+", "qt"},
						Install:      `bin.install "{{ .ProjectName }}"`,
						Tap: config.RepoRef{
							Owner: "test",
							Name:  "test",
						},
						Homepage: "https://github.com/goreleaser",
					},
				},
				GitHubURLs: config.GitHubURLs{
					Download: "https://github.com",
				},
				Release: config.Release{
					GitHub: config.Repo{
						Owner: "test",
						Name:  "test",
					},
				},
			},
		}
		fn(ctx)
		for _, a := range []struct {
			name   string
			goos   string
			goarch string
			goarm  string
		}{
			{
				name:   "bin",
				goos:   "darwin",
				goarch: "amd64",
			},
			{
				name:   "arm64",
				goos:   "linux",
				goarch: "arm64",
			},
			{
				name:   "armv5",
				goos:   "linux",
				goarch: "arm",
				goarm:  "5",
			},
			{
				name:   "armv6",
				goos:   "linux",
				goarch: "arm",
				goarm:  "6",
			},
			{
				name:   "armv7",
				goos:   "linux",
				goarch: "arm",
				goarm:  "7",
			},
		} {
			var path = filepath.Join(folder, fmt.Sprintf("%s.tar.gz", a.name))
			ctx.Artifacts.Add(&artifact.Artifact{
				Name:   fmt.Sprintf("%s.tar.gz", a.name),
				Path:   path,
				Goos:   a.goos,
				Goarch: a.goarch,
				Goarm:  a.goarm,
				Type:   artifact.UploadableArchive,
				Extra: map[string]interface{}{
					"ID":     a.name,
					"Format": "tar.gz",
				},
			})
			f, err := os.Create(path)
			require.NoError(t, err)
			require.NoError(t, f.Close())
		}

		client := &DummyClient{}
		var distFile = filepath.Join(folder, name+".rb")

		require.NoError(t, doRun(ctx, ctx.Config.Brews[0], client))
		require.True(t, client.CreatedFile)
		var golden = fmt.Sprintf("testdata/%s.rb.golden", name)
		if *update {
			require.NoError(t, ioutil.WriteFile(golden, []byte(client.Content), 0655))
		}
		bts, err := ioutil.ReadFile(golden)
		require.NoError(t, err)
		require.Equal(t, string(bts), client.Content)

		distBts, err := ioutil.ReadFile(distFile)
		require.NoError(t, err)
		require.Equal(t, string(bts), string(distBts))
	}
}

func TestRunPipeNoBuilds(t *testing.T) {
	var ctx = &context.Context{
		TokenType: context.TokenTypeGitHub,
		Config: config.Project{
			Brews: []config.Homebrew{
				{
					Tap: config.RepoRef{
						Owner: "test",
						Name:  "test",
					},
				},
			},
		},
	}
	client := &DummyClient{}
	require.Equal(t, ErrNoArchivesFound, doRun(ctx, ctx.Config.Brews[0], client))
	require.False(t, client.CreatedFile)
}

func TestRunPipeMultipleArchivesSameOsBuild(t *testing.T) {
	var ctx = context.New(
		config.Project{
			Brews: []config.Homebrew{
				{
					Tap: config.RepoRef{
						Owner: "test",
						Name:  "test",
					},
				},
			},
		},
	)

	ctx.TokenType = context.TokenTypeGitHub
	f, err := ioutil.TempFile(t.TempDir(), "")
	require.NoError(t, err)
	t.Cleanup(func() {
		require.NoError(t, f.Close())
	})

	tests := []struct {
		expectedError error
		osarchs       []struct {
			goos   string
			goarch string
			goarm  string
		}
	}{
		{
			expectedError: ErrMultipleArchivesSameOS,
			osarchs: []struct {
				goos   string
				goarch string
				goarm  string
			}{
				{
					goos:   "darwin",
					goarch: "amd64",
				},
				{
					goos:   "darwin",
					goarch: "amd64",
				},
			},
		},
		{
			expectedError: ErrMultipleArchivesSameOS,
			osarchs: []struct {
				goos   string
				goarch string
				goarm  string
			}{
				{
					goos:   "linux",
					goarch: "amd64",
				},
				{
					goos:   "linux",
					goarch: "amd64",
				},
			},
		},
		{
			expectedError: ErrMultipleArchivesSameOS,
			osarchs: []struct {
				goos   string
				goarch string
				goarm  string
			}{
				{
					goos:   "linux",
					goarch: "arm64",
				},
				{
					goos:   "linux",
					goarch: "arm64",
				},
			},
		},
		{
			expectedError: ErrMultipleArchivesSameOS,
			osarchs: []struct {
				goos   string
				goarch string
				goarm  string
			}{
				{
					goos:   "linux",
					goarch: "arm",
					goarm:  "6",
				},
				{
					goos:   "linux",
					goarch: "arm",
					goarm:  "6",
				},
			},
		},
		{
			expectedError: ErrMultipleArchivesSameOS,
			osarchs: []struct {
				goos   string
				goarch string
				goarm  string
			}{
				{
					goos:   "linux",
					goarch: "arm",
					goarm:  "5",
				},
				{
					goos:   "linux",
					goarch: "arm",
					goarm:  "6",
				},
				{
					goos:   "linux",
					goarch: "arm",
					goarm:  "7",
				},
			},
		},
	}

	for _, test := range tests {
		for idx, ttt := range test.osarchs {
			ctx.Artifacts.Add(&artifact.Artifact{
				Name:   fmt.Sprintf("bin%d", idx),
				Path:   f.Name(),
				Goos:   ttt.goos,
				Goarch: ttt.goarch,
				Type:   artifact.UploadableArchive,
				Extra: map[string]interface{}{
					"ID":     fmt.Sprintf("foo%d", idx),
					"Format": "tar.gz",
				},
			})
		}
		client := &DummyClient{}
		require.Equal(t, test.expectedError, doRun(ctx, ctx.Config.Brews[0], client))
		require.False(t, client.CreatedFile)
		// clean the artifacts for the next run
		ctx.Artifacts = artifact.New()
	}
}

func TestRunPipeBrewNotSetup(t *testing.T) {
	var ctx = &context.Context{
		Config: config.Project{},
	}
	client := &DummyClient{}
	testlib.AssertSkipped(t, doRun(ctx, config.Homebrew{}, client))
	require.False(t, client.CreatedFile)
}

func TestRunPipeBinaryRelease(t *testing.T) {
	var ctx = context.New(
		config.Project{
			Brews: []config.Homebrew{
				{
					Tap: config.RepoRef{
						Owner: "test",
						Name:  "test",
					},
				},
			},
		},
	)
	ctx.Artifacts.Add(&artifact.Artifact{
		Name:   "bin",
		Path:   "doesnt mather",
		Goos:   "darwin",
		Goarch: "amd64",
		Type:   artifact.Binary,
	})
	client := &DummyClient{}
	require.Equal(t, ErrNoArchivesFound, doRun(ctx, ctx.Config.Brews[0], client))
	require.False(t, client.CreatedFile)
}

func TestRunPipeNoUpload(t *testing.T) {
	var folder = t.TempDir()
	var ctx = context.New(config.Project{
		Dist:        folder,
		ProjectName: "foo",
		Release:     config.Release{},
		Brews: []config.Homebrew{
			{
				Tap: config.RepoRef{
					Owner: "test",
					Name:  "test",
				},
			},
		},
	})
	ctx.TokenType = context.TokenTypeGitHub
	ctx.Git = context.GitInfo{CurrentTag: "v1.0.1"}
	var path = filepath.Join(folder, "whatever.tar.gz")
	f, err := os.Create(path)
	require.NoError(t, err)
	require.NoError(t, f.Close())
	ctx.Artifacts.Add(&artifact.Artifact{
		Name:   "bin",
		Path:   path,
		Goos:   "darwin",
		Goarch: "amd64",
		Type:   artifact.UploadableArchive,
		Extra: map[string]interface{}{
			"ID":     "foo",
			"Format": "tar.gz",
		},
	})
	client := &DummyClient{}

	var assertNoPublish = func(t *testing.T) {
		t.Helper()
		testlib.AssertSkipped(t, doRun(ctx, ctx.Config.Brews[0], client))
		require.False(t, client.CreatedFile)
	}
	t.Run("skip upload", func(t *testing.T) {
		ctx.Config.Release.Draft = false
		ctx.Config.Brews[0].SkipUpload = "true"
		ctx.SkipPublish = false
		assertNoPublish(t)
	})
	t.Run("skip publish", func(t *testing.T) {
		ctx.Config.Release.Draft = false
		ctx.Config.Brews[0].SkipUpload = "false"
		ctx.SkipPublish = true
		assertNoPublish(t)
	})
}

func TestRunEmptyTokenType(t *testing.T) {
	var folder = t.TempDir()
	var ctx = context.New(config.Project{
		Dist:        folder,
		ProjectName: "foo",
		Release:     config.Release{},
		Brews: []config.Homebrew{
			{
				Tap: config.RepoRef{
					Owner: "test",
					Name:  "test",
				},
			},
		},
	})
	ctx.Git = context.GitInfo{CurrentTag: "v1.0.1"}
	var path = filepath.Join(folder, "whatever.tar.gz")
	f, err := os.Create(path)
<<<<<<< HEAD
	require.NoError(t, f.Close())
=======
>>>>>>> 66117f31
	require.NoError(t, err)
	require.NoError(t, f.Close())
	ctx.Artifacts.Add(&artifact.Artifact{
		Name:   "bin",
		Path:   path,
		Goos:   "darwin",
		Goarch: "amd64",
		Type:   artifact.UploadableArchive,
		Extra: map[string]interface{}{
			"ID":     "foo",
			"Format": "tar.gz",
		},
	})
	client := &DummyClient{}
	require.NoError(t, doRun(ctx, ctx.Config.Brews[0], client))
}

func TestRunTokenTypeNotImplementedForBrew(t *testing.T) {
	var folder = t.TempDir()
	var ctx = context.New(config.Project{
		Dist:        folder,
		ProjectName: "foo",
		Release:     config.Release{},
		Brews: []config.Homebrew{
			{
				Tap: config.RepoRef{
					Owner: "test",
					Name:  "test",
				},
			},
		},
	})
	ctx.TokenType = context.TokenTypeGitea
	ctx.Git = context.GitInfo{CurrentTag: "v1.0.1"}
	var path = filepath.Join(folder, "whatever.tar.gz")
	f, err := os.Create(path)
	require.NoError(t, err)
	require.NoError(t, f.Close())
	ctx.Artifacts.Add(&artifact.Artifact{
		Name:   "bin",
		Path:   path,
		Goos:   "darwin",
		Goarch: "amd64",
		Type:   artifact.UploadableArchive,
		Extra: map[string]interface{}{
			"ID":     "foo",
			"Format": "tar.gz",
		},
	})
	client := &DummyClient{NotImplemented: true}
	require.Equal(t, ErrTokenTypeNotImplementedForBrew{TokenType: "gitea"}, doRun(ctx, ctx.Config.Brews[0], client))
}

func TestDefault(t *testing.T) {
	testlib.Mktmp(t)

	var ctx = &context.Context{
		TokenType: context.TokenTypeGitHub,
		Config: config.Project{
			ProjectName: "myproject",
			Brews: []config.Homebrew{
				{},
			},
			Builds: []config.Build{
				{
					Binary: "foo",
					Goos:   []string{"linux", "darwin"},
					Goarch: []string{"386", "amd64"},
				},
				{
					Binary: "bar",
					Goos:   []string{"linux", "darwin"},
					Goarch: []string{"386", "amd64"},
					Ignore: []config.IgnoredBuild{
						{Goos: "darwin", Goarch: "amd64"},
					},
				},
				{
					Binary: "foobar",
					Goos:   []string{"linux"},
					Goarch: []string{"amd64"},
				},
			},
		},
	}
	require.NoError(t, Pipe{}.Default(ctx))
	require.Equal(t, ctx.Config.ProjectName, ctx.Config.Brews[0].Name)
	require.NotEmpty(t, ctx.Config.Brews[0].CommitAuthor.Name)
	require.NotEmpty(t, ctx.Config.Brews[0].CommitAuthor.Email)
	require.Equal(t, `bin.install "myproject"`, ctx.Config.Brews[0].Install)
}

func TestGHFolder(t *testing.T) {
	require.Equal(t, "bar.rb", buildFormulaPath("", "bar.rb"))
	require.Equal(t, "fooo/bar.rb", buildFormulaPath("fooo", "bar.rb"))
}

type DummyClient struct {
	CreatedFile    bool
	Content        string
	NotImplemented bool
}

func (dc *DummyClient) CloseMilestone(ctx *context.Context, repo client.Repo, title string) error {
	return nil
}

func (dc *DummyClient) CreateRelease(ctx *context.Context, body string) (releaseID string, err error) {
	return
}

func (dc *DummyClient) ReleaseURLTemplate(ctx *context.Context) (string, error) {
	if dc.NotImplemented {
		return "", client.NotImplementedError{}
	}

	return "https://dummyhost/download/{{ .Tag }}/{{ .ArtifactName }}", nil
}

func (dc *DummyClient) CreateFile(ctx *context.Context, commitAuthor config.CommitAuthor, repo client.Repo, content []byte, path, msg string) (err error) {
	dc.CreatedFile = true
	dc.Content = string(content)
	return
}

func (dc *DummyClient) Upload(ctx *context.Context, releaseID string, artifact *artifact.Artifact, file *os.File) (err error) {
	return
}<|MERGE_RESOLUTION|>--- conflicted
+++ resolved
@@ -240,10 +240,6 @@
 			f, err := os.Create(path)
 			require.NoError(t, err)
 			require.NoError(t, f.Close())
-<<<<<<< HEAD
-
-=======
->>>>>>> 66117f31
 			client := &DummyClient{}
 			var distFile = filepath.Join(folder, name+".rb")
 
@@ -309,10 +305,6 @@
 	f, err := os.Create(path)
 	require.NoError(t, err)
 	require.NoError(t, f.Close())
-<<<<<<< HEAD
-
-=======
->>>>>>> 66117f31
 	client := &DummyClient{}
 	var distFile = filepath.Join(folder, "foo_is_bar.rb")
 
@@ -809,10 +801,6 @@
 	ctx.Git = context.GitInfo{CurrentTag: "v1.0.1"}
 	var path = filepath.Join(folder, "whatever.tar.gz")
 	f, err := os.Create(path)
-<<<<<<< HEAD
-	require.NoError(t, f.Close())
-=======
->>>>>>> 66117f31
 	require.NoError(t, err)
 	require.NoError(t, f.Close())
 	ctx.Artifacts.Add(&artifact.Artifact{
