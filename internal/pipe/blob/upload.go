package blob

import (
	"errors"
	"fmt"
	"io"
	"net/url"
	"os"
	"path"
	"strconv"
	"strings"

	"github.com/aws/aws-sdk-go-v2/service/s3"
	"github.com/aws/aws-sdk-go-v2/service/s3/types"
	"github.com/caarlos0/log"
	"github.com/goreleaser/goreleaser/v2/internal/artifact"
	"github.com/goreleaser/goreleaser/v2/internal/extrafiles"
	"github.com/goreleaser/goreleaser/v2/internal/semerrgroup"
	"github.com/goreleaser/goreleaser/v2/internal/tmpl"
	"github.com/goreleaser/goreleaser/v2/pkg/config"
	"github.com/goreleaser/goreleaser/v2/pkg/context"
	"gocloud.dev/blob"
	"gocloud.dev/secrets"

	// Import the blob packages we want to be able to open.
	_ "gocloud.dev/blob/azureblob"
	_ "gocloud.dev/blob/gcsblob"
	_ "gocloud.dev/blob/s3blob"

	// import the secrets packages we want to be able to be used.
	_ "gocloud.dev/secrets/awskms"
	_ "gocloud.dev/secrets/azurekeyvault"
	_ "gocloud.dev/secrets/gcpkms"
)

func urlFor(ctx *context.Context, conf config.Blob) (string, error) {
	bucket, err := tmpl.New(ctx).Apply(conf.Bucket)
	if err != nil {
		return "", err
	}

	provider, err := tmpl.New(ctx).Apply(conf.Provider)
	if err != nil {
		return "", err
	}

	bucketURL := fmt.Sprintf("%s://%s", provider, bucket)
	if provider != "s3" {
		return bucketURL, nil
	}

	query := url.Values{}

	endpoint, err := tmpl.New(ctx).Apply(conf.Endpoint)
	if err != nil {
		return "", err
	}
	if endpoint != "" {
		query.Add("endpoint", endpoint)
		if conf.S3ForcePathStyle == nil {
			query.Add("s3ForcePathStyle", "true")
		} else {
			query.Add("s3ForcePathStyle", strconv.FormatBool(*conf.S3ForcePathStyle))
		}
	}

	region, err := tmpl.New(ctx).Apply(conf.Region)
	if err != nil {
		return "", err
	}
	if region != "" {
		query.Add("region", region)
	}

	if conf.DisableSSL {
		query.Add("disableSSL", "true")
	}

	if len(query) > 0 {
		bucketURL = bucketURL + "?" + query.Encode()
	}

	return bucketURL, nil
}

// Takes goreleaser context(which includes artifacts) and bucketURL for
// upload to destination (eg: gs://gorelease-bucket) using the given uploader
// implementation.
func doUpload(ctx *context.Context, conf config.Blob) error {
	dir, err := tmpl.New(ctx).Apply(conf.Directory)
	if err != nil {
		return err
	}
	dir = strings.TrimPrefix(dir, "/")

	bucketURL, err := urlFor(ctx, conf)
	if err != nil {
		return err
	}

	up := &productionUploader{
		cacheControl:       conf.CacheControl,
		contentDisposition: conf.ContentDisposition,
	}
	if conf.Provider == "s3" && conf.ACL != "" {
		up.beforeWrite = func(asFunc func(any) bool) error {
			req := &s3.PutObjectInput{}
			if !asFunc(&req) {
				return errors.New("could not apply before write")
			}
			acl := types.ObjectCannedACL(conf.ACL)
			switch acl {
			case types.ObjectCannedACLPrivate,
				types.ObjectCannedACLPublicRead,
				types.ObjectCannedACLPublicReadWrite,
				types.ObjectCannedACLAuthenticatedRead,
				types.ObjectCannedACLAwsExecRead,
				types.ObjectCannedACLBucketOwnerRead,
				types.ObjectCannedACLBucketOwnerFullControl:
				req.ACL = acl
				return nil
			default:
				return fmt.Errorf("invalid ACL %q", conf.ACL)
			}
		}
	}

	if err := up.Open(ctx, bucketURL); err != nil {
		return handleError(err, bucketURL)
	}
	defer up.Close()

	g := semerrgroup.New(ctx.Parallelism)
	for _, artifact := range artifactList(ctx, conf) {
		g.Go(func() error {
			// TODO: replace this with ?prefix=folder on the bucket url
			dataFile := artifact.Path
			uploadFile := path.Join(dir, artifact.Name)

			return uploadData(ctx, conf, up, dataFile, uploadFile, bucketURL)
		})
	}

	files, err := extrafiles.Find(ctx, conf.ExtraFiles)
	if err != nil {
		return err
	}
	for name, fullpath := range files {
		g.Go(func() error {
			uploadFile := path.Join(dir, name)
			return uploadData(ctx, conf, up, fullpath, uploadFile, bucketURL)
		})
	}

	return g.Wait()
}

func artifactList(ctx *context.Context, conf config.Blob) []*artifact.Artifact {
	if conf.ExtraFilesOnly {
		return nil
	}
<<<<<<< HEAD
	byTypes := []artifact.Filter{
		artifact.ByType(artifact.UploadableArchive),
		artifact.ByType(artifact.UploadableBinary),
		artifact.ByType(artifact.UploadableSourceArchive),
		artifact.ByType(artifact.Checksum),
		artifact.ByType(artifact.Signature),
		artifact.ByType(artifact.Certificate),
		artifact.ByType(artifact.LinuxPackage),
		artifact.ByType(artifact.SBOM),
		artifact.ByType(artifact.PySdist),
		artifact.ByType(artifact.PyWheel),
		artifact.ByType(artifact.MakeselfPackage),
=======
	types := []artifact.Type{
		artifact.UploadableArchive,
		artifact.UploadableBinary,
		artifact.UploadableSourceArchive,
		artifact.Checksum,
		artifact.Signature,
		artifact.Certificate,
		artifact.LinuxPackage,
		artifact.SBOM,
		artifact.PySdist,
		artifact.PyWheel,
>>>>>>> 142d972b
	}
	if conf.IncludeMeta {
		types = append(types, artifact.Metadata)
	}
	return ctx.Artifacts.Filter(artifact.Or(
		artifact.ByTypes(types...),
		artifact.ByIDs(conf.IDs...),
	)).List()
}

func uploadData(ctx *context.Context, conf config.Blob, up uploader, dataFile, uploadFile, bucketURL string) error {
	data, err := getData(ctx, conf, dataFile)
	if err != nil {
		return err
	}

	if err := up.Upload(ctx, uploadFile, data); err != nil {
		return handleError(err, bucketURL)
	}
	return nil
}

// errorContains check if error contains specific string.
func errorContains(err error, subs ...string) bool {
	for _, sub := range subs {
		if strings.Contains(err.Error(), sub) {
			return true
		}
	}
	return false
}

func handleError(err error, url string) error {
	switch {
	case errorContains(err, "NoSuchBucket", "ContainerNotFound", "notFound"):
		return fmt.Errorf("provided bucket does not exist: %s: %w", url, err)
	case errorContains(err, "NoCredentialProviders"):
		return fmt.Errorf("check credentials and access to bucket: %s: %w", url, err)
	case errorContains(err, "InvalidAccessKeyId"):
		return fmt.Errorf("aws access key id you provided does not exist in our records: %w", err)
	case errorContains(err, "AuthenticationFailed"):
		return fmt.Errorf("azure storage key you provided is not valid: %w", err)
	case errorContains(err, "invalid_grant"):
		return fmt.Errorf("google app credentials you provided is not valid: %w", err)
	case errorContains(err, "no such host"):
		return fmt.Errorf("azure storage account you provided is not valid: %w", err)
	case errorContains(err, "ServiceCode=ResourceNotFound"):
		return fmt.Errorf("missing azure storage key for provided bucket %s: %w", url, err)
	default:
		return fmt.Errorf("failed to write to bucket: %w", err)
	}
}

func getData(ctx *context.Context, conf config.Blob, path string) ([]byte, error) {
	data, err := os.ReadFile(path)
	if err != nil {
		return data, fmt.Errorf("failed to open file %s: %w", path, err)
	}
	if conf.KMSKey == "" {
		return data, nil
	}
	keeper, err := secrets.OpenKeeper(ctx, conf.KMSKey)
	if err != nil {
		return data, fmt.Errorf("failed to open kms %s: %w", conf.KMSKey, err)
	}
	defer keeper.Close()
	data, err = keeper.Encrypt(ctx, data)
	if err != nil {
		return data, fmt.Errorf("failed to encrypt with kms: %w", err)
	}
	return data, err
}

// uploader implements upload.
type uploader interface {
	io.Closer
	Open(ctx *context.Context, url string) error
	Upload(ctx *context.Context, path string, data []byte) error
}

// productionUploader actually do upload to.
type productionUploader struct {
	bucket             *blob.Bucket
	beforeWrite        func(asFunc func(any) bool) error
	cacheControl       []string
	contentDisposition string
}

func (u *productionUploader) Close() error {
	if u.bucket == nil {
		return nil
	}
	return u.bucket.Close()
}

func (u *productionUploader) Open(ctx *context.Context, bucket string) error {
	log.WithField("bucket", bucket).Debug("uploading")

	conn, err := blob.OpenBucket(ctx, bucket)
	if err != nil {
		return err
	}
	u.bucket = conn
	return nil
}

func (u *productionUploader) Upload(ctx *context.Context, filepath string, data []byte) error {
	log.WithField("path", filepath).Info("uploading")

	disp, err := tmpl.New(ctx).WithExtraFields(tmpl.Fields{
		"Filename": path.Base(filepath),
	}).Apply(u.contentDisposition)
	if err != nil {
		return err
	}

	opts := &blob.WriterOptions{
		ContentDisposition: disp,
		BeforeWrite:        u.beforeWrite,
		CacheControl:       strings.Join(u.cacheControl, ", "),
	}
	w, err := u.bucket.NewWriter(ctx, filepath, opts)
	if err != nil {
		return err
	}
	defer func() { _ = w.Close() }()
	if _, err = w.Write(data); err != nil {
		return err
	}
	return w.Close()
}<|MERGE_RESOLUTION|>--- conflicted
+++ resolved
@@ -159,24 +159,11 @@
 	if conf.ExtraFilesOnly {
 		return nil
 	}
-<<<<<<< HEAD
-	byTypes := []artifact.Filter{
-		artifact.ByType(artifact.UploadableArchive),
-		artifact.ByType(artifact.UploadableBinary),
-		artifact.ByType(artifact.UploadableSourceArchive),
-		artifact.ByType(artifact.Checksum),
-		artifact.ByType(artifact.Signature),
-		artifact.ByType(artifact.Certificate),
-		artifact.ByType(artifact.LinuxPackage),
-		artifact.ByType(artifact.SBOM),
-		artifact.ByType(artifact.PySdist),
-		artifact.ByType(artifact.PyWheel),
-		artifact.ByType(artifact.MakeselfPackage),
-=======
 	types := []artifact.Type{
 		artifact.UploadableArchive,
 		artifact.UploadableBinary,
 		artifact.UploadableSourceArchive,
+		artifact.MakeselfPackage,
 		artifact.Checksum,
 		artifact.Signature,
 		artifact.Certificate,
@@ -184,7 +171,6 @@
 		artifact.SBOM,
 		artifact.PySdist,
 		artifact.PyWheel,
->>>>>>> 142d972b
 	}
 	if conf.IncludeMeta {
 		types = append(types, artifact.Metadata)
