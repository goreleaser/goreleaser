--- conflicted
+++ resolved
@@ -79,24 +79,9 @@
 				Provider: "gcs",
 			},
 			{
-<<<<<<< HEAD
-				Bucket:     "deprecated",
-				Provider:   "s3",
-				Directory:  "static",
-				DisableSSL: true,
-				KMSKey:     "fake",
-=======
 				Bucket:             "foobar",
 				Provider:           "gcs",
 				ContentDisposition: "-",
-			},
-			{
-				Bucket:        "deprecated",
-				Provider:      "s3",
-				Folder:        "static",
-				OldDisableSSL: true,
-				OldKMSKey:     "fake",
->>>>>>> c148106c
 			},
 		},
 	})
