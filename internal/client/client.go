--- conflicted
+++ resolved
@@ -2,11 +2,7 @@
 package client
 
 import (
-<<<<<<< HEAD
-	"bytes"
 	"fmt"
-=======
->>>>>>> ef6e13a6
 	"os"
 
 	"github.com/goreleaser/goreleaser/pkg/config"
@@ -22,9 +18,8 @@
 
 // Client interface
 type Client interface {
-<<<<<<< HEAD
 	CreateRelease(ctx *context.Context, body string) (releaseID string, err error)
-	CreateFile(ctx *context.Context, commitAuthor config.CommitAuthor, repo config.Repo, content bytes.Buffer, path, message string) (err error)
+	CreateFile(ctx *context.Context, commitAuthor config.CommitAuthor, repo config.Repo, content []byte, path, message string) (err error)
 	Upload(ctx *context.Context, releaseID string, name string, file *os.File) (err error)
 }
 
@@ -37,9 +32,4 @@
 		return NewGitLab(ctx)
 	}
 	return nil, fmt.Errorf("client is not yet implemented: %s", ctx.TokenType)
-=======
-	CreateRelease(ctx *context.Context, body string) (releaseID int64, err error)
-	CreateFile(ctx *context.Context, commitAuthor config.CommitAuthor, repo config.Repo, content []byte, path, message string) (err error)
-	Upload(ctx *context.Context, releaseID int64, name string, file *os.File) (err error)
->>>>>>> ef6e13a6
 }