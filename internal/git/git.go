--- conflicted
+++ resolved
@@ -25,7 +25,6 @@
 	cmd := append(baseCmd, args...)
 	/* #nosec */
 
-<<<<<<< HEAD
 	envs := []string{}
 	if env != nil {
 		for k, v := range env {
@@ -35,13 +34,6 @@
 
 	stdout := &bytes.Buffer{}
 	stderr := &bytes.Buffer{}
-=======
-	stdout := bytes.Buffer{}
-	stderr := bytes.Buffer{}
-
-	cmd.Stdout = &stdout
-	cmd.Stderr = &stderr
->>>>>>> af4a8642
 
 	log.WithField("args", args).Debug("running git")
 	err := shell.RunWithOutput("", cmd, envs, stdout, stderr)
