--- conflicted
+++ resolved
@@ -106,11 +106,8 @@
 	"freebsd386",
 	"freebsdamd64",
 	"freebsdarm",
-<<<<<<< HEAD
 	"illumosamd64",
-=======
 	"jswasm",
->>>>>>> 9d5f36f2
 	"linux386",
 	"linuxamd64",
 	"linuxarm",
