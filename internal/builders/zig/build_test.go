--- conflicted
+++ resolved
@@ -67,20 +67,13 @@
 		build, err := Default.WithDefaults(config.Build{})
 		require.NoError(t, err)
 		require.Equal(t, config.Build{
-<<<<<<< HEAD
 			Tool:    "zig",
 			Command: "build",
 			Dir:     ".",
 			Targets: defaultTargets(),
-=======
-			GoBinary: "zig",
-			Command:  "build",
-			Dir:      ".",
-			Targets:  defaultTargets(),
 			BuildDetails: config.BuildDetails{
 				Flags: []string{"-Doptimize=ReleaseSafe"},
 			},
->>>>>>> b6b583b0
 		}, build)
 	})
 
