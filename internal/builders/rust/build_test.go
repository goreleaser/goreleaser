--- conflicted
+++ resolved
@@ -30,20 +30,13 @@
 		build, err := Default.WithDefaults(config.Build{})
 		require.NoError(t, err)
 		require.Equal(t, config.Build{
-<<<<<<< HEAD
 			Tool:    "cargo",
 			Command: "zigbuild",
 			Dir:     ".",
 			Targets: defaultTargets(),
-=======
-			GoBinary: "cargo",
-			Command:  "zigbuild",
-			Dir:      ".",
-			Targets:  defaultTargets(),
 			BuildDetails: config.BuildDetails{
 				Flags: []string{"--release"},
 			},
->>>>>>> b6b583b0
 		}, build)
 	})
 
