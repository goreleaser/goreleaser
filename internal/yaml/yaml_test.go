--- conflicted
+++ resolved
@@ -42,7 +42,7 @@
 			Object yamlObject `yaml:"object"`
 		}
 
-		anyOrObject struct {
+		interfaceOrObject struct {
 			obj   yamlReceiver
 			iface any
 		}
@@ -51,19 +51,15 @@
 	for _, toPin := range []struct {
 		Title        string
 		InputYAML    []byte
-		ExpectedYAML []byte      // optional: when marshaled YAML is expected to differ from raw input (e.g. on bool flags)
-		Expected     anyOrObject // maybe either untyped any or yamlObject struct with struct tags
+		ExpectedYAML []byte            // optional: when marshaled YAML is expected to differ from raw input (e.g. on bool flags)
+		Expected     interfaceOrObject // maybe either untyped interface{} or yamlObject struct with struct tags
 		ExpectError  bool
 		WantsStrict  bool // apply Strict mode
 	}{
 		{
 			Title:     "happy path, untyped",
 			InputYAML: testYAMLObject(),
-<<<<<<< HEAD
-			Expected: anyOrObject{
-=======
-			Expected: interfaceOrObject{
->>>>>>> 43ebaaf4
+			Expected: interfaceOrObject{
 				iface: map[string]any{
 					"object": map[string]any{
 						"key": map[string]any{
@@ -80,11 +76,7 @@
 			Title:       "happy path strict, untyped",
 			InputYAML:   testYAMLObject(),
 			WantsStrict: true,
-<<<<<<< HEAD
-			Expected: anyOrObject{
-=======
-			Expected: interfaceOrObject{
->>>>>>> 43ebaaf4
+			Expected: interfaceOrObject{
 				iface: map[string]any{
 					"object": map[string]any{
 						"key": map[string]any{
@@ -102,7 +94,7 @@
 			InputYAML:    testYAMLObject(),
 			ExpectedYAML: testYAMLObjectBool(),
 			WantsStrict:  true,
-			Expected: anyOrObject{
+			Expected: interfaceOrObject{
 				iface: nil,
 				obj: yamlReceiver{
 					Object: yamlObject{
@@ -121,7 +113,7 @@
 			InputYAML:    testYAMLObjectNonStrict(),
 			ExpectedYAML: testYAMLObjectBool(),
 			WantsStrict:  false,
-			Expected: anyOrObject{
+			Expected: interfaceOrObject{
 				iface: nil,
 				obj: yamlReceiver{
 					Object: yamlObject{
@@ -141,7 +133,7 @@
 			ExpectedYAML: testYAMLObjectBool(),
 			WantsStrict:  true,
 			ExpectError:  true,
-			Expected: anyOrObject{
+			Expected: interfaceOrObject{
 				iface: nil,
 				obj: yamlReceiver{
 					Object: yamlObject{
