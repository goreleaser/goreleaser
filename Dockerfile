--- conflicted
+++ resolved
@@ -1,9 +1,4 @@
-<<<<<<< HEAD
-ARG ARCH
-FROM ${ARCH}/golang:1.16-alpine
-=======
-FROM golang:1.15-alpine
->>>>>>> 1c76860e
+FROM golang:1.16-alpine
 
 RUN apk add --no-cache bash \
                        curl \
